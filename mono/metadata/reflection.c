/*
 * reflection.c: Routines for creating an image at runtime.
 * 
 * Author:
 *   Paolo Molaro (lupus@ximian.com)
 *
 * (C) 2001, 2002 Ximian, Inc.  http://www.ximian.com
 *
 */
#include <config.h>
#include "mono/utils/mono-digest.h"
#include "mono/metadata/reflection.h"
#include "mono/metadata/tabledefs.h"
#include "mono/metadata/metadata-internals.h"
#include "mono/metadata/class-internals.h"
#include "mono/metadata/gc-internal.h"
#include "mono/metadata/tokentype.h"
#include "mono/metadata/domain-internals.h"
#include "mono/metadata/opcodes.h"
#include "mono/metadata/assembly.h"
#include "mono/metadata/object-internals.h"
#include <mono/metadata/exception.h>
#include <mono/metadata/marshal.h>
#include <mono/metadata/security-manager.h>
#include <stdio.h>
#include <glib.h>
#include <errno.h>
#include <time.h>
#include <string.h>
#include <ctype.h>
#include "image.h"
#include "cil-coff.h"
#include "rawbuffer.h"
#include "mono-endian.h"
#include <mono/os/gc_wrapper.h>

typedef struct {
	char *p;
	char *buf;
	char *end;
} SigBuffer;

#define TEXT_OFFSET 512
#define CLI_H_SIZE 136
#define FILE_ALIGN 512
#define VIRT_ALIGN 8192
#define START_TEXT_RVA  0x00002000

typedef struct {
	MonoReflectionILGen *ilgen;
	MonoReflectionType *rtype;
	MonoArray *parameters;
	MonoArray *generic_params;
	MonoGenericContainer *generic_container;
	MonoArray *pinfo;
	MonoArray *opt_types;
	guint32 attrs;
	guint32 iattrs;
	guint32 call_conv;
	guint32 *table_idx; /* note: it's a pointer */
	MonoArray *code;
	MonoObject *type;
	MonoString *name;
	MonoBoolean init_locals;
	MonoBoolean skip_visibility;
	MonoArray *return_modreq;
	MonoArray *return_modopt;
	MonoArray *param_modreq;
	MonoArray *param_modopt;
	MonoArray *permissions;
	MonoMethod *mhandle;
	guint32 nrefs;
	gpointer *refs;
	/* for PInvoke */
	int charset, extra_flags, native_cc;
	MonoString *dll, *dllentry;
} ReflectionMethodBuilder;

typedef struct {
	guint32 owner;
	MonoReflectionGenericParam *gparam;
} GenericParamTableEntry;

const unsigned char table_sizes [MONO_TABLE_NUM] = {
	MONO_MODULE_SIZE,
	MONO_TYPEREF_SIZE,
	MONO_TYPEDEF_SIZE,
	0,
	MONO_FIELD_SIZE,
	0,
	MONO_METHOD_SIZE,
	0,
	MONO_PARAM_SIZE,
	MONO_INTERFACEIMPL_SIZE,
	MONO_MEMBERREF_SIZE,	/* 0x0A */
	MONO_CONSTANT_SIZE,
	MONO_CUSTOM_ATTR_SIZE,
	MONO_FIELD_MARSHAL_SIZE,
	MONO_DECL_SECURITY_SIZE,
	MONO_CLASS_LAYOUT_SIZE,
	MONO_FIELD_LAYOUT_SIZE,	/* 0x10 */
	MONO_STAND_ALONE_SIGNATURE_SIZE,
	MONO_EVENT_MAP_SIZE,
	0,
	MONO_EVENT_SIZE,
	MONO_PROPERTY_MAP_SIZE,
	0,
	MONO_PROPERTY_SIZE,
	MONO_METHOD_SEMA_SIZE,
	MONO_METHODIMPL_SIZE,
	MONO_MODULEREF_SIZE,	/* 0x1A */
	MONO_TYPESPEC_SIZE,
	MONO_IMPLMAP_SIZE,	
	MONO_FIELD_RVA_SIZE,
	0,
	0,
	MONO_ASSEMBLY_SIZE,	/* 0x20 */
	MONO_ASSEMBLY_PROCESSOR_SIZE,
	MONO_ASSEMBLYOS_SIZE,
	MONO_ASSEMBLYREF_SIZE,
	MONO_ASSEMBLYREFPROC_SIZE,
	MONO_ASSEMBLYREFOS_SIZE,
	MONO_FILE_SIZE,
	MONO_EXP_TYPE_SIZE,
	MONO_MANIFEST_SIZE,
	MONO_NESTED_CLASS_SIZE,

	MONO_GENERICPARAM_SIZE,	/* 0x2A */
	MONO_METHODSPEC_SIZE,
	MONO_GENPARCONSTRAINT_SIZE

};

static void reflection_methodbuilder_from_method_builder (ReflectionMethodBuilder *rmb, MonoReflectionMethodBuilder *mb);
static void reflection_methodbuilder_from_ctor_builder (ReflectionMethodBuilder *rmb, MonoReflectionCtorBuilder *mb);
static guint32 mono_image_typedef_or_ref (MonoDynamicImage *assembly, MonoType *type);
static guint32 mono_image_get_methodref_token (MonoDynamicImage *assembly, MonoMethod *method);
static guint32 mono_image_get_methodbuilder_token (MonoDynamicImage *assembly, MonoReflectionMethodBuilder *mb);
static guint32 mono_image_get_ctorbuilder_token (MonoDynamicImage *assembly, MonoReflectionCtorBuilder *cb);
static guint32 mono_image_get_sighelper_token (MonoDynamicImage *assembly, MonoReflectionSigHelper *helper);
static void    mono_image_get_generic_param_info (MonoReflectionGenericParam *gparam, guint32 owner, MonoDynamicImage *assembly);
static guint32 encode_marshal_blob (MonoDynamicImage *assembly, MonoReflectionMarshal *minfo);
static guint32 encode_constant (MonoDynamicImage *assembly, MonoObject *val, guint32 *ret_type);
static char*   type_get_qualified_name (MonoType *type, MonoAssembly *ass);
static void    ensure_runtime_vtable (MonoClass *klass);
static gpointer resolve_object (MonoImage *image, MonoObject *obj, MonoClass **handle_class);
static void    encode_type (MonoDynamicImage *assembly, MonoType *type, SigBuffer *buf);
static void get_default_param_value_blobs (MonoMethod *method, char **blobs, guint32 *types);
static MonoObject *mono_get_object_from_blob (MonoDomain *domain, MonoType *type, const char *blob);
static inline MonoType *dup_type (const MonoType *original);
static MonoReflectionType *mono_reflection_type_get_underlying_system_type (MonoReflectionType* t);

#define mono_reflection_lock() EnterCriticalSection (&reflection_mutex)
#define mono_reflection_unlock() LeaveCriticalSection (&reflection_mutex)
static CRITICAL_SECTION reflection_mutex;

void
mono_reflection_init (void)
{
	InitializeCriticalSection (&reflection_mutex);
}
<<<<<<< HEAD
=======

static void
sigbuffer_init (SigBuffer *buf, int size)
{
	buf->buf = g_malloc (size);
	buf->p = buf->buf;
	buf->end = buf->buf + size;
}

static void
sigbuffer_make_room (SigBuffer *buf, int size)
{
	if (buf->end - buf->p < size) {
		int new_size = buf->end - buf->buf + size + 32;
		char *p = g_realloc (buf->buf, new_size);
		size = buf->p - buf->buf;
		buf->buf = p;
		buf->p = p + size;
		buf->end = buf->buf + new_size;
	}
}

static void
sigbuffer_add_value (SigBuffer *buf, guint32 val)
{
	sigbuffer_make_room (buf, 6);
	mono_metadata_encode_value (val, buf->p, &buf->p);
}

static void
sigbuffer_add_byte (SigBuffer *buf, guint8 val)
{
	sigbuffer_make_room (buf, 1);
	buf->p [0] = val;
	buf->p++;
}

static void
sigbuffer_add_mem (SigBuffer *buf, char *p, guint32 size)
{
	sigbuffer_make_room (buf, size);
	memcpy (buf->p, p, size);
	buf->p += size;
}

static void
sigbuffer_free (SigBuffer *buf)
{
	g_free (buf->buf);
}
>>>>>>> 10c5df46

/**
 * mp_g_alloc:
 *
 * Allocate memory from the mempool MP if it is non-NULL. Otherwise, allocate memory
 * from the C heap.
 */
static gpointer
mp_g_malloc (MonoMemPool *mp, guint size)
{
	if (mp)
		return mono_mempool_alloc (mp, size);
	else
		return g_malloc (size);
}

/**
 * mp_g_alloc0:
 *
 * Allocate memory from the mempool MP if it is non-NULL. Otherwise, allocate memory
 * from the C heap.
 */
static gpointer
mp_g_malloc0 (MonoMemPool *mp, guint size)
{
	if (mp)
		return mono_mempool_alloc0 (mp, size);
	else
		return g_malloc0 (size);
}

#define mp_g_new(mp,struct_type, n_structs)		\
    ((struct_type *) mp_g_malloc (mp, ((gsize) sizeof (struct_type)) * ((gsize) (n_structs))))

#define mp_g_new0(mp,struct_type, n_structs)		\
    ((struct_type *) mp_g_malloc0 (mp, ((gsize) sizeof (struct_type)) * ((gsize) (n_structs))))

static void
alloc_table (MonoDynamicTable *table, guint nrows)
{
	table->rows = nrows;
	g_assert (table->columns);
	if (nrows + 1 >= table->alloc_rows) {
		while (nrows + 1 >= table->alloc_rows) {
			if (table->alloc_rows == 0)
				table->alloc_rows = 16;
			else
				table->alloc_rows *= 2;
		}

		table->values = g_renew (guint32, table->values, (table->alloc_rows) * table->columns);
	}
}

static void
make_room_in_stream (MonoDynamicStream *stream, int size)
{
	if (size <= stream->alloc_size)
		return;
	
	while (stream->alloc_size <= size) {
		if (stream->alloc_size < 4096)
			stream->alloc_size = 4096;
		else
			stream->alloc_size *= 2;
	}
	
	stream->data = g_realloc (stream->data, stream->alloc_size);
}

static guint32
string_heap_insert (MonoDynamicStream *sh, const char *str)
{
	guint32 idx;
	guint32 len;
	gpointer oldkey, oldval;

	if (g_hash_table_lookup_extended (sh->hash, str, &oldkey, &oldval))
		return GPOINTER_TO_UINT (oldval);

	len = strlen (str) + 1;
	idx = sh->index;
	
	make_room_in_stream (sh, idx + len);

	/*
	 * We strdup the string even if we already copy them in sh->data
	 * so that the string pointers in the hash remain valid even if
	 * we need to realloc sh->data. We may want to avoid that later.
	 */
	g_hash_table_insert (sh->hash, g_strdup (str), GUINT_TO_POINTER (idx));
	memcpy (sh->data + idx, str, len);
	sh->index += len;
	return idx;
}

static guint32
string_heap_insert_mstring (MonoDynamicStream *sh, MonoString *str)
{
	char *name = mono_string_to_utf8 (str);
	guint32 idx;
	idx = string_heap_insert (sh, name);
	g_free (name);
	return idx;
}

static void
string_heap_init (MonoDynamicStream *sh)
{
	sh->index = 0;
	sh->alloc_size = 4096;
	sh->data = g_malloc (4096);
	sh->hash = g_hash_table_new_full (g_str_hash, g_str_equal, g_free, NULL);
	string_heap_insert (sh, "");
}

static guint32
mono_image_add_stream_data (MonoDynamicStream *stream, const char *data, guint32 len)
{
	guint32 idx;
	
	make_room_in_stream (stream, stream->index + len);
	memcpy (stream->data + stream->index, data, len);
	idx = stream->index;
	stream->index += len;
	/* 
	 * align index? Not without adding an additional param that controls it since
	 * we may store a blob value in pieces.
	 */
	return idx;
}

static guint32
mono_image_add_stream_zero (MonoDynamicStream *stream, guint32 len)
{
	guint32 idx;
	
	make_room_in_stream (stream, stream->index + len);
	memset (stream->data + stream->index, 0, len);
	idx = stream->index;
	stream->index += len;
	return idx;
}

static void
stream_data_align (MonoDynamicStream *stream)
{
	char buf [4] = {0};
	guint32 count = stream->index % 4;

	/* we assume the stream data will be aligned */
	if (count)
		mono_image_add_stream_data (stream, buf, 4 - count);
}

static int
mono_blob_entry_hash (const char* str)
{
	guint len, h;
	const char *end;
	len = mono_metadata_decode_blob_size (str, &str);
	if (len > 0) {
		end = str + len;
		h = *str;
		for (str += 1; str < end; str++)
			h = (h << 5) - h + *str;
		return h;
	} else {
		return 0;
	}
}

static gboolean
mono_blob_entry_equal (const char *str1, const char *str2) {
	int len, len2;
	const char *end1;
	const char *end2;
	len = mono_metadata_decode_blob_size (str1, &end1);
	len2 = mono_metadata_decode_blob_size (str2, &end2);
	if (len != len2)
		return 0;
	return memcmp (end1, end2, len) == 0;
}

static guint32
add_to_blob_cached (MonoDynamicImage *assembly, char *b1, int s1, char *b2, int s2)
{
	guint32 idx;
	char *copy;
	gpointer oldkey, oldval;

	copy = g_malloc (s1+s2);
	memcpy (copy, b1, s1);
	memcpy (copy + s1, b2, s2);
	if (g_hash_table_lookup_extended (assembly->blob_cache, copy, &oldkey, &oldval)) {
		g_free (copy);
		idx = GPOINTER_TO_UINT (oldval);
	} else {
		idx = mono_image_add_stream_data (&assembly->blob, b1, s1);
		mono_image_add_stream_data (&assembly->blob, b2, s2);
		g_hash_table_insert (assembly->blob_cache, copy, GUINT_TO_POINTER (idx));
	}
	return idx;
}

static guint32
sigbuffer_add_to_blob_cached (MonoDynamicImage *assembly, SigBuffer *buf)
{
	char blob_size [8];
	char *b = blob_size;
	guint32 size = buf->p - buf->buf;
	/* store length */
	g_assert (size <= (buf->end - buf->buf));
	mono_metadata_encode_value (size, b, &b);
	return add_to_blob_cached (assembly, blob_size, b-blob_size, buf->buf, size);
}

/*
 * Copy len * nelem bytes from val to dest, swapping bytes to LE if necessary.
 * dest may be misaligned.
 */
static void
swap_with_size (char *dest, const char* val, int len, int nelem) {
#if G_BYTE_ORDER != G_LITTLE_ENDIAN
	int elem;

	for (elem = 0; elem < nelem; ++elem) {
		switch (len) {
		case 1:
			*dest = *val;
			break;
		case 2:
			dest [0] = val [1];
			dest [1] = val [0];
			break;
		case 4:
			dest [0] = val [3];
			dest [1] = val [2];
			dest [2] = val [1];
			dest [3] = val [0];
			break;
		case 8:
			dest [0] = val [7];
			dest [1] = val [6];
			dest [2] = val [5];
			dest [3] = val [4];
			dest [4] = val [3];
			dest [5] = val [2];
			dest [6] = val [1];
			dest [7] = val [0];
			break;
		default:
			g_assert_not_reached ();
		}
		dest += len;
		val += len;
	}
#else
	memcpy (dest, val, len * nelem);
#endif
}

static guint32
add_mono_string_to_blob_cached (MonoDynamicImage *assembly, MonoString *str)
{
	char blob_size [64];
	char *b = blob_size;
	guint32 idx = 0, len;

	len = str->length * 2;
	mono_metadata_encode_value (len, b, &b);
#if G_BYTE_ORDER != G_LITTLE_ENDIAN
	{
		char *swapped = g_malloc (2 * mono_string_length (str));
		const char *p = (const char*)mono_string_chars (str);

		swap_with_size (swapped, p, 2, mono_string_length (str));
		idx = add_to_blob_cached (assembly, blob_size, b-blob_size, swapped, len);
		g_free (swapped);
	}
#else
	idx = add_to_blob_cached (assembly, blob_size, b-blob_size, (char*)mono_string_chars (str), len);
#endif
	return idx;
}

/* modified version needed to handle building corlib */
static MonoClass*
my_mono_class_from_mono_type (MonoType *type) {
	switch (type->type) {
	case MONO_TYPE_ARRAY:
	case MONO_TYPE_PTR:
	case MONO_TYPE_SZARRAY:
	case MONO_TYPE_GENERICINST:
		return mono_class_from_mono_type (type);
	case MONO_TYPE_VAR:
	case MONO_TYPE_MVAR:
		g_assert (type->data.generic_param->pklass);
		return type->data.generic_param->pklass;
	default:
		/* should be always valid when we reach this case... */
		return type->data.klass;
	}
}

static MonoClass *
default_class_from_mono_type (MonoType *type)
{
	switch (type->type) {
	case MONO_TYPE_OBJECT:
		return mono_defaults.object_class;
	case MONO_TYPE_VOID:
		return mono_defaults.void_class;
	case MONO_TYPE_BOOLEAN:
		return mono_defaults.boolean_class;
	case MONO_TYPE_CHAR:
		return mono_defaults.char_class;
	case MONO_TYPE_I1:
		return mono_defaults.sbyte_class;
	case MONO_TYPE_U1:
		return mono_defaults.byte_class;
	case MONO_TYPE_I2:
		return mono_defaults.int16_class;
	case MONO_TYPE_U2:
		return mono_defaults.uint16_class;
	case MONO_TYPE_I4:
		return mono_defaults.int32_class;
	case MONO_TYPE_U4:
		return mono_defaults.uint32_class;
	case MONO_TYPE_I:
		return mono_defaults.int_class;
	case MONO_TYPE_U:
		return mono_defaults.uint_class;
	case MONO_TYPE_I8:
		return mono_defaults.int64_class;
	case MONO_TYPE_U8:
		return mono_defaults.uint64_class;
	case MONO_TYPE_R4:
		return mono_defaults.single_class;
	case MONO_TYPE_R8:
		return mono_defaults.double_class;
	case MONO_TYPE_STRING:
		return mono_defaults.string_class;
	default:
		g_warning ("implement me 0x%02x\n", type->type);
		g_assert_not_reached ();
	}
	
	return NULL;
}

static void
encode_generic_class (MonoDynamicImage *assembly, MonoGenericClass *gclass, SigBuffer *buf)
{
	int i;

	if (!gclass) {
		g_assert_not_reached ();
		return;
	}

	sigbuffer_add_value (buf, MONO_TYPE_GENERICINST);
	encode_type (assembly, &gclass->container_class->byval_arg, buf);
	sigbuffer_add_value (buf, gclass->inst->type_argc);
	for (i = 0; i < gclass->inst->type_argc; ++i)
		encode_type (assembly, gclass->inst->type_argv [i], buf);

}

static void
encode_type (MonoDynamicImage *assembly, MonoType *type, SigBuffer *buf)
{
	if (!type) {
		g_assert_not_reached ();
		return;
	}
		
	if (type->byref)
		sigbuffer_add_value (buf, MONO_TYPE_BYREF);

	switch (type->type){
	case MONO_TYPE_VOID:
	case MONO_TYPE_BOOLEAN:
	case MONO_TYPE_CHAR:
	case MONO_TYPE_I1:
	case MONO_TYPE_U1:
	case MONO_TYPE_I2:
	case MONO_TYPE_U2:
	case MONO_TYPE_I4:
	case MONO_TYPE_U4:
	case MONO_TYPE_I8:
	case MONO_TYPE_U8:
	case MONO_TYPE_R4:
	case MONO_TYPE_R8:
	case MONO_TYPE_I:
	case MONO_TYPE_U:
	case MONO_TYPE_STRING:
	case MONO_TYPE_OBJECT:
	case MONO_TYPE_TYPEDBYREF:
		sigbuffer_add_value (buf, type->type);
		break;
	case MONO_TYPE_PTR:
		sigbuffer_add_value (buf, type->type);
		encode_type (assembly, type->data.type, buf);
		break;
	case MONO_TYPE_SZARRAY:
		sigbuffer_add_value (buf, type->type);
		encode_type (assembly, &type->data.klass->byval_arg, buf);
		break;
	case MONO_TYPE_VALUETYPE:
	case MONO_TYPE_CLASS: {
		MonoClass *k = mono_class_from_mono_type (type);
		/*
		 * Make sure we use the correct type.
		 */
		sigbuffer_add_value (buf, k->byval_arg.type);
		/*
		 * ensure only non-byref gets passed to mono_image_typedef_or_ref(),
		 * otherwise two typerefs could point to the same type, leading to
		 * verification errors.
		 */
		sigbuffer_add_value (buf, mono_image_typedef_or_ref (assembly, &k->byval_arg));
		break;
	}
	case MONO_TYPE_ARRAY:
		sigbuffer_add_value (buf, type->type);
		encode_type (assembly, &type->data.array->eklass->byval_arg, buf);
		sigbuffer_add_value (buf, type->data.array->rank);
		sigbuffer_add_value (buf, 0); /* FIXME: set to 0 for now */
		sigbuffer_add_value (buf, 0);
		break;
	case MONO_TYPE_GENERICINST:
		encode_generic_class (assembly, type->data.generic_class, buf);
		break;
	case MONO_TYPE_VAR:
	case MONO_TYPE_MVAR:
		sigbuffer_add_value (buf, type->type);
		sigbuffer_add_value (buf, type->data.generic_param->num);
		break;
	default:
		g_error ("need to encode type %x", type->type);
	}
}

static void
encode_reflection_type (MonoDynamicImage *assembly, MonoReflectionType *type, SigBuffer *buf)
{
	if (!type) {
		sigbuffer_add_value (buf, MONO_TYPE_VOID);
		return;
	}

	if (type->type ||
            ((type = mono_reflection_type_get_underlying_system_type (type)) && type->type)) {
<<<<<<< HEAD
		encode_type (assembly, type->type, p, endbuf);
=======
		encode_type (assembly, type->type, buf);
>>>>>>> 10c5df46
		return;
	}

	g_assert_not_reached ();

}

static void
encode_custom_modifiers (MonoDynamicImage *assembly, MonoArray *modreq, MonoArray *modopt, SigBuffer *buf)
{
	int i;

	if (modreq) {
		for (i = 0; i < mono_array_length (modreq); ++i) {
			MonoReflectionType *mod = mono_array_get (modreq, MonoReflectionType*, i);
			sigbuffer_add_byte (buf, MONO_TYPE_CMOD_REQD);
			sigbuffer_add_value (buf, mono_image_typedef_or_ref (assembly, mod->type));
		}
	}
	if (modopt) {
		for (i = 0; i < mono_array_length (modopt); ++i) {
			MonoReflectionType *mod = mono_array_get (modopt, MonoReflectionType*, i);
			sigbuffer_add_byte (buf, MONO_TYPE_CMOD_OPT);
			sigbuffer_add_value (buf, mono_image_typedef_or_ref (assembly, mod->type));
		}
	}
}

static guint32
method_encode_signature (MonoDynamicImage *assembly, MonoMethodSignature *sig)
{
	SigBuffer buf;
	int i;
	guint32 nparams =  sig->param_count;
	guint32 idx;

	if (!assembly->save)
		return 0;

	sigbuffer_init (&buf, 32);
	/*
	 * FIXME: vararg, explicit_this, differenc call_conv values...
	 */
	idx = sig->call_convention;
	if (sig->hasthis)
		idx |= 0x20; /* hasthis */
	if (sig->generic_param_count)
		idx |= 0x10; /* generic */
	sigbuffer_add_byte (&buf, idx);
	if (sig->generic_param_count)
		sigbuffer_add_value (&buf, sig->generic_param_count);
	sigbuffer_add_value (&buf, nparams);
	encode_type (assembly, sig->ret, &buf);
	for (i = 0; i < nparams; ++i) {
		if (i == sig->sentinelpos)
			sigbuffer_add_byte (&buf, MONO_TYPE_SENTINEL);
		encode_type (assembly, sig->params [i], &buf);
	}
	idx = sigbuffer_add_to_blob_cached (assembly, &buf);
	sigbuffer_free (&buf);
	return idx;
}

static guint32
method_builder_encode_signature (MonoDynamicImage *assembly, ReflectionMethodBuilder *mb)
{
	/*
	 * FIXME: reuse code from method_encode_signature().
	 */
	SigBuffer buf;
	int i;
	guint32 nparams =  mb->parameters ? mono_array_length (mb->parameters): 0;
	guint32 ngparams = mb->generic_params ? mono_array_length (mb->generic_params): 0;
	guint32 notypes = mb->opt_types ? mono_array_length (mb->opt_types): 0;
	guint32 idx;

	sigbuffer_init (&buf, 32);
	/* LAMESPEC: all the call conv spec is foobared */
	idx = mb->call_conv & 0x60; /* has-this, explicit-this */
	if (mb->call_conv & 2)
		idx |= 0x5; /* vararg */
	if (!(mb->attrs & METHOD_ATTRIBUTE_STATIC))
		idx |= 0x20; /* hasthis */
	if (ngparams)
		idx |= 0x10; /* generic */
	sigbuffer_add_byte (&buf, idx);
	if (ngparams)
		sigbuffer_add_value (&buf, ngparams);
	sigbuffer_add_value (&buf, nparams + notypes);
	encode_custom_modifiers (assembly, mb->return_modreq, mb->return_modopt, &buf);
	encode_reflection_type (assembly, mb->rtype, &buf);
	for (i = 0; i < nparams; ++i) {
		MonoArray *modreq = NULL;
		MonoArray *modopt = NULL;
		MonoReflectionType *pt;

		if (mb->param_modreq && (i < mono_array_length (mb->param_modreq)))
			modreq = mono_array_get (mb->param_modreq, MonoArray*, i);
		if (mb->param_modopt && (i < mono_array_length (mb->param_modopt)))
			modopt = mono_array_get (mb->param_modopt, MonoArray*, i);
		encode_custom_modifiers (assembly, modreq, modopt, &buf);
		pt = mono_array_get (mb->parameters, MonoReflectionType*, i);
		encode_reflection_type (assembly, pt, &buf);
	}
	if (notypes)
		sigbuffer_add_byte (&buf, MONO_TYPE_SENTINEL);
	for (i = 0; i < notypes; ++i) {
		MonoReflectionType *pt;

		pt = mono_array_get (mb->opt_types, MonoReflectionType*, i);
		encode_reflection_type (assembly, pt, &buf);
	}

	idx = sigbuffer_add_to_blob_cached (assembly, &buf);
	sigbuffer_free (&buf);
	return idx;
}

static guint32
encode_locals (MonoDynamicImage *assembly, MonoReflectionILGen *ilgen)
{
	MonoDynamicTable *table;
	guint32 *values;
	guint32 idx, sig_idx;
	guint nl = mono_array_length (ilgen->locals);
	SigBuffer buf;
	int i;

	sigbuffer_init (&buf, 32);
	table = &assembly->tables [MONO_TABLE_STANDALONESIG];
	idx = table->next_idx ++;
	table->rows ++;
	alloc_table (table, table->rows);
	values = table->values + idx * MONO_STAND_ALONE_SIGNATURE_SIZE;

	sigbuffer_add_value (&buf, 0x07);
	sigbuffer_add_value (&buf, nl);
	for (i = 0; i < nl; ++i) {
		MonoReflectionLocalBuilder *lb = mono_array_get (ilgen->locals, MonoReflectionLocalBuilder*, i);
		
		if (lb->is_pinned)
			sigbuffer_add_value (&buf, MONO_TYPE_PINNED);
		
		encode_reflection_type (assembly, lb->type, &buf);
	}
	sig_idx = sigbuffer_add_to_blob_cached (assembly, &buf);
	sigbuffer_free (&buf);

	values [MONO_STAND_ALONE_SIGNATURE] = sig_idx;

	return idx;
}

static guint32
method_count_clauses (MonoReflectionILGen *ilgen)
{
	guint32 num_clauses = 0;
	int i;

	MonoILExceptionInfo *ex_info;
	for (i = 0; i < mono_array_length (ilgen->ex_handlers); ++i) {
		ex_info = (MonoILExceptionInfo*)mono_array_addr (ilgen->ex_handlers, MonoILExceptionInfo, i);
		if (ex_info->handlers)
			num_clauses += mono_array_length (ex_info->handlers);
		else
			num_clauses++;
	}

	return num_clauses;
}

static MonoExceptionClause*
method_encode_clauses (MonoDynamicImage *assembly, MonoReflectionILGen *ilgen, guint32 num_clauses)
{
	MonoExceptionClause *clauses;
	MonoExceptionClause *clause;
	MonoILExceptionInfo *ex_info;
	MonoILExceptionBlock *ex_block;
	guint32 finally_start;
	int i, j, clause_index;;

	clauses = g_new0 (MonoExceptionClause, num_clauses);

	clause_index = 0;
	for (i = mono_array_length (ilgen->ex_handlers) - 1; i >= 0; --i) {
		ex_info = (MonoILExceptionInfo*)mono_array_addr (ilgen->ex_handlers, MonoILExceptionInfo, i);
		finally_start = ex_info->start + ex_info->len;
		if (!ex_info->handlers)
			continue;
		for (j = 0; j < mono_array_length (ex_info->handlers); ++j) {
			ex_block = (MonoILExceptionBlock*)mono_array_addr (ex_info->handlers, MonoILExceptionBlock, j);
			clause = &(clauses [clause_index]);

			clause->flags = ex_block->type;
			clause->try_offset = ex_info->start;

			if (ex_block->type == MONO_EXCEPTION_CLAUSE_FINALLY)
				clause->try_len = finally_start - ex_info->start;
			else
				clause->try_len = ex_info->len;
			clause->handler_offset = ex_block->start;
			clause->handler_len = ex_block->len;
			if (ex_block->extype) {
				clause->data.catch_class = mono_class_from_mono_type (ex_block->extype->type);
			} else {
				if (ex_block->type == MONO_EXCEPTION_CLAUSE_FILTER)
					clause->data.filter_offset = ex_block->filter_offset;
				else
					clause->data.filter_offset = 0;
			}
			finally_start = ex_block->start + ex_block->len;

			clause_index ++;
		}
	}

	return clauses;
}

static guint32
method_encode_code (MonoDynamicImage *assembly, ReflectionMethodBuilder *mb)
{
	char flags = 0;
	guint32 idx;
	guint32 code_size;
	gint32 max_stack, i;
	gint32 num_locals = 0;
	gint32 num_exception = 0;
	gint maybe_small;
	guint32 fat_flags;
	char fat_header [12];
	guint32 int_value;
	guint16 short_value;
	guint32 local_sig = 0;
	guint32 header_size = 12;
	MonoArray *code;

	if ((mb->attrs & (METHOD_ATTRIBUTE_PINVOKE_IMPL | METHOD_ATTRIBUTE_ABSTRACT)) ||
			(mb->iattrs & (METHOD_IMPL_ATTRIBUTE_INTERNAL_CALL | METHOD_IMPL_ATTRIBUTE_RUNTIME)))
		return 0;

	/*if (mb->name)
		g_print ("Encode method %s\n", mono_string_to_utf8 (mb->name));*/
	if (mb->ilgen) {
		code = mb->ilgen->code;
		code_size = mb->ilgen->code_len;
		max_stack = mb->ilgen->max_stack;
		num_locals = mb->ilgen->locals ? mono_array_length (mb->ilgen->locals) : 0;
		if (mb->ilgen->ex_handlers)
			num_exception = method_count_clauses (mb->ilgen);
	} else {
		code = mb->code;
		if (code == NULL){
			char *name = mono_string_to_utf8 (mb->name);
			char *str = g_strdup_printf ("Method %s does not have any IL associated", name);
			MonoException *exception = mono_get_exception_argument (NULL, "a method does not have any IL associated");
			g_free (str);
			g_free (name);
			mono_raise_exception (exception);
		}

		code_size = mono_array_length (code);
		max_stack = 8; /* we probably need to run a verifier on the code... */
	}

	stream_data_align (&assembly->code);

	/* check for exceptions, maxstack, locals */
	maybe_small = (max_stack <= 8) && (!num_locals) && (!num_exception);
	if (maybe_small) {
		if (code_size < 64 && !(code_size & 1)) {
			flags = (code_size << 2) | 0x2;
		} else if (code_size < 32 && (code_size & 1)) {
			flags = (code_size << 2) | 0x6; /* LAMESPEC: see metadata.c */
		} else {
			goto fat_header;
		}
		idx = mono_image_add_stream_data (&assembly->code, &flags, 1);
		/* add to the fixup todo list */
		if (mb->ilgen && mb->ilgen->num_token_fixups)
			mono_g_hash_table_insert (assembly->token_fixups, mb->ilgen, GUINT_TO_POINTER (idx + 1));
		mono_image_add_stream_data (&assembly->code, mono_array_addr (code, char, 0), code_size);
		return assembly->text_rva + idx;
	} 
fat_header:
	if (num_locals)
		local_sig = MONO_TOKEN_SIGNATURE | encode_locals (assembly, mb->ilgen);
	/* 
	 * FIXME: need to set also the header size in fat_flags.
	 * (and more sects and init locals flags)
	 */
	fat_flags =  0x03;
	if (num_exception)
		fat_flags |= METHOD_HEADER_MORE_SECTS;
	if (mb->init_locals)
		fat_flags |= METHOD_HEADER_INIT_LOCALS;
	fat_header [0] = fat_flags;
	fat_header [1] = (header_size / 4 ) << 4;
	short_value = GUINT16_TO_LE (max_stack);
	memcpy (fat_header + 2, &short_value, 2);
	int_value = GUINT32_TO_LE (code_size);
	memcpy (fat_header + 4, &int_value, 4);
	int_value = GUINT32_TO_LE (local_sig);
	memcpy (fat_header + 8, &int_value, 4);
	idx = mono_image_add_stream_data (&assembly->code, fat_header, 12);
	/* add to the fixup todo list */
	if (mb->ilgen && mb->ilgen->num_token_fixups)
		mono_g_hash_table_insert (assembly->token_fixups, mb->ilgen, GUINT_TO_POINTER (idx + 12));
	
	mono_image_add_stream_data (&assembly->code, mono_array_addr (code, char, 0), code_size);
	if (num_exception) {
		unsigned char sheader [4];
		MonoILExceptionInfo * ex_info;
		MonoILExceptionBlock * ex_block;
		int j;

		stream_data_align (&assembly->code);
		/* always use fat format for now */
		sheader [0] = METHOD_HEADER_SECTION_FAT_FORMAT | METHOD_HEADER_SECTION_EHTABLE;
		num_exception *= 6 * sizeof (guint32);
		num_exception += 4; /* include the size of the header */
		sheader [1] = num_exception & 0xff;
		sheader [2] = (num_exception >> 8) & 0xff;
		sheader [3] = (num_exception >> 16) & 0xff;
		mono_image_add_stream_data (&assembly->code, (char*)sheader, 4);
		/* fat header, so we are already aligned */
		/* reverse order */
		for (i = mono_array_length (mb->ilgen->ex_handlers) - 1; i >= 0; --i) {
			ex_info = (MonoILExceptionInfo *)mono_array_addr (mb->ilgen->ex_handlers, MonoILExceptionInfo, i);
			if (ex_info->handlers) {
				int finally_start = ex_info->start + ex_info->len;
				for (j = 0; j < mono_array_length (ex_info->handlers); ++j) {
					guint32 val;
					ex_block = (MonoILExceptionBlock*)mono_array_addr (ex_info->handlers, MonoILExceptionBlock, j);
					/* the flags */
					val = GUINT32_TO_LE (ex_block->type);
					mono_image_add_stream_data (&assembly->code, (char*)&val, sizeof (guint32));
					/* try offset */
					val = GUINT32_TO_LE (ex_info->start);
					mono_image_add_stream_data (&assembly->code, (char*)&val, sizeof (guint32));
					/* need fault, too, probably */
					if (ex_block->type == MONO_EXCEPTION_CLAUSE_FINALLY)
						val = GUINT32_TO_LE (finally_start - ex_info->start);
					else
						val = GUINT32_TO_LE (ex_info->len);
					mono_image_add_stream_data (&assembly->code, (char*)&val, sizeof (guint32));
					/* handler offset */
					val = GUINT32_TO_LE (ex_block->start);
					mono_image_add_stream_data (&assembly->code, (char*)&val, sizeof (guint32));
					/* handler len */
					val = GUINT32_TO_LE (ex_block->len);
					mono_image_add_stream_data (&assembly->code, (char*)&val, sizeof (guint32));
					finally_start = ex_block->start + ex_block->len;
					if (ex_block->extype) {
						val = mono_metadata_token_from_dor (mono_image_typedef_or_ref (assembly, ex_block->extype->type));
					} else {
						if (ex_block->type == MONO_EXCEPTION_CLAUSE_FILTER)
							val = ex_block->filter_offset;
						else
							val = 0;
					}
					val = GUINT32_TO_LE (val);
					mono_image_add_stream_data (&assembly->code, (char*)&val, sizeof (guint32));
					/*g_print ("out clause %d: from %d len=%d, handler at %d, %d, finally_start=%d, ex_info->start=%d, ex_info->len=%d, ex_block->type=%d, j=%d, i=%d\n", 
							clause.flags, clause.try_offset, clause.try_len, clause.handler_offset, clause.handler_len, finally_start, ex_info->start, ex_info->len, ex_block->type, j, i);*/
				}
			} else {
				g_error ("No clauses for ex info block %d", i);
			}
		}
	}
	return assembly->text_rva + idx;
}

static guint32
find_index_in_table (MonoDynamicImage *assembly, int table_idx, int col, guint32 token)
{
	int i;
	MonoDynamicTable *table;
	guint32 *values;
	
	table = &assembly->tables [table_idx];

	g_assert (col < table->columns);

	values = table->values + table->columns;
	for (i = 1; i <= table->rows; ++i) {
		if (values [col] == token)
			return i;
		values += table->columns;
	}
	return 0;
}

/* protected by reflection_mutex: 
 * maps a mono runtime reflection handle to MonoCustomAttrInfo*
 */
static GHashTable *dynamic_custom_attrs = NULL;

static MonoCustomAttrInfo*
lookup_custom_attr (void *member)
{
	MonoCustomAttrInfo *ainfo;
	mono_reflection_lock ();
	ainfo = g_hash_table_lookup (dynamic_custom_attrs, member);
	mono_reflection_unlock ();
	return ainfo;
}

static gboolean
custom_attr_visible (MonoImage *image, MonoReflectionCustomAttr *cattr)
{
	/* FIXME: Need to do more checks */
	if (cattr->ctor->method && (cattr->ctor->method->klass->image != image)) {
		int visibility = cattr->ctor->method->klass->flags & TYPE_ATTRIBUTE_VISIBILITY_MASK;

		if ((visibility != TYPE_ATTRIBUTE_PUBLIC) && (visibility != TYPE_ATTRIBUTE_NESTED_PUBLIC))
			return FALSE;
	}

	return TRUE;
}

static MonoCustomAttrInfo*
mono_custom_attrs_from_builders (MonoImage *image, MonoArray *cattrs)
{
	int i, index, count, not_visible;
	MonoCustomAttrInfo *ainfo;
	MonoReflectionCustomAttr *cattr;

	if (!cattrs)
		return NULL;
	/* FIXME: check in assembly the Run flag is set */

	count = mono_array_length (cattrs);

	/* Skip nonpublic attributes since MS.NET seems to do the same */
	/* FIXME: This needs to be done more globally */
	not_visible = 0;
	for (i = 0; i < count; ++i) {
		cattr = (MonoReflectionCustomAttr*)mono_array_get (cattrs, gpointer, i);
		if (!custom_attr_visible (image, cattr))
			not_visible ++;
	}
	count -= not_visible;

	ainfo = g_malloc0 (sizeof (MonoCustomAttrInfo) + sizeof (MonoCustomAttrEntry) * (count - MONO_ZERO_LEN_ARRAY));

	ainfo->image = image;
	ainfo->num_attrs = count;
	index = 0;
	mono_loader_lock ();
	for (i = 0; i < count; ++i) {
		cattr = (MonoReflectionCustomAttr*)mono_array_get (cattrs, gpointer, i);
		if (custom_attr_visible (image, cattr)) {
			unsigned char *saved = mono_mempool_alloc (image->mempool, mono_array_length (cattr->data));
			memcpy (saved, mono_array_addr (cattr->data, char, 0), mono_array_length (cattr->data));
			ainfo->attrs [index].ctor = cattr->ctor->method;
			ainfo->attrs [index].data = saved;
			ainfo->attrs [index].data_size = mono_array_length (cattr->data);
			index ++;
		}
	}
	mono_loader_unlock ();

	return ainfo;
}

static void
mono_save_custom_attrs (MonoImage *image, void *obj, MonoArray *cattrs)
{
	MonoCustomAttrInfo *ainfo = mono_custom_attrs_from_builders (image, cattrs);

	if (!ainfo)
		return;

	mono_reflection_lock ();
	if (!dynamic_custom_attrs)
		dynamic_custom_attrs = g_hash_table_new (NULL, NULL);

	g_hash_table_insert (dynamic_custom_attrs, obj, ainfo);
	ainfo->cached = TRUE;
	mono_reflection_unlock ();
}

void
mono_custom_attrs_free (MonoCustomAttrInfo *ainfo)
{
	if (!ainfo->cached)
		g_free (ainfo);
}

/*
 * idx is the table index of the object
 * type is one of MONO_CUSTOM_ATTR_*
 */
static void
mono_image_add_cattrs (MonoDynamicImage *assembly, guint32 idx, guint32 type, MonoArray *cattrs)
{
	MonoDynamicTable *table;
	MonoReflectionCustomAttr *cattr;
	guint32 *values;
	guint32 count, i, token;
	char blob_size [6];
	char *p = blob_size;
	
	/* it is legal to pass a NULL cattrs: we avoid to use the if in a lot of places */
	if (!cattrs)
		return;
	count = mono_array_length (cattrs);
	table = &assembly->tables [MONO_TABLE_CUSTOMATTRIBUTE];
	table->rows += count;
	alloc_table (table, table->rows);
	values = table->values + table->next_idx * MONO_CUSTOM_ATTR_SIZE;
	idx <<= MONO_CUSTOM_ATTR_BITS;
	idx |= type;
	for (i = 0; i < count; ++i) {
		cattr = (MonoReflectionCustomAttr*)mono_array_get (cattrs, gpointer, i);
		values [MONO_CUSTOM_ATTR_PARENT] = idx;
		token = mono_image_create_token (assembly, (MonoObject*)cattr->ctor, FALSE);
		type = mono_metadata_token_index (token);
		type <<= MONO_CUSTOM_ATTR_TYPE_BITS;
		switch (mono_metadata_token_table (token)) {
		case MONO_TABLE_METHOD:
			type |= MONO_CUSTOM_ATTR_TYPE_METHODDEF;
			break;
		case MONO_TABLE_MEMBERREF:
			type |= MONO_CUSTOM_ATTR_TYPE_MEMBERREF;
			break;
		default:
			g_warning ("got wrong token in custom attr");
			continue;
		}
		values [MONO_CUSTOM_ATTR_TYPE] = type;
		p = blob_size;
		mono_metadata_encode_value (mono_array_length (cattr->data), p, &p);
		values [MONO_CUSTOM_ATTR_VALUE] = add_to_blob_cached (assembly, blob_size, p - blob_size,
			mono_array_addr (cattr->data, char, 0), mono_array_length (cattr->data));
		values += MONO_CUSTOM_ATTR_SIZE;
		++table->next_idx;
	}
}

static void
mono_image_add_decl_security (MonoDynamicImage *assembly, guint32 parent_token, MonoArray *permissions)
{
	MonoDynamicTable *table;
	guint32 *values;
	guint32 count, i, idx;
	MonoReflectionPermissionSet *perm;

	if (!permissions)
		return;

	count = mono_array_length (permissions);
	table = &assembly->tables [MONO_TABLE_DECLSECURITY];
	table->rows += count;
	alloc_table (table, table->rows);

	for (i = 0; i < mono_array_length (permissions); ++i) {
		perm = (MonoReflectionPermissionSet*)mono_array_addr (permissions, MonoReflectionPermissionSet, i);

		values = table->values + table->next_idx * MONO_DECL_SECURITY_SIZE;

		idx = mono_metadata_token_index (parent_token);
		idx <<= MONO_HAS_DECL_SECURITY_BITS;
		switch (mono_metadata_token_table (parent_token)) {
		case MONO_TABLE_TYPEDEF:
			idx |= MONO_HAS_DECL_SECURITY_TYPEDEF;
			break;
		case MONO_TABLE_METHOD:
			idx |= MONO_HAS_DECL_SECURITY_METHODDEF;
			break;
		case MONO_TABLE_ASSEMBLY:
			idx |= MONO_HAS_DECL_SECURITY_ASSEMBLY;
			break;
		default:
			g_assert_not_reached ();
		}

		values [MONO_DECL_SECURITY_ACTION] = perm->action;
		values [MONO_DECL_SECURITY_PARENT] = idx;
		values [MONO_DECL_SECURITY_PERMISSIONSET] = add_mono_string_to_blob_cached (assembly, perm->pset);

		++table->next_idx;
	}
}

/*
 * Fill in the MethodDef and ParamDef tables for a method.
 * This is used for both normal methods and constructors.
 */
static void
mono_image_basic_method (ReflectionMethodBuilder *mb, MonoDynamicImage *assembly)
{
	MonoDynamicTable *table;
	guint32 *values;
	guint i, count;

	/* room in this table is already allocated */
	table = &assembly->tables [MONO_TABLE_METHOD];
	*mb->table_idx = table->next_idx ++;
	g_hash_table_insert (assembly->method_to_table_idx, mb->mhandle, GUINT_TO_POINTER ((*mb->table_idx)));
	values = table->values + *mb->table_idx * MONO_METHOD_SIZE;
	values [MONO_METHOD_NAME] = string_heap_insert_mstring (&assembly->sheap, mb->name);
	values [MONO_METHOD_FLAGS] = mb->attrs;
	values [MONO_METHOD_IMPLFLAGS] = mb->iattrs;
	values [MONO_METHOD_SIGNATURE] = method_builder_encode_signature (assembly, mb);
	values [MONO_METHOD_RVA] = method_encode_code (assembly, mb);
	
	table = &assembly->tables [MONO_TABLE_PARAM];
	values [MONO_METHOD_PARAMLIST] = table->next_idx;

	mono_image_add_decl_security (assembly, 
		mono_metadata_make_token (MONO_TABLE_METHOD, *mb->table_idx), mb->permissions);

	if (mb->pinfo) {
		MonoDynamicTable *mtable;
		guint32 *mvalues;
		
		mtable = &assembly->tables [MONO_TABLE_FIELDMARSHAL];
		mvalues = mtable->values + mtable->next_idx * MONO_FIELD_MARSHAL_SIZE;
		
		count = 0;
		for (i = 0; i < mono_array_length (mb->pinfo); ++i) {
			if (mono_array_get (mb->pinfo, gpointer, i))
				count++;
		}
		table->rows += count;
		alloc_table (table, table->rows);
		values = table->values + table->next_idx * MONO_PARAM_SIZE;
		for (i = 0; i < mono_array_length (mb->pinfo); ++i) {
			MonoReflectionParamBuilder *pb;
			if ((pb = mono_array_get (mb->pinfo, MonoReflectionParamBuilder*, i))) {
				values [MONO_PARAM_FLAGS] = pb->attrs;
				values [MONO_PARAM_SEQUENCE] = i;
				if (pb->name != NULL) {
					values [MONO_PARAM_NAME] = string_heap_insert_mstring (&assembly->sheap, pb->name);
				} else {
					values [MONO_PARAM_NAME] = 0;
				}
				values += MONO_PARAM_SIZE;
				if (pb->marshal_info) {
					mtable->rows++;
					alloc_table (mtable, mtable->rows);
					mvalues = mtable->values + mtable->rows * MONO_FIELD_MARSHAL_SIZE;
					mvalues [MONO_FIELD_MARSHAL_PARENT] = (table->next_idx << MONO_HAS_FIELD_MARSHAL_BITS) | MONO_HAS_FIELD_MARSHAL_PARAMDEF;
					mvalues [MONO_FIELD_MARSHAL_NATIVE_TYPE] = encode_marshal_blob (assembly, pb->marshal_info);
				}
				pb->table_idx = table->next_idx++;
				if (pb->attrs & PARAM_ATTRIBUTE_HAS_DEFAULT) {
					guint32 field_type = 0;
					mtable = &assembly->tables [MONO_TABLE_CONSTANT];
					mtable->rows ++;
					alloc_table (mtable, mtable->rows);
					mvalues = mtable->values + mtable->rows * MONO_CONSTANT_SIZE;
					mvalues [MONO_CONSTANT_PARENT] = MONO_HASCONSTANT_PARAM | (pb->table_idx << MONO_HASCONSTANT_BITS);
					mvalues [MONO_CONSTANT_VALUE] = encode_constant (assembly, pb->def_value, &field_type);
					mvalues [MONO_CONSTANT_TYPE] = field_type;
					mvalues [MONO_CONSTANT_PADDING] = 0;
				}
			}
		}
	}
}

static void
reflection_methodbuilder_from_method_builder (ReflectionMethodBuilder *rmb, MonoReflectionMethodBuilder *mb)
{
	rmb->ilgen = mb->ilgen;
	rmb->rtype = mb->rtype;
	rmb->parameters = mb->parameters;
	rmb->generic_params = mb->generic_params;
	rmb->generic_container = mb->generic_container;
	rmb->opt_types = NULL;
	rmb->pinfo = mb->pinfo;
	rmb->attrs = mb->attrs;
	rmb->iattrs = mb->iattrs;
	rmb->call_conv = mb->call_conv;
	rmb->code = mb->code;
	rmb->type = mb->type;
	rmb->name = mb->name;
	rmb->table_idx = &mb->table_idx;
	rmb->init_locals = mb->init_locals;
	rmb->return_modreq = mb->return_modreq;
	rmb->return_modopt = mb->return_modopt;
	rmb->param_modreq = mb->param_modreq;
	rmb->param_modopt = mb->param_modopt;
	rmb->permissions = mb->permissions;
	rmb->mhandle = mb->mhandle;
	rmb->nrefs = 0;
	rmb->refs = NULL;

	if (mb->dll) {
		rmb->charset = mb->charset;
		rmb->extra_flags = mb->extra_flags;
		rmb->native_cc = mb->native_cc;
		rmb->dllentry = mb->dllentry;
		rmb->dll = mb->dll;
	}
}

static void
reflection_methodbuilder_from_ctor_builder (ReflectionMethodBuilder *rmb, MonoReflectionCtorBuilder *mb)
{
	const char *name = mb->attrs & METHOD_ATTRIBUTE_STATIC ? ".cctor": ".ctor";

	rmb->ilgen = mb->ilgen;
	rmb->rtype = mono_type_get_object (mono_domain_get (), &mono_defaults.void_class->byval_arg);
	rmb->parameters = mb->parameters;
	rmb->generic_params = NULL;
	rmb->generic_container = NULL;
	rmb->opt_types = NULL;
	rmb->pinfo = mb->pinfo;
	rmb->attrs = mb->attrs;
	rmb->iattrs = mb->iattrs;
	rmb->call_conv = mb->call_conv;
	rmb->code = NULL;
	rmb->type = mb->type;
	rmb->name = mono_string_new (mono_domain_get (), name);
	rmb->table_idx = &mb->table_idx;
	rmb->init_locals = mb->init_locals;
	rmb->return_modreq = NULL;
	rmb->return_modopt = NULL;
	rmb->param_modreq = mb->param_modreq;
	rmb->param_modopt = mb->param_modopt;
	rmb->permissions = mb->permissions;
	rmb->mhandle = mb->mhandle;
	rmb->nrefs = 0;
	rmb->refs = NULL;
}

static void
reflection_methodbuilder_from_dynamic_method (ReflectionMethodBuilder *rmb, MonoReflectionDynamicMethod *mb)
{
	rmb->ilgen = mb->ilgen;
	rmb->rtype = mb->rtype;
	rmb->parameters = mb->parameters;
	rmb->generic_params = NULL;
	rmb->generic_container = NULL;
	rmb->opt_types = NULL;
	rmb->pinfo = NULL;
	rmb->attrs = mb->attrs;
	rmb->iattrs = 0;
	rmb->call_conv = mb->call_conv;
	rmb->code = NULL;
	rmb->type = NULL;
	rmb->name = mb->name;
	rmb->table_idx = NULL;
	rmb->init_locals = mb->init_locals;
	rmb->skip_visibility = mb->skip_visibility;
	rmb->return_modreq = NULL;
	rmb->return_modopt = NULL;
	rmb->param_modreq = NULL;
	rmb->param_modopt = NULL;
	rmb->permissions = NULL;
	rmb->mhandle = mb->mhandle;
	rmb->nrefs = 0;
	rmb->refs = NULL;
}	

static void
mono_image_add_methodimpl (MonoDynamicImage *assembly, MonoReflectionMethodBuilder *mb)
{
	MonoReflectionTypeBuilder *tb = (MonoReflectionTypeBuilder *)mb->type;
	MonoDynamicTable *table;
	guint32 *values;
	guint32 tok;

	if (!mb->override_method)
		return;

	table = &assembly->tables [MONO_TABLE_METHODIMPL];
	table->rows ++;
	alloc_table (table, table->rows);
	values = table->values + table->rows * MONO_METHODIMPL_SIZE;
	values [MONO_METHODIMPL_CLASS] = tb->table_idx;
	values [MONO_METHODIMPL_BODY] = MONO_METHODDEFORREF_METHODDEF | (mb->table_idx << MONO_METHODDEFORREF_BITS);

	tok = mono_image_create_token (assembly, (MonoObject*)mb->override_method, FALSE);
	switch (mono_metadata_token_table (tok)) {
	case MONO_TABLE_MEMBERREF:
		tok = (mono_metadata_token_index (tok) << MONO_METHODDEFORREF_BITS ) | MONO_METHODDEFORREF_METHODREF;
		break;
	case MONO_TABLE_METHOD:
		tok = (mono_metadata_token_index (tok) << MONO_METHODDEFORREF_BITS ) | MONO_METHODDEFORREF_METHODDEF;
		break;
	default:
		g_assert_not_reached ();
	}
	values [MONO_METHODIMPL_DECLARATION] = tok;
}

static void
mono_image_get_method_info (MonoReflectionMethodBuilder *mb, MonoDynamicImage *assembly)
{
	MonoDynamicTable *table;
	guint32 *values;
	ReflectionMethodBuilder rmb;
	int i;

	reflection_methodbuilder_from_method_builder (&rmb, mb);

	mono_image_basic_method (&rmb, assembly);
	mb->table_idx = *rmb.table_idx;

	if (mb->dll) { /* It's a P/Invoke method */
		guint32 moduleref;
		/* map CharSet values to on-disk values */
		int ncharset = (mb->charset ? (mb->charset - 1) * 2 : 0);
		int extra_flags = mb->extra_flags;
		table = &assembly->tables [MONO_TABLE_IMPLMAP];
		table->rows ++;
		alloc_table (table, table->rows);
		values = table->values + table->rows * MONO_IMPLMAP_SIZE;
		
		values [MONO_IMPLMAP_FLAGS] = (mb->native_cc << 8) | ncharset | extra_flags;
		values [MONO_IMPLMAP_MEMBER] = (mb->table_idx << 1) | 1; /* memberforwarded: method */
		if (mb->dllentry)
			values [MONO_IMPLMAP_NAME] = string_heap_insert_mstring (&assembly->sheap, mb->dllentry);
		else
			values [MONO_IMPLMAP_NAME] = string_heap_insert_mstring (&assembly->sheap, mb->name);
		moduleref = string_heap_insert_mstring (&assembly->sheap, mb->dll);
		if (!(values [MONO_IMPLMAP_SCOPE] = find_index_in_table (assembly, MONO_TABLE_MODULEREF, MONO_MODULEREF_NAME, moduleref))) {
			table = &assembly->tables [MONO_TABLE_MODULEREF];
			table->rows ++;
			alloc_table (table, table->rows);
			table->values [table->rows * MONO_MODULEREF_SIZE + MONO_MODULEREF_NAME] = moduleref;
			values [MONO_IMPLMAP_SCOPE] = table->rows;
		}
	}

	if (mb->generic_params) {
		table = &assembly->tables [MONO_TABLE_GENERICPARAM];
		table->rows += mono_array_length (mb->generic_params);
		alloc_table (table, table->rows);
		for (i = 0; i < mono_array_length (mb->generic_params); ++i) {
			guint32 owner = MONO_TYPEORMETHOD_METHOD | (mb->table_idx << MONO_TYPEORMETHOD_BITS);

			mono_image_get_generic_param_info (
				mono_array_get (mb->generic_params, gpointer, i), owner, assembly);
		}
	}

}

static void
mono_image_get_ctor_info (MonoDomain *domain, MonoReflectionCtorBuilder *mb, MonoDynamicImage *assembly)
{
	ReflectionMethodBuilder rmb;

	reflection_methodbuilder_from_ctor_builder (&rmb, mb);

	mono_image_basic_method (&rmb, assembly);
	mb->table_idx = *rmb.table_idx;
}

static char*
type_get_fully_qualified_name (MonoType *type)
{
	return mono_type_get_name_full (type, MONO_TYPE_NAME_FORMAT_ASSEMBLY_QUALIFIED);
}

static char*
type_get_qualified_name (MonoType *type, MonoAssembly *ass) {
	MonoClass *klass;
	MonoAssembly *ta;

	klass = my_mono_class_from_mono_type (type);
	if (!klass) 
		return mono_type_get_name_full (type, MONO_TYPE_NAME_FORMAT_REFLECTION);
	ta = klass->image->assembly;
	if (ta->dynamic || (ta == ass))
		return mono_type_get_name_full (type, MONO_TYPE_NAME_FORMAT_REFLECTION);

	return mono_type_get_name_full (type, MONO_TYPE_NAME_FORMAT_ASSEMBLY_QUALIFIED);
}

static guint32
fieldref_encode_signature (MonoDynamicImage *assembly, MonoType *type)
{
	SigBuffer buf;
	guint32 idx;

	if (!assembly->save)
		return 0;

	sigbuffer_init (&buf, 32);
	
	sigbuffer_add_value (&buf, 0x06);
	/* encode custom attributes before the type */
	encode_type (assembly, type, &buf);
	idx = sigbuffer_add_to_blob_cached (assembly, &buf);
	sigbuffer_free (&buf);
	return idx;
}

static guint32
field_encode_signature (MonoDynamicImage *assembly, MonoReflectionFieldBuilder *fb)
{
	SigBuffer buf;
	guint32 idx;

	sigbuffer_init (&buf, 32);
	
	sigbuffer_add_value (&buf, 0x06);
	encode_custom_modifiers (assembly, fb->modreq, fb->modopt, &buf);
	/* encode custom attributes before the type */
	encode_reflection_type (assembly, fb->type, &buf);
	idx = sigbuffer_add_to_blob_cached (assembly, &buf);
	sigbuffer_free (&buf);
	return idx;
}

static guint32
encode_constant (MonoDynamicImage *assembly, MonoObject *val, guint32 *ret_type) {
	char blob_size [64];
	char *b = blob_size;
	char *p, *box_val;
	char* buf;
	guint32 idx = 0, len = 0, dummy = 0;
#ifdef ARM_FPU_FPA
#if G_BYTE_ORDER == G_LITTLE_ENDIAN
	guint32 fpa_double [2];
	guint32 *fpa_p;
#endif
#endif
	
	p = buf = g_malloc (64);
	if (!val) {
		*ret_type = MONO_TYPE_CLASS;
		len = 4;
		box_val = (char*)&dummy;
	} else {
		box_val = ((char*)val) + sizeof (MonoObject);
		*ret_type = val->vtable->klass->byval_arg.type;
	}
handle_enum:
	switch (*ret_type) {
	case MONO_TYPE_BOOLEAN:
	case MONO_TYPE_U1:
	case MONO_TYPE_I1:
		len = 1;
		break;
	case MONO_TYPE_CHAR:
	case MONO_TYPE_U2:
	case MONO_TYPE_I2:
		len = 2;
		break;
	case MONO_TYPE_U4:
	case MONO_TYPE_I4:
	case MONO_TYPE_R4:
		len = 4;
		break;
	case MONO_TYPE_U8:
	case MONO_TYPE_I8:
		len = 8;
		break;
	case MONO_TYPE_R8:
		len = 8;
#ifdef ARM_FPU_FPA
#if G_BYTE_ORDER == G_LITTLE_ENDIAN
		fpa_p = (guint32*)box_val;
		fpa_double [0] = fpa_p [1];
		fpa_double [1] = fpa_p [0];
		box_val = (char*)fpa_double;
#endif
#endif
		break;
	case MONO_TYPE_VALUETYPE:
		if (val->vtable->klass->enumtype) {
			*ret_type = val->vtable->klass->enum_basetype->type;
			goto handle_enum;
		} else
			g_error ("we can't encode valuetypes");
	case MONO_TYPE_CLASS:
		break;
	case MONO_TYPE_STRING: {
		MonoString *str = (MonoString*)val;
		/* there is no signature */
		len = str->length * 2;
		mono_metadata_encode_value (len, b, &b);
#if G_BYTE_ORDER != G_LITTLE_ENDIAN
		{
			char *swapped = g_malloc (2 * mono_string_length (str));
			const char *p = (const char*)mono_string_chars (str);

			swap_with_size (swapped, p, 2, mono_string_length (str));
			idx = add_to_blob_cached (assembly, blob_size, b-blob_size, swapped, len);
			g_free (swapped);
		}
#else
		idx = add_to_blob_cached (assembly, blob_size, b-blob_size, (char*)mono_string_chars (str), len);
#endif

		g_free (buf);
		return idx;
	}
	default:
		g_error ("we don't encode constant type 0x%02x yet", *ret_type);
	}

	/* there is no signature */
	mono_metadata_encode_value (len, b, &b);
#if G_BYTE_ORDER != G_LITTLE_ENDIAN
	idx = mono_image_add_stream_data (&assembly->blob, blob_size, b-blob_size);
	swap_with_size (blob_size, box_val, len, 1);
	mono_image_add_stream_data (&assembly->blob, blob_size, len);
#else
	idx = add_to_blob_cached (assembly, blob_size, b-blob_size, box_val, len);
#endif

	g_free (buf);
	return idx;
}

static guint32
encode_marshal_blob (MonoDynamicImage *assembly, MonoReflectionMarshal *minfo) {
	char *str;
	SigBuffer buf;
	guint32 idx, len;

	sigbuffer_init (&buf, 32);

	sigbuffer_add_value (&buf, minfo->type);

	switch (minfo->type) {
	case MONO_NATIVE_BYVALTSTR:
	case MONO_NATIVE_BYVALARRAY:
		sigbuffer_add_value (&buf, minfo->count);
		break;
	case MONO_NATIVE_LPARRAY:
		if (minfo->eltype || minfo->has_size) {
			sigbuffer_add_value (&buf, minfo->eltype);
			if (minfo->has_size) {
				sigbuffer_add_value (&buf, minfo->param_num != -1? minfo->param_num: 0);
				sigbuffer_add_value (&buf, minfo->count != -1? minfo->count: 0);

				/* LAMESPEC: ElemMult is undocumented */
				sigbuffer_add_value (&buf, minfo->param_num != -1? 1: 0);
			}
		}
		break;
	case MONO_NATIVE_CUSTOM:
		if (minfo->guid) {
			str = mono_string_to_utf8 (minfo->guid);
			len = strlen (str);
			sigbuffer_add_value (&buf, len);
			sigbuffer_add_mem (&buf, str, len);
			g_free (str);
		} else {
			sigbuffer_add_value (&buf, 0);
		}
		/* native type name */
		sigbuffer_add_value (&buf, 0);
		/* custom marshaler type name */
		if (minfo->marshaltype || minfo->marshaltyperef) {
			if (minfo->marshaltyperef)
				str = type_get_fully_qualified_name (minfo->marshaltyperef->type);
			else
				str = mono_string_to_utf8 (minfo->marshaltype);
			len = strlen (str);
			sigbuffer_add_value (&buf, len);
			sigbuffer_add_mem (&buf, str, len);
			g_free (str);
		} else {
			/* FIXME: Actually a bug, since this field is required.  Punting for now ... */
			sigbuffer_add_value (&buf, 0);
		}
		if (minfo->mcookie) {
			str = mono_string_to_utf8 (minfo->mcookie);
			len = strlen (str);
			sigbuffer_add_value (&buf, len);
			sigbuffer_add_mem (&buf, str, len);
			g_free (str);
		} else {
			sigbuffer_add_value (&buf, 0);
		}
		break;
	default:
		break;
	}
	idx = sigbuffer_add_to_blob_cached (assembly, &buf);
	sigbuffer_free (&buf);
	return idx;
}

static void
mono_image_get_field_info (MonoReflectionFieldBuilder *fb, MonoDynamicImage *assembly)
{
	MonoDynamicTable *table;
	guint32 *values;

	/* maybe this fixup should be done in the C# code */
	if (fb->attrs & FIELD_ATTRIBUTE_LITERAL)
		fb->attrs |= FIELD_ATTRIBUTE_HAS_DEFAULT;
	table = &assembly->tables [MONO_TABLE_FIELD];
	fb->table_idx = table->next_idx ++;
	g_hash_table_insert (assembly->field_to_table_idx, fb->handle, GUINT_TO_POINTER (fb->table_idx));
	values = table->values + fb->table_idx * MONO_FIELD_SIZE;
	values [MONO_FIELD_NAME] = string_heap_insert_mstring (&assembly->sheap, fb->name);
	values [MONO_FIELD_FLAGS] = fb->attrs;
	values [MONO_FIELD_SIGNATURE] = field_encode_signature (assembly, fb);

	if (fb->offset != -1) {
		table = &assembly->tables [MONO_TABLE_FIELDLAYOUT];
		table->rows ++;
		alloc_table (table, table->rows);
		values = table->values + table->rows * MONO_FIELD_LAYOUT_SIZE;
		values [MONO_FIELD_LAYOUT_FIELD] = fb->table_idx;
		values [MONO_FIELD_LAYOUT_OFFSET] = fb->offset;
	}
	if (fb->attrs & FIELD_ATTRIBUTE_LITERAL) {
		guint32 field_type = 0;
		table = &assembly->tables [MONO_TABLE_CONSTANT];
		table->rows ++;
		alloc_table (table, table->rows);
		values = table->values + table->rows * MONO_CONSTANT_SIZE;
		values [MONO_CONSTANT_PARENT] = MONO_HASCONSTANT_FIEDDEF | (fb->table_idx << MONO_HASCONSTANT_BITS);
		values [MONO_CONSTANT_VALUE] = encode_constant (assembly, fb->def_value, &field_type);
		values [MONO_CONSTANT_TYPE] = field_type;
		values [MONO_CONSTANT_PADDING] = 0;
	}
	if (fb->attrs & FIELD_ATTRIBUTE_HAS_FIELD_RVA) {
		guint32 rva_idx;
		table = &assembly->tables [MONO_TABLE_FIELDRVA];
		table->rows ++;
		alloc_table (table, table->rows);
		values = table->values + table->rows * MONO_FIELD_RVA_SIZE;
		values [MONO_FIELD_RVA_FIELD] = fb->table_idx;
		/*
		 * We store it in the code section because it's simpler for now.
		 */
		if (fb->rva_data) {
			if (mono_array_length (fb->rva_data) >= 10)
				stream_data_align (&assembly->code);
			rva_idx = mono_image_add_stream_data (&assembly->code, mono_array_addr (fb->rva_data, char, 0), mono_array_length (fb->rva_data));
		} else
			rva_idx = mono_image_add_stream_zero (&assembly->code, mono_class_value_size (fb->handle->parent, NULL));
		values [MONO_FIELD_RVA_RVA] = rva_idx + assembly->text_rva;
	}
	if (fb->marshal_info) {
		table = &assembly->tables [MONO_TABLE_FIELDMARSHAL];
		table->rows ++;
		alloc_table (table, table->rows);
		values = table->values + table->rows * MONO_FIELD_MARSHAL_SIZE;
		values [MONO_FIELD_MARSHAL_PARENT] = (fb->table_idx << MONO_HAS_FIELD_MARSHAL_BITS) | MONO_HAS_FIELD_MARSHAL_FIELDSREF;
		values [MONO_FIELD_MARSHAL_NATIVE_TYPE] = encode_marshal_blob (assembly, fb->marshal_info);
	}
}

static guint32
property_encode_signature (MonoDynamicImage *assembly, MonoReflectionPropertyBuilder *fb)
{
	SigBuffer buf;
	guint32 nparams = 0;
	MonoReflectionMethodBuilder *mb = fb->get_method;
	MonoReflectionMethodBuilder *smb = fb->set_method;
	guint32 idx, i;

	if (mb && mb->parameters)
		nparams = mono_array_length (mb->parameters);
	if (!mb && smb && smb->parameters)
		nparams = mono_array_length (smb->parameters) - 1;
	sigbuffer_init (&buf, 32);
	sigbuffer_add_byte (&buf, 0x08);
	sigbuffer_add_value (&buf, nparams);
	if (mb) {
		encode_reflection_type (assembly, mb->rtype, &buf);
		for (i = 0; i < nparams; ++i) {
			MonoReflectionType *pt = mono_array_get (mb->parameters, MonoReflectionType*, i);
			encode_reflection_type (assembly, pt, &buf);
		}
	} else if (smb && smb->parameters) {
		/* the property type is the last param */
		encode_reflection_type (assembly, mono_array_get (smb->parameters, MonoReflectionType*, nparams), &buf);
		for (i = 0; i < nparams; ++i) {
			MonoReflectionType *pt = mono_array_get (smb->parameters, MonoReflectionType*, i);
			encode_reflection_type (assembly, pt, &buf);
		}
	} else {
		encode_reflection_type (assembly, fb->type, &buf);
	}

	idx = sigbuffer_add_to_blob_cached (assembly, &buf);
	sigbuffer_free (&buf);
	return idx;
}

static void
mono_image_get_property_info (MonoReflectionPropertyBuilder *pb, MonoDynamicImage *assembly)
{
	MonoDynamicTable *table;
	guint32 *values;
	guint num_methods = 0;
	guint32 semaidx;

	/* 
	 * we need to set things in the following tables:
	 * PROPERTYMAP (info already filled in _get_type_info ())
	 * PROPERTY    (rows already preallocated in _get_type_info ())
	 * METHOD      (method info already done with the generic method code)
	 * METHODSEMANTICS
	 */
	table = &assembly->tables [MONO_TABLE_PROPERTY];
	pb->table_idx = table->next_idx ++;
	values = table->values + pb->table_idx * MONO_PROPERTY_SIZE;
	values [MONO_PROPERTY_NAME] = string_heap_insert_mstring (&assembly->sheap, pb->name);
	values [MONO_PROPERTY_FLAGS] = pb->attrs;
	values [MONO_PROPERTY_TYPE] = property_encode_signature (assembly, pb);

	/* FIXME: we still don't handle 'other' methods */
	if (pb->get_method) num_methods ++;
	if (pb->set_method) num_methods ++;

	table = &assembly->tables [MONO_TABLE_METHODSEMANTICS];
	table->rows += num_methods;
	alloc_table (table, table->rows);

	if (pb->get_method) {
		semaidx = table->next_idx ++;
		values = table->values + semaidx * MONO_METHOD_SEMA_SIZE;
		values [MONO_METHOD_SEMA_SEMANTICS] = METHOD_SEMANTIC_GETTER;
		values [MONO_METHOD_SEMA_METHOD] = pb->get_method->table_idx;
		values [MONO_METHOD_SEMA_ASSOCIATION] = (pb->table_idx << MONO_HAS_SEMANTICS_BITS) | MONO_HAS_SEMANTICS_PROPERTY;
	}
	if (pb->set_method) {
		semaidx = table->next_idx ++;
		values = table->values + semaidx * MONO_METHOD_SEMA_SIZE;
		values [MONO_METHOD_SEMA_SEMANTICS] = METHOD_SEMANTIC_SETTER;
		values [MONO_METHOD_SEMA_METHOD] = pb->set_method->table_idx;
		values [MONO_METHOD_SEMA_ASSOCIATION] = (pb->table_idx << MONO_HAS_SEMANTICS_BITS) | MONO_HAS_SEMANTICS_PROPERTY;
	}
}

static void
mono_image_get_event_info (MonoReflectionEventBuilder *eb, MonoDynamicImage *assembly)
{
	MonoDynamicTable *table;
	guint32 *values;
	guint num_methods = 0;
	guint32 semaidx;

	/* 
	 * we need to set things in the following tables:
	 * EVENTMAP (info already filled in _get_type_info ())
	 * EVENT    (rows already preallocated in _get_type_info ())
	 * METHOD      (method info already done with the generic method code)
	 * METHODSEMANTICS
	 */
	table = &assembly->tables [MONO_TABLE_EVENT];
	eb->table_idx = table->next_idx ++;
	values = table->values + eb->table_idx * MONO_EVENT_SIZE;
	values [MONO_EVENT_NAME] = string_heap_insert_mstring (&assembly->sheap, eb->name);
	values [MONO_EVENT_FLAGS] = eb->attrs;
	values [MONO_EVENT_TYPE] = mono_image_typedef_or_ref (assembly, eb->type->type);

	/*
	 * FIXME: we still don't handle 'other' methods 
	 */
	if (eb->add_method) num_methods ++;
	if (eb->remove_method) num_methods ++;
	if (eb->raise_method) num_methods ++;

	table = &assembly->tables [MONO_TABLE_METHODSEMANTICS];
	table->rows += num_methods;
	alloc_table (table, table->rows);

	if (eb->add_method) {
		semaidx = table->next_idx ++;
		values = table->values + semaidx * MONO_METHOD_SEMA_SIZE;
		values [MONO_METHOD_SEMA_SEMANTICS] = METHOD_SEMANTIC_ADD_ON;
		values [MONO_METHOD_SEMA_METHOD] = eb->add_method->table_idx;
		values [MONO_METHOD_SEMA_ASSOCIATION] = (eb->table_idx << MONO_HAS_SEMANTICS_BITS) | MONO_HAS_SEMANTICS_EVENT;
	}
	if (eb->remove_method) {
		semaidx = table->next_idx ++;
		values = table->values + semaidx * MONO_METHOD_SEMA_SIZE;
		values [MONO_METHOD_SEMA_SEMANTICS] = METHOD_SEMANTIC_REMOVE_ON;
		values [MONO_METHOD_SEMA_METHOD] = eb->remove_method->table_idx;
		values [MONO_METHOD_SEMA_ASSOCIATION] = (eb->table_idx << MONO_HAS_SEMANTICS_BITS) | MONO_HAS_SEMANTICS_EVENT;
	}
	if (eb->raise_method) {
		semaidx = table->next_idx ++;
		values = table->values + semaidx * MONO_METHOD_SEMA_SIZE;
		values [MONO_METHOD_SEMA_SEMANTICS] = METHOD_SEMANTIC_FIRE;
		values [MONO_METHOD_SEMA_METHOD] = eb->raise_method->table_idx;
		values [MONO_METHOD_SEMA_ASSOCIATION] = (eb->table_idx << MONO_HAS_SEMANTICS_BITS) | MONO_HAS_SEMANTICS_EVENT;
	}
}

static void
encode_constraints (MonoReflectionGenericParam *gparam, guint32 owner, MonoDynamicImage *assembly)
{
	MonoDynamicTable *table;
	guint32 num_constraints, i;
	guint32 *values;
	guint32 table_idx;

	table = &assembly->tables [MONO_TABLE_GENERICPARAMCONSTRAINT];
	num_constraints = gparam->iface_constraints ?
		mono_array_length (gparam->iface_constraints) : 0;
	table->rows += num_constraints;
	if (gparam->base_type)
		table->rows++;
	alloc_table (table, table->rows);

	if (gparam->base_type) {
		table_idx = table->next_idx ++;
		values = table->values + table_idx * MONO_GENPARCONSTRAINT_SIZE;

		values [MONO_GENPARCONSTRAINT_GENERICPAR] = owner;
		values [MONO_GENPARCONSTRAINT_CONSTRAINT] = mono_image_typedef_or_ref (
			assembly, gparam->base_type->type);
	}

	for (i = 0; i < num_constraints; i++) {
		MonoReflectionType *constraint = mono_array_get (
			gparam->iface_constraints, gpointer, i);

		table_idx = table->next_idx ++;
		values = table->values + table_idx * MONO_GENPARCONSTRAINT_SIZE;

		values [MONO_GENPARCONSTRAINT_GENERICPAR] = owner;
		values [MONO_GENPARCONSTRAINT_CONSTRAINT] = mono_image_typedef_or_ref (
			assembly, constraint->type);
	}
}

static void
mono_image_get_generic_param_info (MonoReflectionGenericParam *gparam, guint32 owner, MonoDynamicImage *assembly)
{
	GenericParamTableEntry *entry;

	/*
	 * The GenericParam table must be sorted according to the `owner' field.
	 * We need to do this sorting prior to writing the GenericParamConstraint
	 * table, since we have to use the final GenericParam table indices there
	 * and they must also be sorted.
	 */

	entry = g_new0 (GenericParamTableEntry, 1);
	entry->owner = owner;
#ifdef HAVE_SGEN_GC
	/* FIXME: track where gen_params should be freed and remove the GC root as well */
	MONO_GC_REGISTER_ROOT (entry->gparam);
#endif
	entry->gparam = gparam; /* FIXME: GC object stored in unmanaged mem */

	g_ptr_array_add (assembly->gen_params, entry);
}

static void
write_generic_param_entry (MonoDynamicImage *assembly, GenericParamTableEntry *entry)
{
	MonoDynamicTable *table;
	MonoGenericParam *param;
	guint32 *values;
	guint32 table_idx;

	table = &assembly->tables [MONO_TABLE_GENERICPARAM];
	table_idx = table->next_idx ++;
	values = table->values + table_idx * MONO_GENERICPARAM_SIZE;

	param = entry->gparam->type.type->data.generic_param;

	values [MONO_GENERICPARAM_OWNER] = entry->owner;
	values [MONO_GENERICPARAM_FLAGS] = entry->gparam->attrs;
	values [MONO_GENERICPARAM_NUMBER] = param->num;
	values [MONO_GENERICPARAM_NAME] = string_heap_insert (&assembly->sheap, param->name);

	mono_image_add_cattrs (assembly, table_idx, MONO_CUSTOM_ATTR_GENERICPAR, entry->gparam->cattrs);

	encode_constraints (entry->gparam, table_idx, assembly);
}

static guint32
resolution_scope_from_image (MonoDynamicImage *assembly, MonoImage *image)
{
	MonoDynamicTable *table;
	guint32 token;
	guint32 *values;
	guint32 cols [MONO_ASSEMBLY_SIZE];
	const char *pubkey;
	guint32 publen;

	if ((token = GPOINTER_TO_UINT (g_hash_table_lookup (assembly->handleref, image))))
		return token;

	if (image->assembly->dynamic && (image->assembly == assembly->image.assembly)) {
		table = &assembly->tables [MONO_TABLE_MODULEREF];
		token = table->next_idx ++;
		table->rows ++;
		alloc_table (table, table->rows);
		values = table->values + token * MONO_MODULEREF_SIZE;
		values [MONO_MODULEREF_NAME] = string_heap_insert (&assembly->sheap, image->module_name);

		token <<= MONO_RESOLTION_SCOPE_BITS;
		token |= MONO_RESOLTION_SCOPE_MODULEREF;
		g_hash_table_insert (assembly->handleref, image, GUINT_TO_POINTER (token));

		return token;
	}
	
	if (image->assembly->dynamic)
		/* FIXME: */
		memset (cols, 0, sizeof (cols));
	else {
		/* image->assembly->image is the manifest module */
		image = image->assembly->image;
		mono_metadata_decode_row (&image->tables [MONO_TABLE_ASSEMBLY], 0, cols, MONO_ASSEMBLY_SIZE);
	}

	table = &assembly->tables [MONO_TABLE_ASSEMBLYREF];
	token = table->next_idx ++;
	table->rows ++;
	alloc_table (table, table->rows);
	values = table->values + token * MONO_ASSEMBLYREF_SIZE;
	values [MONO_ASSEMBLYREF_NAME] = string_heap_insert (&assembly->sheap, image->assembly_name);
	values [MONO_ASSEMBLYREF_MAJOR_VERSION] = cols [MONO_ASSEMBLY_MAJOR_VERSION];
	values [MONO_ASSEMBLYREF_MINOR_VERSION] = cols [MONO_ASSEMBLY_MINOR_VERSION];
	values [MONO_ASSEMBLYREF_BUILD_NUMBER] = cols [MONO_ASSEMBLY_BUILD_NUMBER];
	values [MONO_ASSEMBLYREF_REV_NUMBER] = cols [MONO_ASSEMBLY_REV_NUMBER];
	values [MONO_ASSEMBLYREF_FLAGS] = 0;
	values [MONO_ASSEMBLYREF_CULTURE] = 0;
	values [MONO_ASSEMBLYREF_HASH_VALUE] = 0;

	if (strcmp ("", image->assembly->aname.culture)) {
		values [MONO_ASSEMBLYREF_CULTURE] = string_heap_insert (&assembly->sheap,
				image->assembly->aname.culture);
	}

	if ((pubkey = mono_image_get_public_key (image, &publen))) {
		guchar pubtoken [9];
		pubtoken [0] = 8;
		mono_digest_get_public_token (pubtoken + 1, (guchar*)pubkey, publen);
		values [MONO_ASSEMBLYREF_PUBLIC_KEY] = mono_image_add_stream_data (&assembly->blob, (char*)pubtoken, 9);
	} else {
		values [MONO_ASSEMBLYREF_PUBLIC_KEY] = 0;
	}
	token <<= MONO_RESOLTION_SCOPE_BITS;
	token |= MONO_RESOLTION_SCOPE_ASSEMBLYREF;
	g_hash_table_insert (assembly->handleref, image, GUINT_TO_POINTER (token));
	return token;
}

static guint32
create_typespec (MonoDynamicImage *assembly, MonoType *type)
{
	MonoDynamicTable *table;
	guint32 *values;
	guint32 token;
	SigBuffer buf;

	sigbuffer_init (&buf, 32);
	switch (type->type) {
	case MONO_TYPE_FNPTR:
	case MONO_TYPE_PTR:
	case MONO_TYPE_SZARRAY:
	case MONO_TYPE_ARRAY:
	case MONO_TYPE_VAR:
	case MONO_TYPE_MVAR:
	case MONO_TYPE_GENERICINST:
		encode_type (assembly, type, &buf);
		break;
	case MONO_TYPE_CLASS:
	case MONO_TYPE_VALUETYPE: {
		MonoClass *k = mono_class_from_mono_type (type);
		if (!k || !k->generic_class) {
			sigbuffer_free (&buf);
			return 0;
		}
		encode_generic_class (assembly, k->generic_class, &buf);
		break;
	}
	default:
		sigbuffer_free (&buf);
		return 0;
	}

	table = &assembly->tables [MONO_TABLE_TYPESPEC];
	if (assembly->save) {
		token = sigbuffer_add_to_blob_cached (assembly, &buf);
		alloc_table (table, table->rows + 1);
		values = table->values + table->next_idx * MONO_TYPESPEC_SIZE;
		values [MONO_TYPESPEC_SIGNATURE] = token;
	}
	sigbuffer_free (&buf);

	token = MONO_TYPEDEFORREF_TYPESPEC | (table->next_idx << MONO_TYPEDEFORREF_BITS);
	g_hash_table_insert (assembly->typeref, type, GUINT_TO_POINTER(token));
	table->next_idx ++;
	return token;
}

/*
 * Despite the name, we handle also TypeSpec (with the above helper).
 */
static guint32
mono_image_typedef_or_ref (MonoDynamicImage *assembly, MonoType *type)
{
	MonoDynamicTable *table;
	guint32 *values;
	guint32 token, scope, enclosing;
	MonoClass *klass;

	token = GPOINTER_TO_UINT (g_hash_table_lookup (assembly->typeref, type));
	if (token)
		return token;
	token = create_typespec (assembly, type);
	if (token)
		return token;
	klass = my_mono_class_from_mono_type (type);
	if (!klass)
		klass = mono_class_from_mono_type (type);

	/*
	 * If it's in the same module and not a generic type parameter:
	 */
	if ((klass->image == &assembly->image) && (type->type != MONO_TYPE_VAR) && 
			(type->type != MONO_TYPE_MVAR)) {
		MonoReflectionTypeBuilder *tb = klass->reflection_info;
		token = MONO_TYPEDEFORREF_TYPEDEF | (tb->table_idx << MONO_TYPEDEFORREF_BITS);
		mono_g_hash_table_insert (assembly->tokens, GUINT_TO_POINTER (token), klass->reflection_info);
		return token;
	}

	if (klass->nested_in) {
		enclosing = mono_image_typedef_or_ref (assembly, &klass->nested_in->byval_arg);
		/* get the typeref idx of the enclosing type */
		enclosing >>= MONO_TYPEDEFORREF_BITS;
		scope = (enclosing << MONO_RESOLTION_SCOPE_BITS) | MONO_RESOLTION_SCOPE_TYPEREF;
	} else {
		scope = resolution_scope_from_image (assembly, klass->image);
	}
	table = &assembly->tables [MONO_TABLE_TYPEREF];
	if (assembly->save) {
		alloc_table (table, table->rows + 1);
		values = table->values + table->next_idx * MONO_TYPEREF_SIZE;
		values [MONO_TYPEREF_SCOPE] = scope;
		values [MONO_TYPEREF_NAME] = string_heap_insert (&assembly->sheap, klass->name);
		values [MONO_TYPEREF_NAMESPACE] = string_heap_insert (&assembly->sheap, klass->name_space);
	}
	token = MONO_TYPEDEFORREF_TYPEREF | (table->next_idx << MONO_TYPEDEFORREF_BITS); /* typeref */
	g_hash_table_insert (assembly->typeref, type, GUINT_TO_POINTER(token));
	table->next_idx ++;
	mono_g_hash_table_insert (assembly->tokens, GUINT_TO_POINTER (token), klass->reflection_info);
	return token;
}

/*
 * Insert a memberef row into the metadata: the token that point to the memberref
 * is returned. Caching is done in the caller (mono_image_get_methodref_token() or
 * mono_image_get_fieldref_token()).
 * The sig param is an index to an already built signature.
 */
static guint32
mono_image_get_memberref_token (MonoDynamicImage *assembly, MonoType *type, const char *name, guint32 sig)
{
	MonoDynamicTable *table;
	guint32 *values;
	guint32 token, pclass;
	guint32 parent;

	parent = mono_image_typedef_or_ref (assembly, type);
	switch (parent & MONO_TYPEDEFORREF_MASK) {
	case MONO_TYPEDEFORREF_TYPEREF:
		pclass = MONO_MEMBERREF_PARENT_TYPEREF;
		break;
	case MONO_TYPEDEFORREF_TYPESPEC:
		pclass = MONO_MEMBERREF_PARENT_TYPESPEC;
		break;
	case MONO_TYPEDEFORREF_TYPEDEF:
		pclass = MONO_MEMBERREF_PARENT_TYPEDEF;
		break;
	default:
		g_warning ("unknown typeref or def token 0x%08x for %s", parent, name);
		return 0;
	}
	/* extract the index */
	parent >>= MONO_TYPEDEFORREF_BITS;

	table = &assembly->tables [MONO_TABLE_MEMBERREF];

	if (assembly->save) {
		alloc_table (table, table->rows + 1);
		values = table->values + table->next_idx * MONO_MEMBERREF_SIZE;
		values [MONO_MEMBERREF_CLASS] = pclass | (parent << MONO_MEMBERREF_PARENT_BITS);
		values [MONO_MEMBERREF_NAME] = string_heap_insert (&assembly->sheap, name);
		values [MONO_MEMBERREF_SIGNATURE] = sig;
	}

	token = MONO_TOKEN_MEMBER_REF | table->next_idx;
	table->next_idx ++;

	return token;
}

static guint32
mono_image_get_methodref_token (MonoDynamicImage *assembly, MonoMethod *method)
{
	guint32 token;
	MonoMethodSignature *sig;
	
	token = GPOINTER_TO_UINT (g_hash_table_lookup (assembly->handleref, method));
	if (token)
		return token;

	/*
	 * A methodref signature can't contain an unmanaged calling convention.
	 */
	sig = mono_metadata_signature_dup (mono_method_signature (method));
	if ((sig->call_convention != MONO_CALL_DEFAULT) && (sig->call_convention != MONO_CALL_VARARG))
		sig->call_convention = MONO_CALL_DEFAULT;
	token = mono_image_get_memberref_token (assembly, &method->klass->byval_arg,
		method->name,  method_encode_signature (assembly, sig));
	g_free (sig);
	g_hash_table_insert (assembly->handleref, method, GUINT_TO_POINTER(token));
	return token;
}

static guint32
mono_image_get_varargs_method_token (MonoDynamicImage *assembly, guint32 original,
				     const gchar *name, guint32 sig)
{
	MonoDynamicTable *table;
	guint32 token;
	guint32 *values;
	
	table = &assembly->tables [MONO_TABLE_MEMBERREF];

	if (assembly->save) {
		alloc_table (table, table->rows + 1);
		values = table->values + table->next_idx * MONO_MEMBERREF_SIZE;
		values [MONO_MEMBERREF_CLASS] = original;
		values [MONO_MEMBERREF_NAME] = string_heap_insert (&assembly->sheap, name);
		values [MONO_MEMBERREF_SIGNATURE] = sig;
	}

	token = MONO_TOKEN_MEMBER_REF | table->next_idx;
	table->next_idx ++;

	return token;
}

static guint32
mono_image_get_methodbuilder_token (MonoDynamicImage *assembly, MonoReflectionMethodBuilder *mb)
{
	guint32 token;
	ReflectionMethodBuilder rmb;
	
	token = GPOINTER_TO_UINT (g_hash_table_lookup (assembly->handleref, mb));
	if (token)
		return token;

	reflection_methodbuilder_from_method_builder (&rmb, mb);
	
	token = mono_image_get_memberref_token (assembly, ((MonoReflectionTypeBuilder*)rmb.type)->type.type,
		mono_string_to_utf8 (rmb.name), method_builder_encode_signature (assembly, &rmb));
	g_hash_table_insert (assembly->handleref, mb, GUINT_TO_POINTER(token));
	return token;
}

static guint32
mono_image_get_ctorbuilder_token (MonoDynamicImage *assembly, MonoReflectionCtorBuilder *mb)
{
	guint32 token;
	ReflectionMethodBuilder rmb;
	
	token = GPOINTER_TO_UINT (g_hash_table_lookup (assembly->handleref, mb));
	if (token)
		return token;

	reflection_methodbuilder_from_ctor_builder (&rmb, mb);

	token = mono_image_get_memberref_token (assembly, ((MonoReflectionTypeBuilder*)rmb.type)->type.type,
		mono_string_to_utf8 (rmb.name), method_builder_encode_signature (assembly, &rmb));
	g_hash_table_insert (assembly->handleref, mb, GUINT_TO_POINTER(token));
	return token;
}

static guint32
mono_image_get_fieldref_token (MonoDynamicImage *assembly, MonoReflectionField *f)
{
	MonoType *type;
	guint32 token;

	token = GPOINTER_TO_UINT (g_hash_table_lookup (assembly->handleref, f));
	if (token)
		return token;
	g_assert (f->field->parent);
	type = f->field->generic_info ? f->field->generic_info->generic_type : f->field->type;
	token = mono_image_get_memberref_token (assembly, &f->field->parent->byval_arg, 
		f->field->name,  fieldref_encode_signature (assembly, type));
	g_hash_table_insert (assembly->handleref, f, GUINT_TO_POINTER(token));
	return token;
}

static guint32
encode_generic_method_sig (MonoDynamicImage *assembly, MonoGenericMethod *gmethod)
{
	SigBuffer buf;
	int i;
	guint32 nparams =  gmethod->inst->type_argc;
	guint32 idx;

	if (!assembly->save)
		return 0;

	sigbuffer_init (&buf, 32);
	/*
	 * FIXME: vararg, explicit_this, differenc call_conv values...
	 */
	sigbuffer_add_value (&buf, 0xa); /* FIXME FIXME FIXME */
	sigbuffer_add_value (&buf, nparams);

	for (i = 0; i < nparams; i++)
		encode_type (assembly, gmethod->inst->type_argv [i], &buf);

	idx = sigbuffer_add_to_blob_cached (assembly, &buf);
	sigbuffer_free (&buf);
	return idx;
}

static guint32
method_encode_methodspec (MonoDynamicImage *assembly, MonoMethod *method)
{
	MonoDynamicTable *table;
	guint32 *values;
	guint32 token, mtoken = 0, sig;
	MonoMethodInflated *imethod;
	MonoMethod *declaring;

	table = &assembly->tables [MONO_TABLE_METHODSPEC];

	g_assert (method->is_inflated);
	imethod = (MonoMethodInflated *) method;
	declaring = imethod->declaring;

	sig = method_encode_signature (assembly, mono_method_signature (declaring));
	mtoken = mono_image_get_memberref_token (assembly, &method->klass->byval_arg, declaring->name, sig);

	if (!mono_method_signature (declaring)->generic_param_count)
		return mtoken;

	switch (mono_metadata_token_table (mtoken)) {
	case MONO_TABLE_MEMBERREF:
		mtoken = (mono_metadata_token_index (mtoken) << MONO_METHODDEFORREF_BITS) | MONO_METHODDEFORREF_METHODREF;
		break;
	case MONO_TABLE_METHOD:
		mtoken = (mono_metadata_token_index (mtoken) << MONO_METHODDEFORREF_BITS) | MONO_METHODDEFORREF_METHODDEF;
		break;
	default:
		g_assert_not_reached ();
	}

	sig = encode_generic_method_sig (assembly, mono_method_get_context (method)->gmethod);

	if (assembly->save) {
		alloc_table (table, table->rows + 1);
		values = table->values + table->next_idx * MONO_METHODSPEC_SIZE;
		values [MONO_METHODSPEC_METHOD] = mtoken;
		values [MONO_METHODSPEC_SIGNATURE] = sig;
	}

	token = MONO_TOKEN_METHOD_SPEC | table->next_idx;
	table->next_idx ++;

	return token;
}

static guint32
mono_image_get_methodspec_token (MonoDynamicImage *assembly, MonoMethod *method)
{
	MonoMethodInflated *imethod;
	MonoMethod *inflated;
	guint32 token;
	
	token = GPOINTER_TO_UINT (g_hash_table_lookup (assembly->handleref, method));
	if (token)
		return token;

	g_assert (method->is_inflated);
	inflated = mono_get_inflated_method (method);
	imethod = (MonoMethodInflated *) inflated;

	if (mono_method_signature (imethod->declaring)->generic_param_count) {
		token = method_encode_methodspec (assembly, inflated);
	} else {
		guint32 sig = method_encode_signature (
			assembly, mono_method_signature (imethod->declaring));
		token = mono_image_get_memberref_token (
			assembly, &inflated->klass->byval_arg, inflated->name, sig);
	}

	g_hash_table_insert (assembly->handleref, method, GUINT_TO_POINTER(token));
	return token;
}

static guint32
mono_image_get_inflated_method_token (MonoDynamicImage *assembly, MonoMethod *m)
{
	MonoMethodInflated *imethod = (MonoMethodInflated *) m;
	guint32 sig, token;

	m = mono_get_inflated_method (m);

	sig = method_encode_signature (assembly, mono_method_signature (imethod->declaring));
	token = mono_image_get_memberref_token (
		assembly, &m->klass->byval_arg, m->name, sig);

	return token;
}

static guint32
create_generic_typespec (MonoDynamicImage *assembly, MonoReflectionTypeBuilder *tb)
{
	MonoDynamicTable *table;
	MonoClass *klass;
	guint32 *values;
	guint32 token;
	SigBuffer buf;
	int count, i;

	/*
	 * We're creating a TypeSpec for the TypeBuilder of a generic type declaration,
	 * ie. what we'd normally use as the generic type in a TypeSpec signature.
	 * Because of this, we must not insert it into the `typeref' hash table.
	 */

	token = GPOINTER_TO_UINT (g_hash_table_lookup (assembly->typespec, tb->type.type));
	if (token)
		return token;

	sigbuffer_init (&buf, 32);

	g_assert (tb->generic_params);
	klass = mono_class_from_mono_type (tb->type.type);

	sigbuffer_add_value (&buf, MONO_TYPE_GENERICINST);
	encode_type (assembly, &klass->byval_arg, &buf);

	count = mono_array_length (tb->generic_params);
	sigbuffer_add_value (&buf, count);
	for (i = 0; i < count; i++) {
		MonoReflectionGenericParam *gparam;

		gparam = mono_array_get (tb->generic_params, MonoReflectionGenericParam *, i);

		encode_type (assembly, gparam->type.type, &buf);
	}

	table = &assembly->tables [MONO_TABLE_TYPESPEC];

	if (assembly->save) {
		token = sigbuffer_add_to_blob_cached (assembly, &buf);
		alloc_table (table, table->rows + 1);
		values = table->values + table->next_idx * MONO_TYPESPEC_SIZE;
		values [MONO_TYPESPEC_SIGNATURE] = token;
	}
	sigbuffer_free (&buf);

	token = MONO_TYPEDEFORREF_TYPESPEC | (table->next_idx << MONO_TYPEDEFORREF_BITS);
	g_hash_table_insert (assembly->typespec, tb->type.type, GUINT_TO_POINTER(token));
	table->next_idx ++;
	return token;
}

static guint32
mono_image_get_generic_field_token (MonoDynamicImage *assembly, MonoReflectionFieldBuilder *fb)
{
	MonoDynamicTable *table;
	MonoClass *klass;
	guint32 *values;
	guint32 token, pclass, parent, sig;
	gchar *name;

	token = GPOINTER_TO_UINT (g_hash_table_lookup (assembly->handleref, fb));
	if (token)
		return token;

	klass = mono_class_from_mono_type (fb->typeb->type);
	name = mono_string_to_utf8 (fb->name);

	sig = fieldref_encode_signature (assembly, fb->type->type);

	parent = create_generic_typespec (assembly, (MonoReflectionTypeBuilder *) fb->typeb);
	g_assert ((parent & MONO_TYPEDEFORREF_MASK) == MONO_TYPEDEFORREF_TYPESPEC);
	
	pclass = MONO_MEMBERREF_PARENT_TYPESPEC;
	parent >>= MONO_TYPEDEFORREF_BITS;

	table = &assembly->tables [MONO_TABLE_MEMBERREF];

	if (assembly->save) {
		alloc_table (table, table->rows + 1);
		values = table->values + table->next_idx * MONO_MEMBERREF_SIZE;
		values [MONO_MEMBERREF_CLASS] = pclass | (parent << MONO_MEMBERREF_PARENT_BITS);
		values [MONO_MEMBERREF_NAME] = string_heap_insert (&assembly->sheap, name);
		values [MONO_MEMBERREF_SIGNATURE] = sig;
	}

	token = MONO_TOKEN_MEMBER_REF | table->next_idx;
	table->next_idx ++;
	g_hash_table_insert (assembly->handleref, fb, GUINT_TO_POINTER(token));
	return token;
}

static guint32
mono_reflection_encode_sighelper (MonoDynamicImage *assembly, MonoReflectionSigHelper *helper)
{
	SigBuffer buf;
	guint32 nargs;
	guint32 size;
	guint32 i, idx;

	if (!assembly->save)
		return 0;

	/* FIXME: */
	g_assert (helper->type == 2);

	if (helper->arguments)
		nargs = mono_array_length (helper->arguments);
	else
		nargs = 0;

	size = 10 + (nargs * 10);
	
	sigbuffer_init (&buf, 32);

	/* Encode calling convention */
	/* Change Any to Standard */
	if ((helper->call_conv & 0x03) == 0x03)
		helper->call_conv = 0x01;
	/* explicit_this implies has_this */
	if (helper->call_conv & 0x40)
		helper->call_conv &= 0x20;

	if (helper->call_conv == 0) { /* Unmanaged */
		idx = helper->unmanaged_call_conv - 1;
	} else {
		/* Managed */
		idx = helper->call_conv & 0x60; /* has_this + explicit_this */
		if (helper->call_conv & 0x02) /* varargs */
			idx += 0x05;
	}

	sigbuffer_add_byte (&buf, idx);
	sigbuffer_add_value (&buf, nargs);
	encode_reflection_type (assembly, helper->return_type, &buf);
	for (i = 0; i < nargs; ++i) {
		MonoReflectionType *pt = mono_array_get (helper->arguments, MonoReflectionType*, i);
		encode_reflection_type (assembly, pt, &buf);
	}
	idx = sigbuffer_add_to_blob_cached (assembly, &buf);
	sigbuffer_free (&buf);

	return idx;
}
	
static guint32 
mono_image_get_sighelper_token (MonoDynamicImage *assembly, MonoReflectionSigHelper *helper)
{
	guint32 idx;
	MonoDynamicTable *table;
	guint32 *values;

	table = &assembly->tables [MONO_TABLE_STANDALONESIG];
	idx = table->next_idx ++;
	table->rows ++;
	alloc_table (table, table->rows);
	values = table->values + idx * MONO_STAND_ALONE_SIGNATURE_SIZE;

	values [MONO_STAND_ALONE_SIGNATURE] =
		mono_reflection_encode_sighelper (assembly, helper);

	return idx;
}

static int
reflection_cc_to_file (int call_conv) {
	switch (call_conv & 0x3) {
	case 0:
	case 1: return MONO_CALL_DEFAULT;
	case 2: return MONO_CALL_VARARG;
	default:
		g_assert_not_reached ();
	}
	return 0;
}

typedef struct {
	MonoType *parent;
	MonoMethodSignature *sig;
	char *name;
	guint32 token;
} ArrayMethod;

static guint32
mono_image_get_array_token (MonoDynamicImage *assembly, MonoReflectionArrayMethod *m)
{
	guint32 nparams, i;
	GList *tmp;
	char *name;
	MonoMethodSignature *sig;
	ArrayMethod *am;
	
	name = mono_string_to_utf8 (m->name);
	nparams = mono_array_length (m->parameters);
	sig = g_malloc0 (sizeof (MonoMethodSignature) + sizeof (MonoType*) * nparams);
	sig->hasthis = 1;
	sig->sentinelpos = -1;
	sig->call_convention = reflection_cc_to_file (m->call_conv);
	sig->param_count = nparams;
	sig->ret = m->ret? m->ret->type: &mono_defaults.void_class->byval_arg;
	for (i = 0; i < nparams; ++i) {
		MonoReflectionType *t = mono_array_get (m->parameters, gpointer, i);
		sig->params [i] = t->type;
	}

	for (tmp = assembly->array_methods; tmp; tmp = tmp->next) {
		am = tmp->data;
		if (strcmp (name, am->name) == 0 && 
				mono_metadata_type_equal (am->parent, m->parent->type) &&
				mono_metadata_signature_equal (am->sig, sig)) {
			g_free (name);
			g_free (sig);
			m->table_idx = am->token & 0xffffff;
			return am->token;
		}
	}
	am = g_new0 (ArrayMethod, 1);
	am->name = name;
	am->sig = sig;
	am->parent = m->parent->type;
	am->token = mono_image_get_memberref_token (assembly, am->parent, name,
		method_encode_signature (assembly, sig));
	assembly->array_methods = g_list_prepend (assembly->array_methods, am);
	m->table_idx = am->token & 0xffffff;
	return am->token;
}

/*
 * Insert into the metadata tables all the info about the TypeBuilder tb.
 * Data in the tables is inserted in a predefined order, since some tables need to be sorted.
 */
static void
mono_image_get_type_info (MonoDomain *domain, MonoReflectionTypeBuilder *tb, MonoDynamicImage *assembly)
{
	MonoDynamicTable *table;
	guint *values;
	int i, is_object = 0, is_system = 0;
	char *n;

	table = &assembly->tables [MONO_TABLE_TYPEDEF];
	values = table->values + tb->table_idx * MONO_TYPEDEF_SIZE;
	values [MONO_TYPEDEF_FLAGS] = tb->attrs;
	n = mono_string_to_utf8 (tb->name);
	if (strcmp (n, "Object") == 0)
		is_object++;
	values [MONO_TYPEDEF_NAME] = string_heap_insert (&assembly->sheap, n);
	g_free (n);
	n = mono_string_to_utf8 (tb->nspace);
	if (strcmp (n, "System") == 0)
		is_system++;
	values [MONO_TYPEDEF_NAMESPACE] = string_heap_insert (&assembly->sheap, n);
	g_free (n);
	if (tb->parent && !(is_system && is_object) && 
			!(tb->attrs & TYPE_ATTRIBUTE_INTERFACE)) { /* interfaces don't have a parent */
		values [MONO_TYPEDEF_EXTENDS] = mono_image_typedef_or_ref (assembly, tb->parent->type);
	} else {
		values [MONO_TYPEDEF_EXTENDS] = 0;
	}
	values [MONO_TYPEDEF_FIELD_LIST] = assembly->tables [MONO_TABLE_FIELD].next_idx;
	values [MONO_TYPEDEF_METHOD_LIST] = assembly->tables [MONO_TABLE_METHOD].next_idx;

	/*
	 * if we have explicitlayout or sequentiallayouts, output data in the
	 * ClassLayout table.
	 */
	if (((tb->attrs & TYPE_ATTRIBUTE_LAYOUT_MASK) != TYPE_ATTRIBUTE_AUTO_LAYOUT) &&
			((tb->class_size > 0) || (tb->packing_size > 0))) {
		table = &assembly->tables [MONO_TABLE_CLASSLAYOUT];
		table->rows++;
		alloc_table (table, table->rows);
		values = table->values + table->rows * MONO_CLASS_LAYOUT_SIZE;
		values [MONO_CLASS_LAYOUT_PARENT] = tb->table_idx;
		values [MONO_CLASS_LAYOUT_CLASS_SIZE] = tb->class_size;
		values [MONO_CLASS_LAYOUT_PACKING_SIZE] = tb->packing_size;
	}

	/* handle interfaces */
	if (tb->interfaces) {
		table = &assembly->tables [MONO_TABLE_INTERFACEIMPL];
		i = table->rows;
		table->rows += mono_array_length (tb->interfaces);
		alloc_table (table, table->rows);
		values = table->values + (i + 1) * MONO_INTERFACEIMPL_SIZE;
		for (i = 0; i < mono_array_length (tb->interfaces); ++i) {
			MonoReflectionType* iface = (MonoReflectionType*) mono_array_get (tb->interfaces, gpointer, i);
			values [MONO_INTERFACEIMPL_CLASS] = tb->table_idx;
			values [MONO_INTERFACEIMPL_INTERFACE] = mono_image_typedef_or_ref (assembly, iface->type);
			values += MONO_INTERFACEIMPL_SIZE;
		}
	}

	/* handle fields */
	if (tb->fields) {
		table = &assembly->tables [MONO_TABLE_FIELD];
		table->rows += tb->num_fields;
		alloc_table (table, table->rows);
		for (i = 0; i < tb->num_fields; ++i)
			mono_image_get_field_info (
				mono_array_get (tb->fields, MonoReflectionFieldBuilder*, i), assembly);
	}

	/* handle constructors */
	if (tb->ctors) {
		table = &assembly->tables [MONO_TABLE_METHOD];
		table->rows += mono_array_length (tb->ctors);
		alloc_table (table, table->rows);
		for (i = 0; i < mono_array_length (tb->ctors); ++i)
			mono_image_get_ctor_info (domain,
				mono_array_get (tb->ctors, MonoReflectionCtorBuilder*, i), assembly);
	}

	/* handle methods */
	if (tb->methods) {
		table = &assembly->tables [MONO_TABLE_METHOD];
		table->rows += tb->num_methods;
		alloc_table (table, table->rows);
		for (i = 0; i < tb->num_methods; ++i)
			mono_image_get_method_info (
				mono_array_get (tb->methods, MonoReflectionMethodBuilder*, i), assembly);
	}

	/* Do the same with properties etc.. */
	if (tb->events && mono_array_length (tb->events)) {
		table = &assembly->tables [MONO_TABLE_EVENT];
		table->rows += mono_array_length (tb->events);
		alloc_table (table, table->rows);
		table = &assembly->tables [MONO_TABLE_EVENTMAP];
		table->rows ++;
		alloc_table (table, table->rows);
		values = table->values + table->rows * MONO_EVENT_MAP_SIZE;
		values [MONO_EVENT_MAP_PARENT] = tb->table_idx;
		values [MONO_EVENT_MAP_EVENTLIST] = assembly->tables [MONO_TABLE_EVENT].next_idx;
		for (i = 0; i < mono_array_length (tb->events); ++i)
			mono_image_get_event_info (
				mono_array_get (tb->events, MonoReflectionEventBuilder*, i), assembly);
	}
	if (tb->properties && mono_array_length (tb->properties)) {
		table = &assembly->tables [MONO_TABLE_PROPERTY];
		table->rows += mono_array_length (tb->properties);
		alloc_table (table, table->rows);
		table = &assembly->tables [MONO_TABLE_PROPERTYMAP];
		table->rows ++;
		alloc_table (table, table->rows);
		values = table->values + table->rows * MONO_PROPERTY_MAP_SIZE;
		values [MONO_PROPERTY_MAP_PARENT] = tb->table_idx;
		values [MONO_PROPERTY_MAP_PROPERTY_LIST] = assembly->tables [MONO_TABLE_PROPERTY].next_idx;
		for (i = 0; i < mono_array_length (tb->properties); ++i)
			mono_image_get_property_info (
				mono_array_get (tb->properties, MonoReflectionPropertyBuilder*, i), assembly);
	}

	/* handle generic parameters */
	if (tb->generic_params) {
		table = &assembly->tables [MONO_TABLE_GENERICPARAM];
		table->rows += mono_array_length (tb->generic_params);
		alloc_table (table, table->rows);
		for (i = 0; i < mono_array_length (tb->generic_params); ++i) {
			guint32 owner = MONO_TYPEORMETHOD_TYPE | (tb->table_idx << MONO_TYPEORMETHOD_BITS);

			mono_image_get_generic_param_info (
				mono_array_get (tb->generic_params, MonoReflectionGenericParam*, i), owner, assembly);
		}
	}

	mono_image_add_decl_security (assembly, 
		mono_metadata_make_token (MONO_TABLE_TYPEDEF, tb->table_idx), tb->permissions);

	if (tb->subtypes) {
		MonoDynamicTable *ntable;
		
		ntable = &assembly->tables [MONO_TABLE_NESTEDCLASS];
		ntable->rows += mono_array_length (tb->subtypes);
		alloc_table (ntable, ntable->rows);
		values = ntable->values + ntable->next_idx * MONO_NESTED_CLASS_SIZE;

		for (i = 0; i < mono_array_length (tb->subtypes); ++i) {
			MonoReflectionTypeBuilder *subtype = mono_array_get (tb->subtypes, MonoReflectionTypeBuilder*, i);

			values [MONO_NESTED_CLASS_NESTED] = subtype->table_idx;
			values [MONO_NESTED_CLASS_ENCLOSING] = tb->table_idx;
			/*g_print ("nesting %s (%d) in %s (%d) (rows %d/%d)\n",
				mono_string_to_utf8 (subtype->name), subtype->table_idx,
				mono_string_to_utf8 (tb->name), tb->table_idx,
				ntable->next_idx, ntable->rows);*/
			values += MONO_NESTED_CLASS_SIZE;
			ntable->next_idx++;
		}
	}
}

static void
collect_types (GPtrArray *types, MonoReflectionTypeBuilder *type)
{
	int i;

	g_ptr_array_add (types, type); /* FIXME: GC object added to unmanaged memory */

	if (!type->subtypes)
		return;

	for (i = 0; i < mono_array_length (type->subtypes); ++i) {
		MonoReflectionTypeBuilder *subtype = mono_array_get (type->subtypes, MonoReflectionTypeBuilder*, i);
		collect_types (types, subtype);
	}
}

static gint
compare_types_by_table_idx (MonoReflectionTypeBuilder **type1, MonoReflectionTypeBuilder **type2)
{
	if ((*type1)->table_idx < (*type2)->table_idx)
		return -1;
	else
		if ((*type1)->table_idx > (*type2)->table_idx)
			return 1;
	else
		return 0;
}

static void
params_add_cattrs (MonoDynamicImage *assembly, MonoArray *pinfo) {
	int i;

	if (!pinfo)
		return;
	for (i = 0; i < mono_array_length (pinfo); ++i) {
		MonoReflectionParamBuilder *pb;
		pb = mono_array_get (pinfo, MonoReflectionParamBuilder *, i);
		if (!pb)
			continue;
		mono_image_add_cattrs (assembly, pb->table_idx, MONO_CUSTOM_ATTR_PARAMDEF, pb->cattrs);
	}
}

static void
type_add_cattrs (MonoDynamicImage *assembly, MonoReflectionTypeBuilder *tb) {
	int i;
	
	mono_image_add_cattrs (assembly, tb->table_idx, MONO_CUSTOM_ATTR_TYPEDEF, tb->cattrs);
	if (tb->fields) {
		for (i = 0; i < tb->num_fields; ++i) {
			MonoReflectionFieldBuilder* fb;
			fb = mono_array_get (tb->fields, MonoReflectionFieldBuilder*, i);
			mono_image_add_cattrs (assembly, fb->table_idx, MONO_CUSTOM_ATTR_FIELDDEF, fb->cattrs);
		}
	}
	if (tb->events) {
		for (i = 0; i < mono_array_length (tb->events); ++i) {
			MonoReflectionEventBuilder* eb;
			eb = mono_array_get (tb->events, MonoReflectionEventBuilder*, i);
			mono_image_add_cattrs (assembly, eb->table_idx, MONO_CUSTOM_ATTR_EVENT, eb->cattrs);
		}
	}
	if (tb->properties) {
		for (i = 0; i < mono_array_length (tb->properties); ++i) {
			MonoReflectionPropertyBuilder* pb;
			pb = mono_array_get (tb->properties, MonoReflectionPropertyBuilder*, i);
			mono_image_add_cattrs (assembly, pb->table_idx, MONO_CUSTOM_ATTR_PROPERTY, pb->cattrs);
		}
	}
	if (tb->ctors) {
		for (i = 0; i < mono_array_length (tb->ctors); ++i) {
			MonoReflectionCtorBuilder* cb;
			cb = mono_array_get (tb->ctors, MonoReflectionCtorBuilder*, i);
			mono_image_add_cattrs (assembly, cb->table_idx, MONO_CUSTOM_ATTR_METHODDEF, cb->cattrs);
			params_add_cattrs (assembly, cb->pinfo);
		}
	}

	if (tb->methods) {
		for (i = 0; i < tb->num_methods; ++i) {
			MonoReflectionMethodBuilder* mb;
			mb = mono_array_get (tb->methods, MonoReflectionMethodBuilder*, i);
			mono_image_add_cattrs (assembly, mb->table_idx, MONO_CUSTOM_ATTR_METHODDEF, mb->cattrs);
			params_add_cattrs (assembly, mb->pinfo);
		}
	}

	if (tb->subtypes) {
		for (i = 0; i < mono_array_length (tb->subtypes); ++i)
			type_add_cattrs (assembly, mono_array_get (tb->subtypes, MonoReflectionTypeBuilder*, i));
	}
}

static void
module_add_cattrs (MonoDynamicImage *assembly, MonoReflectionModuleBuilder *moduleb)
{
	int i;
	
	mono_image_add_cattrs (assembly, moduleb->table_idx, MONO_CUSTOM_ATTR_MODULE, moduleb->cattrs);

	if (moduleb->global_methods) {
		for (i = 0; i < mono_array_length (moduleb->global_methods); ++i) {
			MonoReflectionMethodBuilder* mb = mono_array_get (moduleb->global_methods, MonoReflectionMethodBuilder*, i);
			mono_image_add_cattrs (assembly, mb->table_idx, MONO_CUSTOM_ATTR_METHODDEF, mb->cattrs);
			params_add_cattrs (assembly, mb->pinfo);
		}
	}

	if (moduleb->global_fields) {
		for (i = 0; i < mono_array_length (moduleb->global_fields); ++i) {
			MonoReflectionFieldBuilder *fb = mono_array_get (moduleb->global_fields, MonoReflectionFieldBuilder*, i);
			mono_image_add_cattrs (assembly, fb->table_idx, MONO_CUSTOM_ATTR_FIELDDEF, fb->cattrs);
		}
	}
	
	if (moduleb->types) {
		for (i = 0; i < moduleb->num_types; ++i)
			type_add_cattrs (assembly, mono_array_get (moduleb->types, MonoReflectionTypeBuilder*, i));
	}
}

static void
mono_image_fill_file_table (MonoDomain *domain, MonoReflectionModule *module, MonoDynamicImage *assembly)
{
	MonoDynamicTable *table;
	guint32 *values;
	char blob_size [6];
	guchar hash [20];
	char *b = blob_size;
	char *dir, *path;

	table = &assembly->tables [MONO_TABLE_FILE];
	table->rows++;
	alloc_table (table, table->rows);
	values = table->values + table->next_idx * MONO_FILE_SIZE;
	values [MONO_FILE_FLAGS] = FILE_CONTAINS_METADATA;
	values [MONO_FILE_NAME] = string_heap_insert (&assembly->sheap, module->image->module_name);
	if (module->image->dynamic) {
		/* This depends on the fact that the main module is emitted last */
		dir = mono_string_to_utf8 (((MonoReflectionModuleBuilder*)module)->assemblyb->dir);
		path = g_strdup_printf ("%s%c%s", dir, G_DIR_SEPARATOR, module->image->module_name);
	} else {
		dir = NULL;
		path = g_strdup (module->image->name);
	}
	mono_sha1_get_digest_from_file (path, hash);
	g_free (dir);
	g_free (path);
	mono_metadata_encode_value (20, b, &b);
	values [MONO_FILE_HASH_VALUE] = mono_image_add_stream_data (&assembly->blob, blob_size, b-blob_size);
	mono_image_add_stream_data (&assembly->blob, (char*)hash, 20);
	table->next_idx ++;
}

static void
mono_image_fill_module_table (MonoDomain *domain, MonoReflectionModuleBuilder *mb, MonoDynamicImage *assembly)
{
	MonoDynamicTable *table;
	int i;

	table = &assembly->tables [MONO_TABLE_MODULE];
	mb->table_idx = table->next_idx ++;
	table->values [mb->table_idx * MONO_MODULE_SIZE + MONO_MODULE_NAME] = string_heap_insert_mstring (&assembly->sheap, mb->module.name);
	i = mono_image_add_stream_data (&assembly->guid, mono_array_addr (mb->guid, char, 0), 16);
	i /= 16;
	++i;
	table->values [mb->table_idx * MONO_MODULE_SIZE + MONO_MODULE_GENERATION] = 0;
	table->values [mb->table_idx * MONO_MODULE_SIZE + MONO_MODULE_MVID] = i;
	table->values [mb->table_idx * MONO_MODULE_SIZE + MONO_MODULE_ENC] = 0;
	table->values [mb->table_idx * MONO_MODULE_SIZE + MONO_MODULE_ENCBASE] = 0;
}

static guint32
mono_image_fill_export_table_from_class (MonoDomain *domain, MonoClass *klass,
	guint32 module_index, guint32 parent_index, MonoDynamicImage *assembly)
{
	MonoDynamicTable *table;
	guint32 *values;
	guint32 visib, res;

	visib = klass->flags & TYPE_ATTRIBUTE_VISIBILITY_MASK;
	if (! ((visib & TYPE_ATTRIBUTE_PUBLIC) || (visib & TYPE_ATTRIBUTE_NESTED_PUBLIC)))
		return 0;

	table = &assembly->tables [MONO_TABLE_EXPORTEDTYPE];
	table->rows++;
	alloc_table (table, table->rows);
	values = table->values + table->next_idx * MONO_EXP_TYPE_SIZE;

	values [MONO_EXP_TYPE_FLAGS] = klass->flags;
	values [MONO_EXP_TYPE_TYPEDEF] = klass->type_token;
	if (klass->nested_in)
		values [MONO_EXP_TYPE_IMPLEMENTATION] = (parent_index << MONO_IMPLEMENTATION_BITS) + MONO_IMPLEMENTATION_EXP_TYPE;
	else
		values [MONO_EXP_TYPE_IMPLEMENTATION] = (module_index << MONO_IMPLEMENTATION_BITS) + MONO_IMPLEMENTATION_FILE;
	values [MONO_EXP_TYPE_NAME] = string_heap_insert (&assembly->sheap, klass->name);
	values [MONO_EXP_TYPE_NAMESPACE] = string_heap_insert (&assembly->sheap, klass->name_space);

	res = table->next_idx;

	table->next_idx ++;

	/* Emit nested types */
	if (klass->nested_classes) {
		GList *tmp;

		for (tmp = klass->nested_classes; tmp; tmp = tmp->next)
			mono_image_fill_export_table_from_class (domain, tmp->data, module_index, table->next_idx - 1, assembly);
	}

	return res;
}

static void
mono_image_fill_export_table (MonoDomain *domain, MonoReflectionTypeBuilder *tb,
	guint32 module_index, guint32 parent_index, MonoDynamicImage *assembly)
{
	MonoClass *klass;
	guint32 idx, i;

	klass = mono_class_from_mono_type (tb->type.type);

	klass->type_token = mono_metadata_make_token (MONO_TABLE_TYPEDEF, tb->table_idx);

	idx = mono_image_fill_export_table_from_class (domain, klass, module_index, 
												   parent_index, assembly);

	/* 
	 * Emit nested types
	 * We need to do this ourselves since klass->nested_classes is not set up.
	 */
	if (tb->subtypes) {
		for (i = 0; i < mono_array_length (tb->subtypes); ++i)
			mono_image_fill_export_table (domain, mono_array_get (tb->subtypes, MonoReflectionTypeBuilder*, i), module_index, idx, assembly);
	}
}

static void
mono_image_fill_export_table_from_module (MonoDomain *domain, MonoReflectionModule *module,
	guint32 module_index, MonoDynamicImage *assembly)
{
	MonoImage *image = module->image;
	MonoTableInfo  *t;
	guint32 i;

	t = &image->tables [MONO_TABLE_TYPEDEF];

	for (i = 0; i < t->rows; ++i) {
		MonoClass *klass = mono_class_get (image, mono_metadata_make_token (MONO_TABLE_TYPEDEF, i + 1));

		if (klass->flags & TYPE_ATTRIBUTE_PUBLIC)
			mono_image_fill_export_table_from_class (domain, klass, module_index, 0, assembly);
	}
}

static void
mono_image_fill_export_table_from_type_forwarders (MonoReflectionAssemblyBuilder *assemblyb, MonoDynamicImage *assembly)
{
	MonoDynamicTable *table;
	MonoClass *klass;
	guint32 *values;
	guint32 scope, idx;
	int i;

	table = &assembly->tables [MONO_TABLE_EXPORTEDTYPE];

	if (assemblyb->type_forwarders) {
		for (i = 0; i < mono_array_length (assemblyb->type_forwarders); ++i) {
			MonoReflectionType *t = mono_array_get (assemblyb->type_forwarders, MonoReflectionType*, i);
			if (!t)
				continue;

			g_assert (t->type);

			klass = mono_class_from_mono_type (t->type);

			scope = resolution_scope_from_image (assembly, klass->image);
			g_assert ((scope & MONO_RESOLTION_SCOPE_MASK) == MONO_RESOLTION_SCOPE_ASSEMBLYREF);
			idx = scope >> MONO_RESOLTION_SCOPE_BITS;

			table->rows++;
			alloc_table (table, table->rows);
			values = table->values + table->next_idx * MONO_EXP_TYPE_SIZE;

			values [MONO_EXP_TYPE_FLAGS] = TYPE_ATTRIBUTE_FORWARDER;
			values [MONO_EXP_TYPE_TYPEDEF] = 0;
			values [MONO_EXP_TYPE_IMPLEMENTATION] = (idx << MONO_IMPLEMENTATION_BITS) + MONO_IMPLEMENTATION_ASSEMBLYREF;
			values [MONO_EXP_TYPE_NAME] = string_heap_insert (&assembly->sheap, klass->name);
			values [MONO_EXP_TYPE_NAMESPACE] = string_heap_insert (&assembly->sheap, klass->name_space);
		}
	}
}

#define align_pointer(base,p)\
	do {\
		guint32 __diff = (unsigned char*)(p)-(unsigned char*)(base);\
		if (__diff & 3)\
			(p) += 4 - (__diff & 3);\
	} while (0)

static int
compare_constants (const void *a, const void *b)
{
	const guint32 *a_values = a;
	const guint32 *b_values = b;
	return a_values [MONO_CONSTANT_PARENT] - b_values [MONO_CONSTANT_PARENT];
}

static int
compare_semantics (const void *a, const void *b)
{
	const guint32 *a_values = a;
	const guint32 *b_values = b;
	int assoc = a_values [MONO_METHOD_SEMA_ASSOCIATION] - b_values [MONO_METHOD_SEMA_ASSOCIATION];
	if (assoc)
		return assoc;
	return a_values [MONO_METHOD_SEMA_SEMANTICS] - b_values [MONO_METHOD_SEMA_SEMANTICS];
}

static int
compare_custom_attrs (const void *a, const void *b)
{
	const guint32 *a_values = a;
	const guint32 *b_values = b;

	return a_values [MONO_CUSTOM_ATTR_PARENT] - b_values [MONO_CUSTOM_ATTR_PARENT];
}

static int
compare_field_marshal (const void *a, const void *b)
{
	const guint32 *a_values = a;
	const guint32 *b_values = b;

	return a_values [MONO_FIELD_MARSHAL_PARENT] - b_values [MONO_FIELD_MARSHAL_PARENT];
}

static int
compare_nested (const void *a, const void *b)
{
	const guint32 *a_values = a;
	const guint32 *b_values = b;

	return a_values [MONO_NESTED_CLASS_NESTED] - b_values [MONO_NESTED_CLASS_NESTED];
}

static int
compare_genericparam (const void *a, const void *b)
{
	const GenericParamTableEntry **a_entry = (const GenericParamTableEntry **) a;
	const GenericParamTableEntry **b_entry = (const GenericParamTableEntry **) b;

	if ((*b_entry)->owner == (*a_entry)->owner)
		return 
			(*a_entry)->gparam->type.type->data.generic_param->num - 
			(*b_entry)->gparam->type.type->data.generic_param->num;
	else
		return (*a_entry)->owner - (*b_entry)->owner;
}

static int
compare_declsecurity_attrs (const void *a, const void *b)
{
	const guint32 *a_values = a;
	const guint32 *b_values = b;

	return a_values [MONO_DECL_SECURITY_PARENT] - b_values [MONO_DECL_SECURITY_PARENT];
}

static void
pad_heap (MonoDynamicStream *sh)
{
	if (sh->index & 3) {
		int sz = 4 - (sh->index & 3);
		memset (sh->data + sh->index, 0, sz);
		sh->index += sz;
	}
}

struct StreamDesc {
	const char *name;
	MonoDynamicStream *stream;
};

/*
 * build_compressed_metadata() fills in the blob of data that represents the 
 * raw metadata as it will be saved in the PE file. The five streams are output 
 * and the metadata tables are comnpressed from the guint32 array representation, 
 * to the compressed on-disk format.
 */
static void
build_compressed_metadata (MonoDynamicImage *assembly)
{
	MonoDynamicTable *table;
	int i;
	guint64 valid_mask = 0;
	guint64 sorted_mask;
	guint32 heapt_size = 0;
	guint32 meta_size = 256; /* allow for header and other stuff */
	guint32 table_offset;
	guint32 ntables = 0;
	guint64 *int64val;
	guint32 *int32val;
	guint16 *int16val;
	MonoImage *meta;
	unsigned char *p;
	struct StreamDesc stream_desc [5];

	qsort (assembly->gen_params->pdata, assembly->gen_params->len, sizeof (gpointer), compare_genericparam);
	for (i = 0; i < assembly->gen_params->len; i++){
		GenericParamTableEntry *entry = g_ptr_array_index (assembly->gen_params, i);
		write_generic_param_entry (assembly, entry);
	}

	stream_desc [0].name  = "#~";
	stream_desc [0].stream = &assembly->tstream;
	stream_desc [1].name  = "#Strings";
	stream_desc [1].stream = &assembly->sheap;
	stream_desc [2].name  = "#US";
	stream_desc [2].stream = &assembly->us;
	stream_desc [3].name  = "#Blob";
	stream_desc [3].stream = &assembly->blob;
	stream_desc [4].name  = "#GUID";
	stream_desc [4].stream = &assembly->guid;
	
	/* tables that are sorted */
	sorted_mask = ((guint64)1 << MONO_TABLE_CONSTANT) | ((guint64)1 << MONO_TABLE_FIELDMARSHAL)
		| ((guint64)1 << MONO_TABLE_METHODSEMANTICS) | ((guint64)1 << MONO_TABLE_CLASSLAYOUT)
		| ((guint64)1 << MONO_TABLE_FIELDLAYOUT) | ((guint64)1 << MONO_TABLE_FIELDRVA)
		| ((guint64)1 << MONO_TABLE_IMPLMAP) | ((guint64)1 << MONO_TABLE_NESTEDCLASS)
		| ((guint64)1 << MONO_TABLE_METHODIMPL) | ((guint64)1 << MONO_TABLE_CUSTOMATTRIBUTE)
		| ((guint64)1 << MONO_TABLE_DECLSECURITY) | ((guint64)1 << MONO_TABLE_GENERICPARAM);
	
	/* Compute table sizes */
	/* the MonoImage has already been created in mono_image_basic_init() */
	meta = &assembly->image;

	/* sizes should be multiple of 4 */
	pad_heap (&assembly->blob);
	pad_heap (&assembly->guid);
	pad_heap (&assembly->sheap);
	pad_heap (&assembly->us);

	/* Setup the info used by compute_sizes () */
	meta->idx_blob_wide = assembly->blob.index >= 65536 ? 1 : 0;
	meta->idx_guid_wide = assembly->guid.index >= 65536 ? 1 : 0;
	meta->idx_string_wide = assembly->sheap.index >= 65536 ? 1 : 0;

	meta_size += assembly->blob.index;
	meta_size += assembly->guid.index;
	meta_size += assembly->sheap.index;
	meta_size += assembly->us.index;

	for (i=0; i < MONO_TABLE_NUM; ++i)
		meta->tables [i].rows = assembly->tables [i].rows;
	
	for (i = 0; i < MONO_TABLE_NUM; i++){
		if (meta->tables [i].rows == 0)
			continue;
		valid_mask |= (guint64)1 << i;
		ntables ++;
		meta->tables [i].row_size = mono_metadata_compute_size (
			meta, i, &meta->tables [i].size_bitfield);
		heapt_size += meta->tables [i].row_size * meta->tables [i].rows;
	}
	heapt_size += 24; /* #~ header size */
	heapt_size += ntables * 4;
	/* make multiple of 4 */
	heapt_size += 3;
	heapt_size &= ~3;
	meta_size += heapt_size;
	meta->raw_metadata = g_malloc0 (meta_size);
	p = (unsigned char*)meta->raw_metadata;
	/* the metadata signature */
	*p++ = 'B'; *p++ = 'S'; *p++ = 'J'; *p++ = 'B';
	/* version numbers and 4 bytes reserved */
	int16val = (guint16*)p;
	*int16val++ = GUINT16_TO_LE (meta->md_version_major);
	*int16val = GUINT16_TO_LE (meta->md_version_minor);
	p += 8;
	/* version string */
	int32val = (guint32*)p;
	*int32val = GUINT32_TO_LE ((strlen (meta->version) + 3) & (~3)); /* needs to be multiple of 4 */
	p += 4;
	memcpy (p, meta->version, strlen (meta->version));
	p += GUINT32_FROM_LE (*int32val);
	align_pointer (meta->raw_metadata, p);
	int16val = (guint16*)p;
	*int16val++ = GUINT16_TO_LE (0); /* flags must be 0 */
	*int16val = GUINT16_TO_LE (5); /* number of streams */
	p += 4;

	/*
	 * write the stream info.
	 */
	table_offset = (p - (unsigned char*)meta->raw_metadata) + 5 * 8 + 40; /* room needed for stream headers */
	table_offset += 3; table_offset &= ~3;

	assembly->tstream.index = heapt_size;
	for (i = 0; i < 5; ++i) {
		int32val = (guint32*)p;
		stream_desc [i].stream->offset = table_offset;
		*int32val++ = GUINT32_TO_LE (table_offset);
		*int32val = GUINT32_TO_LE (stream_desc [i].stream->index);
		table_offset += GUINT32_FROM_LE (*int32val);
		table_offset += 3; table_offset &= ~3;
		p += 8;
		strcpy ((char*)p, stream_desc [i].name);
		p += strlen (stream_desc [i].name) + 1;
		align_pointer (meta->raw_metadata, p);
	}
	/* 
	 * now copy the data, the table stream header and contents goes first.
	 */
	g_assert ((p - (unsigned char*)meta->raw_metadata) < assembly->tstream.offset);
	p = (guchar*)meta->raw_metadata + assembly->tstream.offset;
	int32val = (guint32*)p;
	*int32val = GUINT32_TO_LE (0); /* reserved */
	p += 4;

	if ((assembly->tables [MONO_TABLE_GENERICPARAM].rows > 0) ||
	    (assembly->tables [MONO_TABLE_METHODSPEC].rows > 0) ||
	    (assembly->tables [MONO_TABLE_GENERICPARAMCONSTRAINT].rows > 0)) {
		*p++ = 2; /* version */
		*p++ = 0;
	} else {
		*p++ = 1; /* version */
		*p++ = 0;
	}

	if (meta->idx_string_wide)
		*p |= 0x01;
	if (meta->idx_guid_wide)
		*p |= 0x02;
	if (meta->idx_blob_wide)
		*p |= 0x04;
	++p;
	*p++ = 1; /* reserved */
	int64val = (guint64*)p;
	*int64val++ = GUINT64_TO_LE (valid_mask);
	*int64val++ = GUINT64_TO_LE (valid_mask & sorted_mask); /* bitvector of sorted tables  */
	p += 16;
	int32val = (guint32*)p;
	for (i = 0; i < MONO_TABLE_NUM; i++){
		if (meta->tables [i].rows == 0)
			continue;
		*int32val++ = GUINT32_TO_LE (meta->tables [i].rows);
	}
	p = (unsigned char*)int32val;

	/* sort the tables that still need sorting */
	table = &assembly->tables [MONO_TABLE_CONSTANT];
	if (table->rows)
		qsort (table->values + MONO_CONSTANT_SIZE, table->rows, sizeof (guint32) * MONO_CONSTANT_SIZE, compare_constants);
	table = &assembly->tables [MONO_TABLE_METHODSEMANTICS];
	if (table->rows)
		qsort (table->values + MONO_METHOD_SEMA_SIZE, table->rows, sizeof (guint32) * MONO_METHOD_SEMA_SIZE, compare_semantics);
	table = &assembly->tables [MONO_TABLE_CUSTOMATTRIBUTE];
	if (table->rows)
		qsort (table->values + MONO_CUSTOM_ATTR_SIZE, table->rows, sizeof (guint32) * MONO_CUSTOM_ATTR_SIZE, compare_custom_attrs);
	table = &assembly->tables [MONO_TABLE_FIELDMARSHAL];
	if (table->rows)
		qsort (table->values + MONO_FIELD_MARSHAL_SIZE, table->rows, sizeof (guint32) * MONO_FIELD_MARSHAL_SIZE, compare_field_marshal);
	table = &assembly->tables [MONO_TABLE_NESTEDCLASS];
	if (table->rows)
		qsort (table->values + MONO_NESTED_CLASS_SIZE, table->rows, sizeof (guint32) * MONO_NESTED_CLASS_SIZE, compare_nested);
	/* Section 21.11 DeclSecurity in Partition II doesn't specify this to be sorted by MS implementation requires it */
	table = &assembly->tables [MONO_TABLE_DECLSECURITY];
	if (table->rows)
		qsort (table->values + MONO_DECL_SECURITY_SIZE, table->rows, sizeof (guint32) * MONO_DECL_SECURITY_SIZE, compare_declsecurity_attrs);

	/* compress the tables */
	for (i = 0; i < MONO_TABLE_NUM; i++){
		int row, col;
		guint32 *values;
		guint32 bitfield = meta->tables [i].size_bitfield;
		if (!meta->tables [i].rows)
			continue;
		if (assembly->tables [i].columns != mono_metadata_table_count (bitfield))
			g_error ("col count mismatch in %d: %d %d", i, assembly->tables [i].columns, mono_metadata_table_count (bitfield));
		meta->tables [i].base = (char*)p;
		for (row = 1; row <= meta->tables [i].rows; ++row) {
			values = assembly->tables [i].values + row * assembly->tables [i].columns;
			for (col = 0; col < assembly->tables [i].columns; ++col) {
				switch (mono_metadata_table_size (bitfield, col)) {
				case 1:
					*p++ = values [col];
					break;
				case 2:
					*p++ = values [col] & 0xff;
					*p++ = (values [col] >> 8) & 0xff;
					break;
				case 4:
					*p++ = values [col] & 0xff;
					*p++ = (values [col] >> 8) & 0xff;
					*p++ = (values [col] >> 16) & 0xff;
					*p++ = (values [col] >> 24) & 0xff;
					break;
				default:
					g_assert_not_reached ();
				}
			}
		}
		g_assert ((p - (const unsigned char*)meta->tables [i].base) == (meta->tables [i].rows * meta->tables [i].row_size));
	}
	
	g_assert (assembly->guid.offset + assembly->guid.index < meta_size);
	memcpy (meta->raw_metadata + assembly->sheap.offset, assembly->sheap.data, assembly->sheap.index);
	memcpy (meta->raw_metadata + assembly->us.offset, assembly->us.data, assembly->us.index);
	memcpy (meta->raw_metadata + assembly->blob.offset, assembly->blob.data, assembly->blob.index);
	memcpy (meta->raw_metadata + assembly->guid.offset, assembly->guid.data, assembly->guid.index);

	assembly->meta_size = assembly->guid.offset + assembly->guid.index;
}

/*
 * Some tables in metadata need to be sorted according to some criteria, but
 * when methods and fields are first created with reflection, they may be assigned a token
 * that doesn't correspond to the final token they will get assigned after the sorting.
 * ILGenerator.cs keeps a fixup table that maps the position of tokens in the IL code stream
 * with the reflection objects that represent them. Once all the tables are set up, the 
 * reflection objects will contains the correct table index. fixup_method() will fixup the
 * tokens for the method with ILGenerator @ilgen.
 */
static void
fixup_method (MonoReflectionILGen *ilgen, gpointer value, MonoDynamicImage *assembly) {
	guint32 code_idx = GPOINTER_TO_UINT (value);
	MonoReflectionILTokenInfo *iltoken;
	MonoReflectionFieldBuilder *field;
	MonoReflectionCtorBuilder *ctor;
	MonoReflectionMethodBuilder *method;
	MonoReflectionTypeBuilder *tb;
	MonoReflectionArrayMethod *am;
	guint32 i, idx = 0;
	unsigned char *target;

	for (i = 0; i < ilgen->num_token_fixups; ++i) {
		iltoken = (MonoReflectionILTokenInfo *)mono_array_addr_with_size (ilgen->token_fixups, sizeof (MonoReflectionILTokenInfo), i);
		target = (guchar*)assembly->code.data + code_idx + iltoken->code_pos;
		switch (target [3]) {
		case MONO_TABLE_FIELD:
			if (!strcmp (iltoken->member->vtable->klass->name, "FieldBuilder")) {
				field = (MonoReflectionFieldBuilder *)iltoken->member;
				idx = field->table_idx;
			} else if (!strcmp (iltoken->member->vtable->klass->name, "MonoField")) {
				MonoClassField *f = ((MonoReflectionField*)iltoken->member)->field;
				idx = GPOINTER_TO_UINT (g_hash_table_lookup (assembly->field_to_table_idx, f));
			} else {
				g_assert_not_reached ();
			}
			break;
		case MONO_TABLE_METHOD:
			if (!strcmp (iltoken->member->vtable->klass->name, "MethodBuilder")) {
				method = (MonoReflectionMethodBuilder *)iltoken->member;
				idx = method->table_idx;
			} else if (!strcmp (iltoken->member->vtable->klass->name, "ConstructorBuilder")) {
				ctor = (MonoReflectionCtorBuilder *)iltoken->member;
				idx = ctor->table_idx;
			} else if (!strcmp (iltoken->member->vtable->klass->name, "MonoMethod") || 
					   !strcmp (iltoken->member->vtable->klass->name, "MonoCMethod")) {
				MonoMethod *m = ((MonoReflectionMethod*)iltoken->member)->method;
				idx = GPOINTER_TO_UINT (g_hash_table_lookup (assembly->method_to_table_idx, m));
			} else {
				g_assert_not_reached ();
			}
			break;
		case MONO_TABLE_TYPEDEF:
			if (strcmp (iltoken->member->vtable->klass->name, "TypeBuilder"))
				g_assert_not_reached ();
			tb = (MonoReflectionTypeBuilder *)iltoken->member;
			idx = tb->table_idx;
			break;
		case MONO_TABLE_MEMBERREF:
			if (!strcmp (iltoken->member->vtable->klass->name, "MonoArrayMethod")) {
				am = (MonoReflectionArrayMethod*)iltoken->member;
				idx = am->table_idx;
			} else if (!strcmp (iltoken->member->vtable->klass->name, "MonoMethod") ||
				   !strcmp (iltoken->member->vtable->klass->name, "MonoCMethod") ||
				   !strcmp (iltoken->member->vtable->klass->name, "MonoGenericMethod") ||
				   !strcmp (iltoken->member->vtable->klass->name, "MonoGenericCMethod")) {
				MonoMethod *m = ((MonoReflectionMethod*)iltoken->member)->method;
				g_assert (m->klass->generic_class || m->klass->generic_container);
				continue;
			} else if (!strcmp (iltoken->member->vtable->klass->name, "FieldBuilder")) {
				continue;
			} else if (!strcmp (iltoken->member->vtable->klass->name, "MonoField")) {
				MonoClassField *f = ((MonoReflectionField*)iltoken->member)->field;
				g_assert (f->generic_info);
				continue;
			} else if (!strcmp (iltoken->member->vtable->klass->name, "MethodBuilder")) {
				continue;
			} else {
				g_assert_not_reached ();
			}
			break;
		case MONO_TABLE_METHODSPEC:
			if (!strcmp (iltoken->member->vtable->klass->name, "MonoGenericMethod")) {
				MonoMethod *m = ((MonoReflectionMethod*)iltoken->member)->method;
				g_assert (mono_method_signature (m)->generic_param_count);
				continue;
			} else {
				g_assert_not_reached ();
			}
			break;
		default:
			g_error ("got unexpected table 0x%02x in fixup", target [3]);
		}
		target [0] = idx & 0xff;
		target [1] = (idx >> 8) & 0xff;
		target [2] = (idx >> 16) & 0xff;
	}
}

/*
 * fixup_cattrs:
 *
 *   The CUSTOM_ATTRIBUTE table might contain METHODDEF tokens whose final
 * value is not known when the table is emitted.
 */
static void
fixup_cattrs (MonoDynamicImage *assembly)
{
	MonoDynamicTable *table;
	guint32 *values;
	guint32 type, i, idx, token;
	MonoObject *ctor;

	table = &assembly->tables [MONO_TABLE_CUSTOMATTRIBUTE];

	for (i = 0; i < table->rows; ++i) {
		values = table->values + ((i + 1) * MONO_CUSTOM_ATTR_SIZE);

		type = values [MONO_CUSTOM_ATTR_TYPE];
		if ((type & MONO_CUSTOM_ATTR_TYPE_MASK) == MONO_CUSTOM_ATTR_TYPE_METHODDEF) {
			idx = type >> MONO_CUSTOM_ATTR_TYPE_BITS;
			token = mono_metadata_make_token (MONO_TABLE_METHOD, idx);
			ctor = mono_g_hash_table_lookup (assembly->tokens, GUINT_TO_POINTER (token));
			g_assert (ctor);

			if (!strcmp (ctor->vtable->klass->name, "MonoCMethod")) {
				MonoMethod *m = ((MonoReflectionMethod*)ctor)->method;
				idx = GPOINTER_TO_UINT (g_hash_table_lookup (assembly->method_to_table_idx, m));
				values [MONO_CUSTOM_ATTR_TYPE] = (idx << MONO_CUSTOM_ATTR_TYPE_BITS) | MONO_CUSTOM_ATTR_TYPE_METHODDEF;
			}
		}
	}
}

static void
assembly_add_resource_manifest (MonoReflectionModuleBuilder *mb, MonoDynamicImage *assembly, MonoReflectionResource *rsrc, guint32 implementation)
{
	MonoDynamicTable *table;
	guint32 *values;

	table = &assembly->tables [MONO_TABLE_MANIFESTRESOURCE];
	table->rows++;
	alloc_table (table, table->rows);
	values = table->values + table->next_idx * MONO_MANIFEST_SIZE;
	values [MONO_MANIFEST_OFFSET] = rsrc->offset;
	values [MONO_MANIFEST_FLAGS] = rsrc->attrs;
	values [MONO_MANIFEST_NAME] = string_heap_insert_mstring (&assembly->sheap, rsrc->name);
	values [MONO_MANIFEST_IMPLEMENTATION] = implementation;
	table->next_idx++;
}

static void
assembly_add_resource (MonoReflectionModuleBuilder *mb, MonoDynamicImage *assembly, MonoReflectionResource *rsrc)
{
	MonoDynamicTable *table;
	guint32 *values;
	char blob_size [6];
	guchar hash [20];
	char *b = blob_size;
	char *name, *sname;
	guint32 idx, offset;

	if (rsrc->filename) {
		name = mono_string_to_utf8 (rsrc->filename);
		sname = g_path_get_basename (name);
	
		table = &assembly->tables [MONO_TABLE_FILE];
		table->rows++;
		alloc_table (table, table->rows);
		values = table->values + table->next_idx * MONO_FILE_SIZE;
		values [MONO_FILE_FLAGS] = FILE_CONTAINS_NO_METADATA;
		values [MONO_FILE_NAME] = string_heap_insert (&assembly->sheap, sname);
		g_free (sname);

		mono_sha1_get_digest_from_file (name, hash);
		mono_metadata_encode_value (20, b, &b);
		values [MONO_FILE_HASH_VALUE] = mono_image_add_stream_data (&assembly->blob, blob_size, b-blob_size);
		mono_image_add_stream_data (&assembly->blob, (char*)hash, 20);
		g_free (name);
		idx = table->next_idx++;
		rsrc->offset = 0;
		idx = MONO_IMPLEMENTATION_FILE | (idx << MONO_IMPLEMENTATION_BITS);
	} else {
		char sizebuf [4];
		char *data;
		guint len;
		if (rsrc->data) {
			data = mono_array_addr (rsrc->data, char, 0);
			len = mono_array_length (rsrc->data);
		} else {
			data = NULL;
			len = 0;
		}
		offset = len;
		sizebuf [0] = offset; sizebuf [1] = offset >> 8;
		sizebuf [2] = offset >> 16; sizebuf [3] = offset >> 24;
		rsrc->offset = mono_image_add_stream_data (&assembly->resources, sizebuf, 4);
		mono_image_add_stream_data (&assembly->resources, data, len);

		if (!mb->is_main)
			/* 
			 * The entry should be emitted into the MANIFESTRESOURCE table of 
			 * the main module, but that needs to reference the FILE table
			 * which isn't emitted yet.
			 */
			return;
		else
			idx = 0;
	}

	assembly_add_resource_manifest (mb, assembly, rsrc, idx);
}

static void
set_version_from_string (MonoString *version, guint32 *values)
{
	gchar *ver, *p, *str;
	guint32 i;
	
	values [MONO_ASSEMBLY_MAJOR_VERSION] = 0;
	values [MONO_ASSEMBLY_MINOR_VERSION] = 0;
	values [MONO_ASSEMBLY_REV_NUMBER] = 0;
	values [MONO_ASSEMBLY_BUILD_NUMBER] = 0;
	if (!version)
		return;
	ver = str = mono_string_to_utf8 (version);
	for (i = 0; i < 4; ++i) {
		values [MONO_ASSEMBLY_MAJOR_VERSION + i] = strtol (ver, &p, 10);
		switch (*p) {
		case '.':
			p++;
			break;
		case '*':
			/* handle Revision and Build */
			p++;
			break;
		}
		ver = p;
	}
	g_free (str);
}

static guint32
load_public_key (MonoArray *pkey, MonoDynamicImage *assembly) {
	gsize len;
	guint32 token = 0;
	char blob_size [6];
	char *b = blob_size;

	if (!pkey)
		return token;

	len = mono_array_length (pkey);
	mono_metadata_encode_value (len, b, &b);
	token = mono_image_add_stream_data (&assembly->blob, blob_size, b - blob_size);
	mono_image_add_stream_data (&assembly->blob, mono_array_addr (pkey, char, 0), len);

	/* Special case: check for ECMA key (16 bytes) */
	if ((len == MONO_ECMA_KEY_LENGTH) && mono_is_ecma_key (mono_array_addr (pkey, char, 0), len)) {
		/* In this case we must reserve 128 bytes (1024 bits) for the signature */
		assembly->strong_name_size = MONO_DEFAULT_PUBLIC_KEY_LENGTH;
	} else if (len >= MONO_PUBLIC_KEY_HEADER_LENGTH + MONO_MINIMUM_PUBLIC_KEY_LENGTH) {
		/* minimum key size (in 2.0) is 384 bits */
		assembly->strong_name_size = len - MONO_PUBLIC_KEY_HEADER_LENGTH;
	} else {
		/* FIXME - verifier */
		g_warning ("Invalid public key length: %d bits (total: %d)", (int)MONO_PUBLIC_KEY_BIT_SIZE (len), (int)len);
		assembly->strong_name_size = MONO_DEFAULT_PUBLIC_KEY_LENGTH; /* to be safe */
	}
	assembly->strong_name = g_malloc0 (assembly->strong_name_size);

	return token;
}

static void
mono_image_emit_manifest (MonoReflectionModuleBuilder *moduleb)
{
	MonoDynamicTable *table;
	MonoDynamicImage *assembly;
	MonoReflectionAssemblyBuilder *assemblyb;
	MonoDomain *domain;
	guint32 *values;
	int i;
	guint32 module_index;

	assemblyb = moduleb->assemblyb;
	assembly = moduleb->dynamic_image;
	domain = mono_object_domain (assemblyb);

	/* Emit ASSEMBLY table */
	table = &assembly->tables [MONO_TABLE_ASSEMBLY];
	alloc_table (table, 1);
	values = table->values + MONO_ASSEMBLY_SIZE;
	values [MONO_ASSEMBLY_HASH_ALG] = assemblyb->algid? assemblyb->algid: ASSEMBLY_HASH_SHA1;
	values [MONO_ASSEMBLY_NAME] = string_heap_insert_mstring (&assembly->sheap, assemblyb->name);
	if (assemblyb->culture) {
		values [MONO_ASSEMBLY_CULTURE] = string_heap_insert_mstring (&assembly->sheap, assemblyb->culture);
	} else {
		values [MONO_ASSEMBLY_CULTURE] = string_heap_insert (&assembly->sheap, "");
	}
	values [MONO_ASSEMBLY_PUBLIC_KEY] = load_public_key (assemblyb->public_key, assembly);
	values [MONO_ASSEMBLY_FLAGS] = assemblyb->flags;
	set_version_from_string (assemblyb->version, values);

	/* Emit FILE + EXPORTED_TYPE table */
	module_index = 0;
	for (i = 0; i < mono_array_length (assemblyb->modules); ++i) {
		int j;
		MonoReflectionModuleBuilder *file_module = 
			mono_array_get (assemblyb->modules, MonoReflectionModuleBuilder*, i);
		if (file_module != moduleb) {
			mono_image_fill_file_table (domain, (MonoReflectionModule*)file_module, assembly);
			module_index ++;
			if (file_module->types) {
				for (j = 0; j < file_module->num_types; ++j) {
					MonoReflectionTypeBuilder *tb = mono_array_get (file_module->types, MonoReflectionTypeBuilder*, j);
					mono_image_fill_export_table (domain, tb, module_index, 0, assembly);
				}
			}
		}
	}
	if (assemblyb->loaded_modules) {
		for (i = 0; i < mono_array_length (assemblyb->loaded_modules); ++i) {
			MonoReflectionModule *file_module = 
				mono_array_get (assemblyb->loaded_modules, MonoReflectionModule*, i);
			mono_image_fill_file_table (domain, file_module, assembly);
			module_index ++;
			mono_image_fill_export_table_from_module (domain, file_module, module_index, assembly);
		}
	}
	if (assemblyb->type_forwarders)
		mono_image_fill_export_table_from_type_forwarders (assemblyb, assembly);

	/* Emit MANIFESTRESOURCE table */
	module_index = 0;
	for (i = 0; i < mono_array_length (assemblyb->modules); ++i) {
		int j;
		MonoReflectionModuleBuilder *file_module = 
			mono_array_get (assemblyb->modules, MonoReflectionModuleBuilder*, i);
		/* The table for the main module is emitted later */
		if (file_module != moduleb) {
			module_index ++;
			if (file_module->resources) {
				int len = mono_array_length (file_module->resources);
				for (j = 0; j < len; ++j) {
					MonoReflectionResource* res = (MonoReflectionResource*)mono_array_addr (file_module->resources, MonoReflectionResource, j);
					assembly_add_resource_manifest (file_module, assembly, res, MONO_IMPLEMENTATION_FILE | (module_index << MONO_IMPLEMENTATION_BITS));
				}
			}
		}
	}		
}

/*
 * mono_image_build_metadata() will fill the info in all the needed metadata tables
 * for the modulebuilder @moduleb.
 * At the end of the process, method and field tokens are fixed up and the 
 * on-disk compressed metadata representation is created.
 */
void
mono_image_build_metadata (MonoReflectionModuleBuilder *moduleb)
{
	MonoDynamicTable *table;
	MonoDynamicImage *assembly;
	MonoReflectionAssemblyBuilder *assemblyb;
	MonoDomain *domain;
	GPtrArray *types;
	guint32 *values;
	int i, j;

	assemblyb = moduleb->assemblyb;
	assembly = moduleb->dynamic_image;
	domain = mono_object_domain (assemblyb);

	if (assembly->text_rva)
		return;

	assembly->text_rva = START_TEXT_RVA;

	if (moduleb->is_main) {
		mono_image_emit_manifest (moduleb);
	}

	table = &assembly->tables [MONO_TABLE_TYPEDEF];
	table->rows = 1; /* .<Module> */
	table->next_idx++;
	alloc_table (table, table->rows);
	/*
	 * Set the first entry.
	 */
	values = table->values + table->columns;
	values [MONO_TYPEDEF_FLAGS] = 0;
	values [MONO_TYPEDEF_NAME] = string_heap_insert (&assembly->sheap, "<Module>") ;
	values [MONO_TYPEDEF_NAMESPACE] = string_heap_insert (&assembly->sheap, "") ;
	values [MONO_TYPEDEF_EXTENDS] = 0;
	values [MONO_TYPEDEF_FIELD_LIST] = 1;
	values [MONO_TYPEDEF_METHOD_LIST] = 1;

	/* 
	 * handle global methods 
	 * FIXME: test what to do when global methods are defined in multiple modules.
	 */
	if (moduleb->global_methods) {
		table = &assembly->tables [MONO_TABLE_METHOD];
		table->rows += mono_array_length (moduleb->global_methods);
		alloc_table (table, table->rows);
		for (i = 0; i < mono_array_length (moduleb->global_methods); ++i)
			mono_image_get_method_info (
				mono_array_get (moduleb->global_methods, MonoReflectionMethodBuilder*, i), assembly);
	}
	if (moduleb->global_fields) {
		table = &assembly->tables [MONO_TABLE_FIELD];
		table->rows += mono_array_length (moduleb->global_fields);
		alloc_table (table, table->rows);
		for (i = 0; i < mono_array_length (moduleb->global_fields); ++i)
			mono_image_get_field_info (
				mono_array_get (moduleb->global_fields, MonoReflectionFieldBuilder*, i), assembly);
	}

	table = &assembly->tables [MONO_TABLE_MODULE];
	alloc_table (table, 1);
	mono_image_fill_module_table (domain, moduleb, assembly);

	/* Collect all types into a list sorted by their table_idx */
	types = g_ptr_array_new ();

	if (moduleb->types)
		for (i = 0; i < moduleb->num_types; ++i) {
			MonoReflectionTypeBuilder *type = mono_array_get (moduleb->types, MonoReflectionTypeBuilder*, i);
			collect_types (types, type);
		}

	g_ptr_array_sort (types, (GCompareFunc)compare_types_by_table_idx);
	table = &assembly->tables [MONO_TABLE_TYPEDEF];
	table->rows += types->len;
	alloc_table (table, table->rows);

	/*
	 * Emit type names + namespaces at one place inside the string heap,
	 * so load_class_names () needs to touch fewer pages.
	 */
	for (i = 0; i < types->len; ++i) {
		MonoReflectionTypeBuilder *tb = g_ptr_array_index (types, i);
		string_heap_insert_mstring (&assembly->sheap, tb->nspace);
	}
	for (i = 0; i < types->len; ++i) {
		MonoReflectionTypeBuilder *tb = g_ptr_array_index (types, i);
		string_heap_insert_mstring (&assembly->sheap, tb->name);
	}

	for (i = 0; i < types->len; ++i) {
		MonoReflectionTypeBuilder *type = g_ptr_array_index (types, i);
		mono_image_get_type_info (domain, type, assembly);
	}

	/* 
	 * table->rows is already set above and in mono_image_fill_module_table.
	 */
	/* add all the custom attributes at the end, once all the indexes are stable */
	mono_image_add_cattrs (assembly, 1, MONO_CUSTOM_ATTR_ASSEMBLY, assemblyb->cattrs);

	/* CAS assembly permissions */
	if (assemblyb->permissions_minimum)
		mono_image_add_decl_security (assembly, mono_metadata_make_token (MONO_TABLE_ASSEMBLY, 1), assemblyb->permissions_minimum);
	if (assemblyb->permissions_optional)
		mono_image_add_decl_security (assembly, mono_metadata_make_token (MONO_TABLE_ASSEMBLY, 1), assemblyb->permissions_optional);
	if (assemblyb->permissions_refused)
		mono_image_add_decl_security (assembly, mono_metadata_make_token (MONO_TABLE_ASSEMBLY, 1), assemblyb->permissions_refused);

	module_add_cattrs (assembly, moduleb);

	/* fixup tokens */
	mono_g_hash_table_foreach (assembly->token_fixups, (GHFunc)fixup_method, assembly);

	/* Create the MethodImpl table.  We do this after emitting all methods so we already know
	 * the final tokens and don't need another fixup pass. */

	if (moduleb->global_methods) {
		for (i = 0; i < mono_array_length (moduleb->global_methods); ++i) {
			MonoReflectionMethodBuilder *mb = mono_array_get (
				moduleb->global_methods, MonoReflectionMethodBuilder*, i);
			mono_image_add_methodimpl (assembly, mb);
		}
	}

	for (i = 0; i < types->len; ++i) {
		MonoReflectionTypeBuilder *type = g_ptr_array_index (types, i);
		if (type->methods) {
			for (j = 0; j < type->num_methods; ++j) {
				MonoReflectionMethodBuilder *mb = mono_array_get (
					type->methods, MonoReflectionMethodBuilder*, j);

				mono_image_add_methodimpl (assembly, mb);
			}
		}
	}

	g_ptr_array_free (types, TRUE);

	fixup_cattrs (assembly);
}

/*
 * mono_image_insert_string:
 * @module: module builder object
 * @str: a string
 *
 * Insert @str into the user string stream of @module.
 */
guint32
mono_image_insert_string (MonoReflectionModuleBuilder *module, MonoString *str)
{
	MonoDynamicImage *assembly;
	guint32 idx;
	char buf [16];
	char *b = buf;
	
	MONO_ARCH_SAVE_REGS;

	if (!module->dynamic_image)
		mono_image_module_basic_init (module);

	assembly = module->dynamic_image;
	
	if (assembly->save) {
		mono_metadata_encode_value (1 | (str->length * 2), b, &b);
		idx = mono_image_add_stream_data (&assembly->us, buf, b-buf);
#if G_BYTE_ORDER != G_LITTLE_ENDIAN
	{
		char *swapped = g_malloc (2 * mono_string_length (str));
		const char *p = (const char*)mono_string_chars (str);

		swap_with_size (swapped, p, 2, mono_string_length (str));
		mono_image_add_stream_data (&assembly->us, swapped, str->length * 2);
		g_free (swapped);
	}
#else
		mono_image_add_stream_data (&assembly->us, (const char*)mono_string_chars (str), str->length * 2);
#endif
		mono_image_add_stream_data (&assembly->us, "", 1);
	} else {
		idx = assembly->us.index ++;
	}

	mono_g_hash_table_insert (assembly->tokens, GUINT_TO_POINTER (MONO_TOKEN_STRING | idx), str);

	return MONO_TOKEN_STRING | idx;
}

guint32
mono_image_create_method_token (MonoDynamicImage *assembly, MonoObject *obj, MonoArray *opt_param_types)
{
	MonoClass *klass;
	guint32 token = 0;

	klass = obj->vtable->klass;
	if (strcmp (klass->name, "MonoMethod") == 0) {
		MonoMethod *method = ((MonoReflectionMethod *)obj)->method;
		MonoMethodSignature *sig, *old;
		guint32 sig_token, parent;
		int nargs, i;

		g_assert (opt_param_types && (mono_method_signature (method)->sentinelpos >= 0));

		nargs = mono_array_length (opt_param_types);
		old = mono_method_signature (method);
		sig = mono_metadata_signature_alloc ( &assembly->image, old->param_count + nargs);

		sig->hasthis = old->hasthis;
		sig->explicit_this = old->explicit_this;
		sig->call_convention = old->call_convention;
		sig->generic_param_count = old->generic_param_count;
		sig->param_count = old->param_count + nargs;
		sig->sentinelpos = old->param_count;
		sig->ret = old->ret;

		for (i = 0; i < old->param_count; i++)
			sig->params [i] = old->params [i];

		for (i = 0; i < nargs; i++) {
			MonoReflectionType *rt = mono_array_get (opt_param_types, MonoReflectionType *, i);
			sig->params [old->param_count + i] = rt->type;
		}

		parent = mono_image_typedef_or_ref (assembly, &method->klass->byval_arg);
		g_assert ((parent & MONO_TYPEDEFORREF_MASK) == MONO_MEMBERREF_PARENT_TYPEREF);
		parent >>= MONO_TYPEDEFORREF_BITS;

		parent <<= MONO_MEMBERREF_PARENT_BITS;
		parent |= MONO_MEMBERREF_PARENT_TYPEREF;

		sig_token = method_encode_signature (assembly, sig);
		token = mono_image_get_varargs_method_token (assembly, parent, method->name, sig_token);
	} else if (strcmp (klass->name, "MethodBuilder") == 0) {
		MonoReflectionMethodBuilder *mb = (MonoReflectionMethodBuilder *)obj;
		ReflectionMethodBuilder rmb;
		guint32 parent, sig;
	
		reflection_methodbuilder_from_method_builder (&rmb, mb);
		rmb.opt_types = opt_param_types;

		sig = method_builder_encode_signature (assembly, &rmb);

		parent = mono_image_create_token (assembly, obj, TRUE);
		g_assert (mono_metadata_token_table (parent) == MONO_TABLE_METHOD);

		parent = mono_metadata_token_index (parent) << MONO_MEMBERREF_PARENT_BITS;
		parent |= MONO_MEMBERREF_PARENT_METHODDEF;

		token = mono_image_get_varargs_method_token (
			assembly, parent, mono_string_to_utf8 (rmb.name), sig);
	} else {
		g_error ("requested method token for %s\n", klass->name);
	}

	return token;
}

/*
 * mono_image_create_token:
 * @assembly: a dynamic assembly
 * @obj:
 *
 * Get a token to insert in the IL code stream for the given MemberInfo.
 * @obj can be one of:
 * 	ConstructorBuilder
 * 	MethodBuilder
 * 	FieldBuilder
 * 	MonoCMethod
 * 	MonoMethod
 * 	MonoField
 * 	MonoType
 * 	TypeBuilder
 */
guint32
mono_image_create_token (MonoDynamicImage *assembly, MonoObject *obj, gboolean create_methodspec)
{
	MonoClass *klass;
	guint32 token = 0;

	klass = obj->vtable->klass;
	if (strcmp (klass->name, "MethodBuilder") == 0) {
		MonoReflectionMethodBuilder *mb = (MonoReflectionMethodBuilder *)obj;

		if (((MonoReflectionTypeBuilder*)mb->type)->module->dynamic_image == assembly)
			token = mb->table_idx | MONO_TOKEN_METHOD_DEF;
		else
			token = mono_image_get_methodbuilder_token (assembly, mb);
		/*g_print ("got token 0x%08x for %s\n", token, mono_string_to_utf8 (mb->name));*/
	} else if (strcmp (klass->name, "ConstructorBuilder") == 0) {
		MonoReflectionCtorBuilder *mb = (MonoReflectionCtorBuilder *)obj;

		if (((MonoReflectionTypeBuilder*)mb->type)->module->dynamic_image == assembly)
			token = mb->table_idx | MONO_TOKEN_METHOD_DEF;
		else
			token = mono_image_get_ctorbuilder_token (assembly, mb);
		/*g_print ("got token 0x%08x for %s\n", token, mono_string_to_utf8 (mb->name));*/
	} else if (strcmp (klass->name, "FieldBuilder") == 0) {
		MonoReflectionFieldBuilder *fb = (MonoReflectionFieldBuilder *)obj;
		MonoReflectionTypeBuilder *tb = (MonoReflectionTypeBuilder *)fb->typeb;
		if (tb->generic_params) {
			token = mono_image_get_generic_field_token (assembly, fb);
		} else {
			token = fb->table_idx | MONO_TOKEN_FIELD_DEF;
		}
	} else if (strcmp (klass->name, "TypeBuilder") == 0) {
		MonoReflectionTypeBuilder *tb = (MonoReflectionTypeBuilder *)obj;
		token = tb->table_idx | MONO_TOKEN_TYPE_DEF;
	} else if (strcmp (klass->name, "MonoType") == 0 ||
		 strcmp (klass->name, "GenericTypeParameterBuilder") == 0) {
		MonoReflectionType *tb = (MonoReflectionType *)obj;
		token = mono_metadata_token_from_dor (
			mono_image_typedef_or_ref (assembly, tb->type));
	} else if (strcmp (klass->name, "MonoGenericClass") == 0) {
		MonoReflectionType *tb = (MonoReflectionType *)obj;
		token = mono_metadata_token_from_dor (
			mono_image_typedef_or_ref (assembly, tb->type));
	} else if (strcmp (klass->name, "MonoCMethod") == 0 ||
		   strcmp (klass->name, "MonoMethod") == 0 ||
		   strcmp (klass->name, "MonoGenericMethod") == 0 ||
		   strcmp (klass->name, "MonoGenericCMethod") == 0) {
		MonoReflectionMethod *m = (MonoReflectionMethod *)obj;
		if (m->method->is_inflated) {
			if (create_methodspec)
				token = mono_image_get_methodspec_token (assembly, m->method);
			else
				token = mono_image_get_inflated_method_token (assembly, m->method);
		} else if ((m->method->klass->image == &assembly->image) &&
			 !m->method->klass->generic_class) {
			static guint32 method_table_idx = 0xffffff;
			if (m->method->klass->wastypebuilder) {
				/* we use the same token as the one that was assigned
				 * to the Methodbuilder.
				 * FIXME: do the equivalent for Fields.
				 */
				token = m->method->token;
			} else {
				/*
				 * Each token should have a unique index, but the indexes are
				 * assigned by managed code, so we don't know about them. An
				 * easy solution is to count backwards...
				 */
				method_table_idx --;
				token = MONO_TOKEN_METHOD_DEF | method_table_idx;
			}
		} else {
			token = mono_image_get_methodref_token (assembly, m->method);
		}
		/*g_print ("got token 0x%08x for %s\n", token, m->method->name);*/
	} else if (strcmp (klass->name, "MonoField") == 0) {
		MonoReflectionField *f = (MonoReflectionField *)obj;
		if ((f->field->parent->image == &assembly->image) && !f->field->generic_info) {
			static guint32 field_table_idx = 0xffffff;
			field_table_idx --;
			token = MONO_TOKEN_FIELD_DEF | field_table_idx;
		} else {
			token = mono_image_get_fieldref_token (assembly, f);
		}
		/*g_print ("got token 0x%08x for %s\n", token, f->field->name);*/
	} else if (strcmp (klass->name, "MonoArrayMethod") == 0) {
		MonoReflectionArrayMethod *m = (MonoReflectionArrayMethod *)obj;
		token = mono_image_get_array_token (assembly, m);
	} else if (strcmp (klass->name, "SignatureHelper") == 0) {
		MonoReflectionSigHelper *s = (MonoReflectionSigHelper*)obj;
		token = MONO_TOKEN_SIGNATURE | mono_image_get_sighelper_token (assembly, s);
	} else if (strcmp (klass->name, "EnumBuilder") == 0) {
		MonoReflectionType *tb = (MonoReflectionType *)obj;
		token = mono_metadata_token_from_dor (
			mono_image_typedef_or_ref (assembly, tb->type));
	} else {
		g_error ("requested token for %s\n", klass->name);
	}

	mono_g_hash_table_insert (assembly->tokens, GUINT_TO_POINTER (token), obj);

	return token;
}

typedef struct {
	guint32 import_lookup_table;
	guint32 timestamp;
	guint32 forwarder;
	guint32 name_rva;
	guint32 import_address_table_rva;
} MonoIDT;

typedef struct {
	guint32 name_rva;
	guint32 flags;
} MonoILT;

static gpointer register_assembly (MonoDomain *domain, MonoReflectionAssembly *res, MonoAssembly *assembly);

static MonoDynamicImage*
create_dynamic_mono_image (MonoDynamicAssembly *assembly, char *assembly_name, char *module_name)
{
	static const guchar entrycode [16] = {0xff, 0x25, 0};
	MonoDynamicImage *image;
	int i;

	const char *version = mono_get_runtime_info ()->runtime_version;

#if HAVE_BOEHM_GC
	image = GC_MALLOC (sizeof (MonoDynamicImage));
#else
	image = g_new0 (MonoDynamicImage, 1);
#endif

	/*g_print ("created image %p\n", image);*/
	/* keep in sync with image.c */
	image->image.name = assembly_name;
	image->image.assembly_name = image->image.name; /* they may be different */
	image->image.module_name = module_name;
	image->image.version = g_strdup (version);
	image->image.md_version_major = 1;
	image->image.md_version_minor = 1;
	image->image.dynamic = TRUE;

	image->image.references = g_new0 (MonoAssembly*, 1);
	image->image.references [0] = NULL;

	mono_image_init (&image->image);

	image->token_fixups = mono_g_hash_table_new_type (NULL, NULL, MONO_HASH_KEY_GC);
	image->method_to_table_idx = g_hash_table_new (NULL, NULL);
	image->field_to_table_idx = g_hash_table_new (NULL, NULL);
	image->method_aux_hash = g_hash_table_new (NULL, NULL);
	image->handleref = g_hash_table_new (NULL, NULL);
	image->tokens = mono_g_hash_table_new_type (NULL, NULL, MONO_HASH_VALUE_GC);
	image->typespec = g_hash_table_new ((GHashFunc)mono_metadata_type_hash, (GCompareFunc)mono_metadata_type_equal);
	image->typeref = g_hash_table_new ((GHashFunc)mono_metadata_type_hash, (GCompareFunc)mono_metadata_type_equal);
	image->blob_cache = g_hash_table_new ((GHashFunc)mono_blob_entry_hash, (GCompareFunc)mono_blob_entry_equal);
	image->gen_params = g_ptr_array_new ();

	/*g_print ("string heap create for image %p (%s)\n", image, module_name);*/
	string_heap_init (&image->sheap);
	mono_image_add_stream_data (&image->us, "", 1);
	add_to_blob_cached (image, (char*) "", 1, NULL, 0);
	/* import tables... */
	mono_image_add_stream_data (&image->code, (char*)entrycode, sizeof (entrycode));
	image->iat_offset = mono_image_add_stream_zero (&image->code, 8); /* two IAT entries */
	image->idt_offset = mono_image_add_stream_zero (&image->code, 2 * sizeof (MonoIDT)); /* two IDT entries */
	image->imp_names_offset = mono_image_add_stream_zero (&image->code, 2); /* flags for name entry */
	mono_image_add_stream_data (&image->code, "_CorExeMain", 12);
	mono_image_add_stream_data (&image->code, "mscoree.dll", 12);
	image->ilt_offset = mono_image_add_stream_zero (&image->code, 8); /* two ILT entries */
	stream_data_align (&image->code);

	image->cli_header_offset = mono_image_add_stream_zero (&image->code, sizeof (MonoCLIHeader));

	for (i=0; i < MONO_TABLE_NUM; ++i) {
		image->tables [i].next_idx = 1;
		image->tables [i].columns = table_sizes [i];
	}

	image->image.assembly = (MonoAssembly*)assembly;
	image->run = assembly->run;
	image->save = assembly->save;
	image->pe_kind = 0x1; /* ILOnly */
	image->machine = 0x14c; /* I386 */

	return image;
}

/*
 * mono_image_basic_init:
 * @assembly: an assembly builder object
 *
 * Create the MonoImage that represents the assembly builder and setup some
 * of the helper hash table and the basic metadata streams.
 */
void
mono_image_basic_init (MonoReflectionAssemblyBuilder *assemblyb)
{
	MonoDynamicAssembly *assembly;
	MonoDynamicImage *image;
	MonoDomain *domain = mono_object_domain (assemblyb);
	
	MONO_ARCH_SAVE_REGS;

	if (assemblyb->dynamic_assembly)
		return;

#if HAVE_BOEHM_GC
	assembly = assemblyb->dynamic_assembly = GC_MALLOC (sizeof (MonoDynamicAssembly));
#else
	assembly = assemblyb->dynamic_assembly = g_new0 (MonoDynamicAssembly, 1);
#endif

	assembly->assembly.ref_count = 1;
	assembly->assembly.dynamic = TRUE;
	assembly->assembly.corlib_internal = assemblyb->corlib_internal;
	assemblyb->assembly.assembly = (MonoAssembly*)assembly;
	assembly->assembly.basedir = mono_string_to_utf8 (assemblyb->dir);
	if (assemblyb->culture)
		assembly->assembly.aname.culture = mono_string_to_utf8 (assemblyb->culture);
	else
		assembly->assembly.aname.culture = g_strdup ("");

        if (assemblyb->version) {
			char *vstr = mono_string_to_utf8 (assemblyb->version);
			char **version = g_strsplit (vstr, ".", 4);
			char **parts = version;
			assembly->assembly.aname.major = atoi (*parts++);
			assembly->assembly.aname.minor = atoi (*parts++);
			assembly->assembly.aname.build = *parts != NULL ? atoi (*parts++) : 0;
			assembly->assembly.aname.revision = *parts != NULL ? atoi (*parts) : 0;

			g_strfreev (version);
			g_free (vstr);
        } else {
			assembly->assembly.aname.major = 0;
			assembly->assembly.aname.minor = 0;
			assembly->assembly.aname.build = 0;
			assembly->assembly.aname.revision = 0;
        }

	assembly->run = assemblyb->access != 2;
	assembly->save = assemblyb->access != 1;

	image = create_dynamic_mono_image (assembly, mono_string_to_utf8 (assemblyb->name), g_strdup ("RefEmit_YouForgotToDefineAModule"));
	image->initial_image = TRUE;
	assembly->assembly.aname.name = image->image.name;
	assembly->assembly.image = &image->image;

	mono_domain_assemblies_lock (domain);
	domain->domain_assemblies = g_slist_prepend (domain->domain_assemblies, assembly);
	mono_domain_assemblies_unlock (domain);

	register_assembly (mono_object_domain (assemblyb), &assemblyb->assembly, &assembly->assembly);
	mono_assembly_invoke_load_hook ((MonoAssembly*)assembly);
}

static int
calc_section_size (MonoDynamicImage *assembly)
{
	int nsections = 0;

	/* alignment constraints */
	assembly->code.index += 3;
	assembly->code.index &= ~3;
	assembly->meta_size += 3;
	assembly->meta_size &= ~3;
	assembly->resources.index += 3;
	assembly->resources.index &= ~3;

	assembly->sections [MONO_SECTION_TEXT].size = assembly->meta_size + assembly->code.index + assembly->resources.index + assembly->strong_name_size;
	assembly->sections [MONO_SECTION_TEXT].attrs = SECT_FLAGS_HAS_CODE | SECT_FLAGS_MEM_EXECUTE | SECT_FLAGS_MEM_READ;
	nsections++;

	if (assembly->win32_res) {
		guint32 res_size = (assembly->win32_res_size + 3) & ~3;

		assembly->sections [MONO_SECTION_RSRC].size = res_size;
		assembly->sections [MONO_SECTION_RSRC].attrs = SECT_FLAGS_HAS_INITIALIZED_DATA | SECT_FLAGS_MEM_READ;
		nsections++;
	}

	assembly->sections [MONO_SECTION_RELOC].size = 12;
	assembly->sections [MONO_SECTION_RELOC].attrs = SECT_FLAGS_MEM_READ | SECT_FLAGS_MEM_DISCARDABLE | SECT_FLAGS_HAS_INITIALIZED_DATA;
	nsections++;

	return nsections;
}

typedef struct {
	guint32 id;
	guint32 offset;
	GSList *children;
	MonoReflectionWin32Resource *win32_res; /* Only for leaf nodes */
} ResTreeNode;

static int
resource_tree_compare_by_id (gconstpointer a, gconstpointer b)
{
	ResTreeNode *t1 = (ResTreeNode*)a;
	ResTreeNode *t2 = (ResTreeNode*)b;

	return t1->id - t2->id;
}

/*
 * resource_tree_create:
 *
 *  Organize the resources into a resource tree.
 */
static ResTreeNode *
resource_tree_create (MonoArray *win32_resources)
{
	ResTreeNode *tree, *res_node, *type_node, *lang_node;
	GSList *l;
	int i;

	tree = g_new0 (ResTreeNode, 1);
	
	for (i = 0; i < mono_array_length (win32_resources); ++i) {
		MonoReflectionWin32Resource *win32_res =
			(MonoReflectionWin32Resource*)mono_array_addr (win32_resources, MonoReflectionWin32Resource, i);

		/* Create node */

		/* FIXME: BUG: this stores managed references in unmanaged memory */
		lang_node = g_new0 (ResTreeNode, 1);
		lang_node->id = win32_res->lang_id;
		lang_node->win32_res = win32_res;

		/* Create type node if neccesary */
		type_node = NULL;
		for (l = tree->children; l; l = l->next)
			if (((ResTreeNode*)(l->data))->id == win32_res->res_type) {
				type_node = (ResTreeNode*)l->data;
				break;
			}

		if (!type_node) {
			type_node = g_new0 (ResTreeNode, 1);
			type_node->id = win32_res->res_type;

			/* 
			 * The resource types have to be sorted otherwise
			 * Windows Explorer can't display the version information.
			 */
			tree->children = g_slist_insert_sorted (tree->children, 
				type_node, resource_tree_compare_by_id);
		}

		/* Create res node if neccesary */
		res_node = NULL;
		for (l = type_node->children; l; l = l->next)
			if (((ResTreeNode*)(l->data))->id == win32_res->res_id) {
				res_node = (ResTreeNode*)l->data;
				break;
			}

		if (!res_node) {
			res_node = g_new0 (ResTreeNode, 1);
			res_node->id = win32_res->res_id;
			type_node->children = g_slist_append (type_node->children, res_node);
		}

		res_node->children = g_slist_append (res_node->children, lang_node);
	}

	return tree;
}

/*
 * resource_tree_encode:
 * 
 *   Encode the resource tree into the format used in the PE file.
 */
static void
resource_tree_encode (ResTreeNode *node, char *begin, char *p, char **endbuf)
{
	char *entries;
	MonoPEResourceDir dir;
	MonoPEResourceDirEntry dir_entry;
	MonoPEResourceDataEntry data_entry;
	GSList *l;

	/*
	 * For the format of the resource directory, see the article
	 * "An In-Depth Look into the Win32 Portable Executable File Format" by
	 * Matt Pietrek
	 */

	memset (&dir, 0, sizeof (dir));
	memset (&dir_entry, 0, sizeof (dir_entry));
	memset (&data_entry, 0, sizeof (data_entry));

	g_assert (sizeof (dir) == 16);
	g_assert (sizeof (dir_entry) == 8);
	g_assert (sizeof (data_entry) == 16);

	node->offset = p - begin;

	/* IMAGE_RESOURCE_DIRECTORY */
	dir.res_id_entries = GUINT32_TO_LE (g_slist_length (node->children));

	memcpy (p, &dir, sizeof (dir));
	p += sizeof (dir);

	/* Reserve space for entries */
	entries = p;
	p += sizeof (dir_entry) * dir.res_id_entries;

	/* Write children */
	for (l = node->children; l; l = l->next) {
		ResTreeNode *child = (ResTreeNode*)l->data;

		if (child->win32_res) {

			child->offset = p - begin;

			/* IMAGE_RESOURCE_DATA_ENTRY */
			data_entry.rde_data_offset = GUINT32_TO_LE (p - begin + sizeof (data_entry));
			data_entry.rde_size = mono_array_length (child->win32_res->res_data);

			memcpy (p, &data_entry, sizeof (data_entry));
			p += sizeof (data_entry);

			memcpy (p, mono_array_addr (child->win32_res->res_data, char, 0), data_entry.rde_size);
			p += data_entry.rde_size;
		} else {
			resource_tree_encode (child, begin, p, &p);
		}
	}

	/* IMAGE_RESOURCE_ENTRY */
	for (l = node->children; l; l = l->next) {
		ResTreeNode *child = (ResTreeNode*)l->data;
		dir_entry.name_offset = GUINT32_TO_LE (child->id);

		dir_entry.is_dir = child->win32_res ? 0 : 1;
		dir_entry.dir_offset = GUINT32_TO_LE (child->offset);

		memcpy (entries, &dir_entry, sizeof (dir_entry));
		entries += sizeof (dir_entry);
	}

	*endbuf = p;
}

static void
assembly_add_win32_resources (MonoDynamicImage *assembly, MonoReflectionAssemblyBuilder *assemblyb)
{
	char *buf;
	char *p;
	guint32 size, i;
	MonoReflectionWin32Resource *win32_res;
	ResTreeNode *tree;

	if (!assemblyb->win32_resources)
		return;

	/*
	 * Resources are stored in a three level tree inside the PE file.
	 * - level one contains a node for each type of resource
	 * - level two contains a node for each resource
	 * - level three contains a node for each instance of a resource for a
	 *   specific language.
	 */

	tree = resource_tree_create (assemblyb->win32_resources);

	/* Estimate the size of the encoded tree */
	size = 0;
	for (i = 0; i < mono_array_length (assemblyb->win32_resources); ++i) {
		win32_res = (MonoReflectionWin32Resource*)mono_array_addr (assemblyb->win32_resources, MonoReflectionWin32Resource, i);
		size += mono_array_length (win32_res->res_data);
	}
	/* Directory structure */
	size += mono_array_length (assemblyb->win32_resources) * 256;
	p = buf = g_malloc (size);

	resource_tree_encode (tree, p, p, &p);

	g_assert (p - buf < size);

	assembly->win32_res = g_malloc (p - buf);
	assembly->win32_res_size = p - buf;
	memcpy (assembly->win32_res, buf, p - buf);

	g_free (buf);
}

static void
fixup_resource_directory (char *res_section, char *p, guint32 rva)
{
	MonoPEResourceDir *dir = (MonoPEResourceDir*)p;
	int i;

	p += sizeof (MonoPEResourceDir);
	for (i = 0; i < dir->res_named_entries + dir->res_id_entries; ++i) {
		MonoPEResourceDirEntry *dir_entry = (MonoPEResourceDirEntry*)p;
		char *child = res_section + (GUINT32_FROM_LE (dir_entry->dir_offset));
		if (dir_entry->is_dir) {
			fixup_resource_directory (res_section, child, rva);
		} else {
			MonoPEResourceDataEntry *data_entry = (MonoPEResourceDataEntry*)child;
			data_entry->rde_data_offset = GUINT32_TO_LE (GUINT32_FROM_LE (data_entry->rde_data_offset) + rva);
		}

		p += sizeof (MonoPEResourceDirEntry);
	}
}

static void
checked_write_file (HANDLE f, gconstpointer buffer, guint32 numbytes)
{
	guint32 dummy;
	if (!WriteFile (f, buffer, numbytes, &dummy, NULL))
		g_error ("WriteFile returned %d\n", GetLastError ());
}

/*
 * mono_image_create_pefile:
 * @mb: a module builder object
 * 
 * This function creates the PE-COFF header, the image sections, the CLI header  * etc. all the data is written in
 * assembly->pefile where it can be easily retrieved later in chunks.
 */
void
mono_image_create_pefile (MonoReflectionModuleBuilder *mb, HANDLE file) {
	MonoMSDOSHeader *msdos;
	MonoDotNetHeader *header;
	MonoSectionTable *section;
	MonoCLIHeader *cli_header;
	guint32 size, image_size, virtual_base, text_offset;
	guint32 header_start, section_start, file_offset, virtual_offset;
	MonoDynamicImage *assembly;
	MonoReflectionAssemblyBuilder *assemblyb;
	MonoDynamicStream pefile_stream = {0};
	MonoDynamicStream *pefile = &pefile_stream;
	int i, nsections;
	guint32 *rva, value;
	guchar *p;
	static const unsigned char msheader[] = {
		0x4d, 0x5a, 0x90, 0x00, 0x03, 0x00, 0x00, 0x00,  0x04, 0x00, 0x00, 0x00, 0xff, 0xff, 0x00, 0x00,
		0xb8, 0x00, 0x00, 0x00, 0x00, 0x00, 0x00, 0x00,  0x40, 0x00, 0x00, 0x00, 0x00, 0x00, 0x00, 0x00,
		0x00, 0x00, 0x00, 0x00, 0x00, 0x00, 0x00, 0x00,  0x00, 0x00, 0x00, 0x00, 0x00, 0x00, 0x00, 0x00,
		0x00, 0x00, 0x00, 0x00, 0x00, 0x00, 0x00, 0x00,  0x00, 0x00, 0x00, 0x00, 0x80, 0x00, 0x00, 0x00,
		0x0e, 0x1f, 0xba, 0x0e, 0x00, 0xb4, 0x09, 0xcd,  0x21, 0xb8, 0x01, 0x4c, 0xcd, 0x21, 0x54, 0x68,
		0x69, 0x73, 0x20, 0x70, 0x72, 0x6f, 0x67, 0x72,  0x61, 0x6d, 0x20, 0x63, 0x61, 0x6e, 0x6e, 0x6f,
		0x74, 0x20, 0x62, 0x65, 0x20, 0x72, 0x75, 0x6e,  0x20, 0x69, 0x6e, 0x20, 0x44, 0x4f, 0x53, 0x20,
		0x6d, 0x6f, 0x64, 0x65, 0x2e, 0x0d, 0x0d, 0x0a,  0x24, 0x00, 0x00, 0x00, 0x00, 0x00, 0x00, 0x00
	};

	assemblyb = mb->assemblyb;

	mono_image_basic_init (assemblyb);
	assembly = mb->dynamic_image;

	assembly->pe_kind = assemblyb->pe_kind;
	assembly->machine = assemblyb->machine;
	((MonoDynamicImage*)assemblyb->dynamic_assembly->assembly.image)->pe_kind = assemblyb->pe_kind;
	((MonoDynamicImage*)assemblyb->dynamic_assembly->assembly.image)->machine = assemblyb->machine;
	
	mono_image_build_metadata (mb);

	if (mb->is_main && assemblyb->resources) {
		int len = mono_array_length (assemblyb->resources);
		for (i = 0; i < len; ++i)
			assembly_add_resource (mb, assembly, (MonoReflectionResource*)mono_array_addr (assemblyb->resources, MonoReflectionResource, i));
	}

	if (mb->resources) {
		int len = mono_array_length (mb->resources);
		for (i = 0; i < len; ++i)
			assembly_add_resource (mb, assembly, (MonoReflectionResource*)mono_array_addr (mb->resources, MonoReflectionResource, i));
	}

	build_compressed_metadata (assembly);

	if (mb->is_main)
		assembly_add_win32_resources (assembly, assemblyb);

	nsections = calc_section_size (assembly);
	
	/* The DOS header and stub */
	g_assert (sizeof (MonoMSDOSHeader) == sizeof (msheader));
	mono_image_add_stream_data (pefile, (char*)msheader, sizeof (msheader));

	/* the dotnet header */
	header_start = mono_image_add_stream_zero (pefile, sizeof (MonoDotNetHeader));

	/* the section tables */
	section_start = mono_image_add_stream_zero (pefile, sizeof (MonoSectionTable) * nsections);

	file_offset = section_start + sizeof (MonoSectionTable) * nsections;
	virtual_offset = VIRT_ALIGN;
	image_size = 0;

	for (i = 0; i < MONO_SECTION_MAX; ++i) {
		if (!assembly->sections [i].size)
			continue;
		/* align offsets */
		file_offset += FILE_ALIGN - 1;
		file_offset &= ~(FILE_ALIGN - 1);
		virtual_offset += VIRT_ALIGN - 1;
		virtual_offset &= ~(VIRT_ALIGN - 1);

		assembly->sections [i].offset = file_offset;
		assembly->sections [i].rva = virtual_offset;

		file_offset += assembly->sections [i].size;
		virtual_offset += assembly->sections [i].size;
		image_size += (assembly->sections [i].size + VIRT_ALIGN - 1) & ~(VIRT_ALIGN - 1);
	}

	file_offset += FILE_ALIGN - 1;
	file_offset &= ~(FILE_ALIGN - 1);

	image_size += section_start + sizeof (MonoSectionTable) * nsections;

	/* back-patch info */
	msdos = (MonoMSDOSHeader*)pefile->data;
	msdos->pe_offset = GUINT32_FROM_LE (sizeof (MonoMSDOSHeader));

	header = (MonoDotNetHeader*)(pefile->data + header_start);
	header->pesig [0] = 'P';
	header->pesig [1] = 'E';
	
	header->coff.coff_machine = GUINT16_FROM_LE (assemblyb->machine);
	header->coff.coff_sections = GUINT16_FROM_LE (nsections);
	header->coff.coff_time = GUINT32_FROM_LE (time (NULL));
	header->coff.coff_opt_header_size = GUINT16_FROM_LE (sizeof (MonoDotNetHeader) - sizeof (MonoCOFFHeader) - 4);
	if (assemblyb->pekind == 1) {
		/* it's a dll */
		header->coff.coff_attributes = GUINT16_FROM_LE (0x210e);
	} else {
		/* it's an exe */
		header->coff.coff_attributes = GUINT16_FROM_LE (0x010e);
	}

	virtual_base = 0x400000; /* FIXME: 0x10000000 if a DLL */

	header->pe.pe_magic = GUINT16_FROM_LE (0x10B);
	header->pe.pe_major = 6;
	header->pe.pe_minor = 0;
	size = assembly->sections [MONO_SECTION_TEXT].size;
	size += FILE_ALIGN - 1;
	size &= ~(FILE_ALIGN - 1);
	header->pe.pe_code_size = GUINT32_FROM_LE(size);
	size = assembly->sections [MONO_SECTION_RSRC].size;
	size += FILE_ALIGN - 1;
	size &= ~(FILE_ALIGN - 1);
	header->pe.pe_data_size = GUINT32_FROM_LE(size);
	g_assert (START_TEXT_RVA == assembly->sections [MONO_SECTION_TEXT].rva);
	header->pe.pe_rva_code_base = GUINT32_FROM_LE (assembly->sections [MONO_SECTION_TEXT].rva);
	header->pe.pe_rva_data_base = GUINT32_FROM_LE (assembly->sections [MONO_SECTION_RSRC].rva);
	/* pe_rva_entry_point always at the beginning of the text section */
	header->pe.pe_rva_entry_point = GUINT32_FROM_LE (assembly->sections [MONO_SECTION_TEXT].rva);

	header->nt.pe_image_base = GUINT32_FROM_LE (virtual_base);
	header->nt.pe_section_align = GUINT32_FROM_LE (VIRT_ALIGN);
	header->nt.pe_file_alignment = GUINT32_FROM_LE (FILE_ALIGN);
	header->nt.pe_os_major = GUINT16_FROM_LE (4);
	header->nt.pe_os_minor = GUINT16_FROM_LE (0);
	header->nt.pe_subsys_major = GUINT16_FROM_LE (4);
	size = section_start;
	size += FILE_ALIGN - 1;
	size &= ~(FILE_ALIGN - 1);
	header->nt.pe_header_size = GUINT32_FROM_LE (size);
	size = image_size;
	size += VIRT_ALIGN - 1;
	size &= ~(VIRT_ALIGN - 1);
	header->nt.pe_image_size = GUINT32_FROM_LE (size);

	/*
	// Translate the PEFileKind value to the value expected by the Windows loader
	*/
	{
		short kind;

		/*
		// PEFileKinds.Dll == 1
		// PEFileKinds.ConsoleApplication == 2
		// PEFileKinds.WindowApplication == 3
		//
		// need to get:
		//     IMAGE_SUBSYSTEM_WINDOWS_GUI 2 // Image runs in the Windows GUI subsystem.
                //     IMAGE_SUBSYSTEM_WINDOWS_CUI 3 // Image runs in the Windows character subsystem.
		*/
		if (assemblyb->pekind == 3)
			kind = 2;
		else
			kind = 3;
		
		header->nt.pe_subsys_required = GUINT16_FROM_LE (kind);
	}    
	header->nt.pe_stack_reserve = GUINT32_FROM_LE (0x00100000);
	header->nt.pe_stack_commit = GUINT32_FROM_LE (0x00001000);
	header->nt.pe_heap_reserve = GUINT32_FROM_LE (0x00100000);
	header->nt.pe_heap_commit = GUINT32_FROM_LE (0x00001000);
	header->nt.pe_loader_flags = GUINT32_FROM_LE (0);
	header->nt.pe_data_dir_count = GUINT32_FROM_LE (16);

	/* fill data directory entries */

	header->datadir.pe_resource_table.size = GUINT32_FROM_LE (assembly->sections [MONO_SECTION_RSRC].size);
	header->datadir.pe_resource_table.rva = GUINT32_FROM_LE (assembly->sections [MONO_SECTION_RSRC].rva);

	header->datadir.pe_reloc_table.size = GUINT32_FROM_LE (assembly->sections [MONO_SECTION_RELOC].size);
	header->datadir.pe_reloc_table.rva = GUINT32_FROM_LE (assembly->sections [MONO_SECTION_RELOC].rva);

	header->datadir.pe_cli_header.size = GUINT32_FROM_LE (72);
	header->datadir.pe_cli_header.rva = GUINT32_FROM_LE (assembly->text_rva + assembly->cli_header_offset);
	header->datadir.pe_iat.size = GUINT32_FROM_LE (8);
	header->datadir.pe_iat.rva = GUINT32_FROM_LE (assembly->text_rva + assembly->iat_offset);
	/* patch entrypoint name */
	if (assemblyb->pekind == 1)
		memcpy (assembly->code.data + assembly->imp_names_offset + 2, "_CorDllMain", 12);
	else
		memcpy (assembly->code.data + assembly->imp_names_offset + 2, "_CorExeMain", 12);
	/* patch imported function RVA name */
	rva = (guint32*)(assembly->code.data + assembly->iat_offset);
	*rva = GUINT32_FROM_LE (assembly->text_rva + assembly->imp_names_offset);

	/* the import table */
	header->datadir.pe_import_table.size = GUINT32_FROM_LE (79); /* FIXME: magic number? */
	header->datadir.pe_import_table.rva = GUINT32_FROM_LE (assembly->text_rva + assembly->idt_offset);
	/* patch imported dll RVA name and other entries in the dir */
	rva = (guint32*)(assembly->code.data + assembly->idt_offset + G_STRUCT_OFFSET (MonoIDT, name_rva));
	*rva = GUINT32_FROM_LE (assembly->text_rva + assembly->imp_names_offset + 14); /* 14 is hint+strlen+1 of func name */
	rva = (guint32*)(assembly->code.data + assembly->idt_offset + G_STRUCT_OFFSET (MonoIDT, import_address_table_rva));
	*rva = GUINT32_FROM_LE (assembly->text_rva + assembly->iat_offset);
	rva = (guint32*)(assembly->code.data + assembly->idt_offset + G_STRUCT_OFFSET (MonoIDT, import_lookup_table));
	*rva = GUINT32_FROM_LE (assembly->text_rva + assembly->ilt_offset);

	p = (guchar*)(assembly->code.data + assembly->ilt_offset);
	value = (assembly->text_rva + assembly->imp_names_offset);
	*p++ = (value) & 0xff;
	*p++ = (value >> 8) & (0xff);
	*p++ = (value >> 16) & (0xff);
	*p++ = (value >> 24) & (0xff);

	/* the CLI header info */
	cli_header = (MonoCLIHeader*)(assembly->code.data + assembly->cli_header_offset);
	cli_header->ch_size = GUINT32_FROM_LE (72);
	cli_header->ch_runtime_major = GUINT16_FROM_LE (2);
	cli_header->ch_flags = GUINT32_FROM_LE (assemblyb->pe_kind);
	if (assemblyb->entry_point) {
		guint32 table_idx = 0;
		if (!strcmp (assemblyb->entry_point->object.vtable->klass->name, "MethodBuilder")) {
			MonoReflectionMethodBuilder *methodb = (MonoReflectionMethodBuilder*)assemblyb->entry_point;
			table_idx = methodb->table_idx;
		} else {
			table_idx = GPOINTER_TO_UINT (g_hash_table_lookup (assembly->method_to_table_idx, assemblyb->entry_point->method));
		}
		cli_header->ch_entry_point = GUINT32_FROM_LE (table_idx | MONO_TOKEN_METHOD_DEF);
	} else {
		cli_header->ch_entry_point = GUINT32_FROM_LE (0);
	}
	/* The embedded managed resources */
	text_offset = assembly->text_rva + assembly->code.index;
	cli_header->ch_resources.rva = GUINT32_FROM_LE (text_offset);
	cli_header->ch_resources.size = GUINT32_FROM_LE (assembly->resources.index);
	text_offset += assembly->resources.index;
	cli_header->ch_metadata.rva = GUINT32_FROM_LE (text_offset);
	cli_header->ch_metadata.size = GUINT32_FROM_LE (assembly->meta_size);
	text_offset += assembly->meta_size;
	if (assembly->strong_name_size) {
		cli_header->ch_strong_name.rva = GUINT32_FROM_LE (text_offset);
		cli_header->ch_strong_name.size = GUINT32_FROM_LE (assembly->strong_name_size);
		text_offset += assembly->strong_name_size;
	}

	/* write the section tables and section content */
	section = (MonoSectionTable*)(pefile->data + section_start);
	for (i = 0; i < MONO_SECTION_MAX; ++i) {
		static const char section_names [][7] = {
			".text", ".rsrc", ".reloc"
		};
		if (!assembly->sections [i].size)
			continue;
		strcpy (section->st_name, section_names [i]);
		/*g_print ("output section %s (%d), size: %d\n", section->st_name, i, assembly->sections [i].size);*/
		section->st_virtual_address = GUINT32_FROM_LE (assembly->sections [i].rva);
		section->st_virtual_size = GUINT32_FROM_LE (assembly->sections [i].size);
		section->st_raw_data_size = GUINT32_FROM_LE (GUINT32_TO_LE (section->st_virtual_size) + (FILE_ALIGN - 1));
		section->st_raw_data_size &= GUINT32_FROM_LE (~(FILE_ALIGN - 1));
		section->st_raw_data_ptr = GUINT32_FROM_LE (assembly->sections [i].offset);
		section->st_flags = GUINT32_FROM_LE (assembly->sections [i].attrs);
		section ++;
	}
	
	checked_write_file (file, pefile->data, pefile->index);
	
	mono_dynamic_stream_reset (pefile);
	
	for (i = 0; i < MONO_SECTION_MAX; ++i) {
		if (!assembly->sections [i].size)
			continue;
		
		if (SetFilePointer (file, assembly->sections [i].offset, NULL, FILE_BEGIN) == INVALID_SET_FILE_POINTER)
			g_error ("SetFilePointer returned %d\n", GetLastError ());
		
		switch (i) {
		case MONO_SECTION_TEXT:
			/* patch entry point */
			p = (guchar*)(assembly->code.data + 2);
			value = (virtual_base + assembly->text_rva + assembly->iat_offset);
			*p++ = (value) & 0xff;
			*p++ = (value >> 8) & 0xff;
			*p++ = (value >> 16) & 0xff;
			*p++ = (value >> 24) & 0xff;
		
			checked_write_file (file, assembly->code.data, assembly->code.index);
			checked_write_file (file, assembly->resources.data, assembly->resources.index);
			checked_write_file (file, assembly->image.raw_metadata, assembly->meta_size);
			checked_write_file (file, assembly->strong_name, assembly->strong_name_size);
				

			g_free (assembly->image.raw_metadata);
			break;
		case MONO_SECTION_RELOC: {
			struct {
				guint32 page_rva;
				guint32 block_size;
				guint16 type_and_offset;
				guint16 term;
			} reloc;
			
			g_assert (sizeof (reloc) == 12);
			
			reloc.page_rva = GUINT32_FROM_LE (assembly->text_rva);
			reloc.block_size = GUINT32_FROM_LE (12);
			
			/* 
			 * the entrypoint is always at the start of the text section 
			 * 3 is IMAGE_REL_BASED_HIGHLOW
			 * 2 is patch_size_rva - text_rva
			 */
			reloc.type_and_offset = GUINT16_FROM_LE ((3 << 12) + (2));
			reloc.term = 0;
			
			checked_write_file (file, &reloc, sizeof (reloc));
			
			break;
		}
		case MONO_SECTION_RSRC:
			if (assembly->win32_res) {

				/* Fixup the offsets in the IMAGE_RESOURCE_DATA_ENTRY structures */
				fixup_resource_directory (assembly->win32_res, assembly->win32_res, assembly->sections [i].rva);
				checked_write_file (file, assembly->win32_res, assembly->win32_res_size);
			}
			break;
		default:
			g_assert_not_reached ();
		}
	}
	
	/* check that the file is properly padded */
	if (SetFilePointer (file, file_offset, NULL, FILE_BEGIN) == INVALID_SET_FILE_POINTER)
		g_error ("SetFilePointer returned %d\n", GetLastError ());
	if (! SetEndOfFile (file))
		g_error ("SetEndOfFile returned %d\n", GetLastError ());
	
	mono_dynamic_stream_reset (&assembly->code);
	mono_dynamic_stream_reset (&assembly->us);
	mono_dynamic_stream_reset (&assembly->blob);
	mono_dynamic_stream_reset (&assembly->guid);
	mono_dynamic_stream_reset (&assembly->sheap);

	g_hash_table_foreach (assembly->blob_cache, (GHFunc)g_free, NULL);
	g_hash_table_destroy (assembly->blob_cache);
	assembly->blob_cache = NULL;
}

MonoReflectionModule *
mono_image_load_module (MonoReflectionAssemblyBuilder *ab, MonoString *fileName)
{
	char *name;
	MonoImage *image;
	MonoImageOpenStatus status;
	MonoDynamicAssembly *assembly;
	guint32 module_count;
	MonoImage **new_modules;
	
	name = mono_string_to_utf8 (fileName);

	image = mono_image_open (name, &status);
	if (!image) {
		MonoException *exc;
		if (status == MONO_IMAGE_ERROR_ERRNO)
			exc = mono_get_exception_file_not_found (fileName);
		else
			exc = mono_get_exception_bad_image_format (name);
		g_free (name);
		mono_raise_exception (exc);
	}

	g_free (name);

	assembly = ab->dynamic_assembly;
	image->assembly = (MonoAssembly*)assembly;

	module_count = image->assembly->image->module_count;
	new_modules = g_new0 (MonoImage *, module_count + 1);

	if (image->assembly->image->modules)
		memcpy (new_modules, image->assembly->image->modules, module_count * sizeof (MonoImage *));
	new_modules [module_count] = image;
	mono_image_addref (image);

	g_free (image->assembly->image->modules);
	image->assembly->image->modules = new_modules;
	image->assembly->image->module_count ++;

	mono_assembly_load_references (image, &status);
	if (status) {
		mono_image_close (image);
		mono_raise_exception (mono_get_exception_file_not_found (fileName));
	}

	return mono_module_get_object (mono_domain_get (), image);
}

/*
 * We need to return always the same object for MethodInfo, FieldInfo etc..
 * but we need to consider the reflected type.
 * type uses a different hash, since it uses custom hash/equal functions.
 */

typedef struct {
	gpointer item;
	MonoClass *refclass;
} ReflectedEntry;

static gboolean
reflected_equal (gconstpointer a, gconstpointer b) {
	const ReflectedEntry *ea = a;
	const ReflectedEntry *eb = b;

	return (ea->item == eb->item) && (ea->refclass == eb->refclass);
}

static guint
reflected_hash (gconstpointer a) {
	const ReflectedEntry *ea = a;
	return mono_aligned_addr_hash (ea->item);
}

#define CHECK_OBJECT(t,p,k)	\
	do {	\
		t _obj;	\
		ReflectedEntry e; 	\
		e.item = (p);	\
		e.refclass = (k);	\
		mono_domain_lock (domain);	\
		if (!domain->refobject_hash)	\
			domain->refobject_hash = mono_g_hash_table_new_type (reflected_hash, reflected_equal, MONO_HASH_VALUE_GC);	\
		if ((_obj = mono_g_hash_table_lookup (domain->refobject_hash, &e))) {	\
			mono_domain_unlock (domain);	\
			return _obj;	\
		}	\
        mono_domain_unlock (domain); \
	} while (0)

#if HAVE_BOEHM_GC
#define ALLOC_REFENTRY GC_MALLOC (sizeof (ReflectedEntry))
#elif HAVE_SGEN_GC
#define ALLOC_REFENTRY mono_gc_alloc_fixed (sizeof (ReflectedEntry), NULL)
#else
#define ALLOC_REFENTRY mono_mempool_alloc (domain->mp, sizeof (ReflectedEntry))
#endif

#define CACHE_OBJECT(t,p,o,k)	\
	do {	\
		t _obj;	\
        ReflectedEntry pe; \
        pe.item = (p); \
        pe.refclass = (k); \
        mono_domain_lock (domain); \
		if (!domain->refobject_hash)	\
			domain->refobject_hash = mono_g_hash_table_new_type (reflected_hash, reflected_equal, MONO_HASH_VALUE_GC);	\
        _obj = mono_g_hash_table_lookup (domain->refobject_hash, &pe); \
        if (!_obj) { \
		    ReflectedEntry *e = ALLOC_REFENTRY; 	\
		    e->item = (p);	\
		    e->refclass = (k);	\
		    mono_g_hash_table_insert (domain->refobject_hash, e,o);	\
            _obj = o; \
        } \
		mono_domain_unlock (domain);	\
        return _obj; \
	} while (0)

static gpointer
register_assembly (MonoDomain *domain, MonoReflectionAssembly *res, MonoAssembly *assembly)
{
	CACHE_OBJECT (MonoReflectionAssembly *, assembly, res, NULL);
}

static gpointer
register_module (MonoDomain *domain, MonoReflectionModuleBuilder *res, MonoDynamicImage *module)
{
	CACHE_OBJECT (MonoReflectionModuleBuilder *, module, res, NULL);
}

void
mono_image_module_basic_init (MonoReflectionModuleBuilder *moduleb)
{
	MonoDynamicImage *image = moduleb->dynamic_image;
	MonoReflectionAssemblyBuilder *ab = moduleb->assemblyb;
	if (!image) {
		int module_count;
		MonoImage **new_modules;
		MonoImage *ass;
		/*
		 * FIXME: we already created an image in mono_image_basic_init (), but
		 * we don't know which module it belongs to, since that is only 
		 * determined at assembly save time.
		 */
		/*image = (MonoDynamicImage*)ab->dynamic_assembly->assembly.image; */
		image = create_dynamic_mono_image (ab->dynamic_assembly, mono_string_to_utf8 (ab->name), mono_string_to_utf8 (moduleb->module.fqname));

		moduleb->module.image = &image->image;
		moduleb->dynamic_image = image;
		register_module (mono_object_domain (moduleb), moduleb, image);

		/* register the module with the assembly */
		ass = ab->dynamic_assembly->assembly.image;
		module_count = ass->module_count;
		new_modules = g_new0 (MonoImage *, module_count + 1);

		if (ass->modules)
			memcpy (new_modules, ass->modules, module_count * sizeof (MonoImage *));
		new_modules [module_count] = &image->image;
		mono_image_addref (&image->image);

		g_free (ass->modules);
		ass->modules = new_modules;
		ass->module_count ++;
	}
}

/*
 * mono_assembly_get_object:
 * @domain: an app domain
 * @assembly: an assembly
 *
 * Return an System.Reflection.Assembly object representing the MonoAssembly @assembly.
 */
MonoReflectionAssembly*
mono_assembly_get_object (MonoDomain *domain, MonoAssembly *assembly)
{
	static MonoClass *System_Reflection_Assembly;
	MonoReflectionAssembly *res;
	
	CHECK_OBJECT (MonoReflectionAssembly *, assembly, NULL);
	if (!System_Reflection_Assembly)
		System_Reflection_Assembly = mono_class_from_name (
			mono_defaults.corlib, "System.Reflection", "Assembly");
	res = (MonoReflectionAssembly *)mono_object_new (domain, System_Reflection_Assembly);
	res->assembly = assembly;

	CACHE_OBJECT (MonoReflectionAssembly *, assembly, res, NULL);
}



MonoReflectionModule*   
mono_module_get_object   (MonoDomain *domain, MonoImage *image)
{
	static MonoClass *System_Reflection_Module;
	MonoReflectionModule *res;
	char* basename;
	
	CHECK_OBJECT (MonoReflectionModule *, image, NULL);
	if (!System_Reflection_Module)
		System_Reflection_Module = mono_class_from_name (
			mono_defaults.corlib, "System.Reflection", "Module");
	res = (MonoReflectionModule *)mono_object_new (domain, System_Reflection_Module);

	res->image = image;
	MONO_OBJECT_SETREF (res, assembly, (MonoReflectionAssembly *) mono_assembly_get_object(domain, image->assembly));

	MONO_OBJECT_SETREF (res, fqname, mono_string_new (domain, image->name));
	basename = g_path_get_basename (image->name);
	MONO_OBJECT_SETREF (res, name, mono_string_new (domain, basename));
	MONO_OBJECT_SETREF (res, scopename, mono_string_new (domain, image->module_name));
	
	g_free (basename);

	if (image->assembly->image == image) {
		res->token = mono_metadata_make_token (MONO_TABLE_MODULE, 1);
	} else {
		int i;
		res->token = 0;
		if (image->assembly->image->modules) {
			for (i = 0; i < image->assembly->image->module_count; i++) {
				if (image->assembly->image->modules [i] == image)
					res->token = mono_metadata_make_token (MONO_TABLE_MODULEREF, i + 1);
			}
			g_assert (res->token);
		}
	}

	CACHE_OBJECT (MonoReflectionModule *, image, res, NULL);
}

MonoReflectionModule*   
mono_module_file_get_object (MonoDomain *domain, MonoImage *image, int table_index)
{
	static MonoClass *System_Reflection_Module;
	MonoReflectionModule *res;
	MonoTableInfo *table;
	guint32 cols [MONO_FILE_SIZE];
	const char *name;
	guint32 i, name_idx;
	const char *val;
	
	if (!System_Reflection_Module)
		System_Reflection_Module = mono_class_from_name (
			mono_defaults.corlib, "System.Reflection", "Module");
	res = (MonoReflectionModule *)mono_object_new (domain, System_Reflection_Module);

	table = &image->tables [MONO_TABLE_FILE];
	g_assert (table_index < table->rows);
	mono_metadata_decode_row (table, table_index, cols, MONO_FILE_SIZE);

	res->image = NULL;
	MONO_OBJECT_SETREF (res, assembly, (MonoReflectionAssembly *) mono_assembly_get_object(domain, image->assembly));
	name = mono_metadata_string_heap (image, cols [MONO_FILE_NAME]);

	/* Check whenever the row has a corresponding row in the moduleref table */
	table = &image->tables [MONO_TABLE_MODULEREF];
	for (i = 0; i < table->rows; ++i) {
		name_idx = mono_metadata_decode_row_col (table, i, MONO_MODULEREF_NAME);
		val = mono_metadata_string_heap (image, name_idx);
		if (strcmp (val, name) == 0)
			res->image = image->modules [i];
	}

	MONO_OBJECT_SETREF (res, fqname, mono_string_new (domain, name));
	MONO_OBJECT_SETREF (res, name, mono_string_new (domain, name));
	MONO_OBJECT_SETREF (res, scopename, mono_string_new (domain, name));
	res->is_resource = cols [MONO_FILE_FLAGS] && FILE_CONTAINS_NO_METADATA;
	res->token = mono_metadata_make_token (MONO_TABLE_FILE, table_index + 1);

	return res;
}

static gboolean
mymono_metadata_type_equal (MonoType *t1, MonoType *t2)
{
	if ((t1->type != t2->type) ||
	    (t1->byref != t2->byref))
		return FALSE;

	switch (t1->type) {
	case MONO_TYPE_VOID:
	case MONO_TYPE_BOOLEAN:
	case MONO_TYPE_CHAR:
	case MONO_TYPE_I1:
	case MONO_TYPE_U1:
	case MONO_TYPE_I2:
	case MONO_TYPE_U2:
	case MONO_TYPE_I4:
	case MONO_TYPE_U4:
	case MONO_TYPE_I8:
	case MONO_TYPE_U8:
	case MONO_TYPE_R4:
	case MONO_TYPE_R8:
	case MONO_TYPE_STRING:
	case MONO_TYPE_I:
	case MONO_TYPE_U:
	case MONO_TYPE_OBJECT:
	case MONO_TYPE_TYPEDBYREF:
		return TRUE;
	case MONO_TYPE_VALUETYPE:
	case MONO_TYPE_CLASS:
	case MONO_TYPE_SZARRAY:
		return t1->data.klass == t2->data.klass;
	case MONO_TYPE_PTR:
		return mymono_metadata_type_equal (t1->data.type, t2->data.type);
	case MONO_TYPE_ARRAY:
		if (t1->data.array->rank != t2->data.array->rank)
			return FALSE;
		return t1->data.array->eklass == t2->data.array->eklass;
	case MONO_TYPE_GENERICINST: {
		int i;
		if (t1->data.generic_class->inst->type_argc != t2->data.generic_class->inst->type_argc)
			return FALSE;
		if (!mono_metadata_type_equal (&t1->data.generic_class->container_class->byval_arg,
					       &t2->data.generic_class->container_class->byval_arg))
			return FALSE;
		for (i = 0; i < t1->data.generic_class->inst->type_argc; ++i) {
			if (!mono_metadata_type_equal (t1->data.generic_class->inst->type_argv [i], t2->data.generic_class->inst->type_argv [i]))
				return FALSE;
		}
		return TRUE;
	}
	case MONO_TYPE_VAR:
	case MONO_TYPE_MVAR:
		return t1->data.generic_param == t2->data.generic_param;
	default:
		g_error ("implement type compare for %0x!", t1->type);
		return FALSE;
	}

	return FALSE;
}

static guint
mymono_metadata_type_hash (MonoType *t1)
{
	guint hash;

	hash = t1->type;

	hash |= t1->byref << 6; /* do not collide with t1->type values */
	switch (t1->type) {
	case MONO_TYPE_VALUETYPE:
	case MONO_TYPE_CLASS:
	case MONO_TYPE_SZARRAY:
		/* check if the distribution is good enough */
		return ((hash << 5) - hash) ^ g_str_hash (t1->data.klass->name);
	case MONO_TYPE_PTR:
		return ((hash << 5) - hash) ^ mymono_metadata_type_hash (t1->data.type);
	case MONO_TYPE_GENERICINST: {
		int i;
		MonoGenericInst *inst = t1->data.generic_class->inst;
		hash += g_str_hash (t1->data.generic_class->container_class->name);
		hash *= 13;
		for (i = 0; i < inst->type_argc; ++i) {
			hash += mymono_metadata_type_hash (inst->type_argv [i]);
			hash *= 13;
		}
		return hash;
	}
	}
	return hash;
}

static MonoReflectionGenericClass*
mono_generic_class_get_object (MonoDomain *domain, MonoType *geninst)
{
	static MonoClass *System_Reflection_MonoGenericClass;
	MonoReflectionGenericClass *res;
	MonoClass *klass, *gklass;

	if (!System_Reflection_MonoGenericClass) {
		System_Reflection_MonoGenericClass = mono_class_from_name (
			mono_defaults.corlib, "System.Reflection", "MonoGenericClass");
		g_assert (System_Reflection_MonoGenericClass);
	}

	klass = mono_class_from_mono_type (geninst);
	gklass = klass->generic_class->container_class;

	mono_class_init (klass);

#ifdef HAVE_SGEN_GC
	/* FIXME: allow unpinned later */
	res = (MonoReflectionGenericClass *) mono_gc_alloc_pinned_obj (mono_class_vtable (domain, System_Reflection_MonoGenericClass), mono_class_instance_size (System_Reflection_MonoGenericClass));
#else
	res = (MonoReflectionGenericClass *) mono_object_new (domain, System_Reflection_MonoGenericClass);
#endif

	res->type.type = geninst;
	if (gklass->wastypebuilder && gklass->reflection_info)
		MONO_OBJECT_SETREF (res, generic_type, gklass->reflection_info);
	else
		MONO_OBJECT_SETREF (res, generic_type, mono_type_get_object (domain, &gklass->byval_arg));

	return res;
}

static gboolean
verify_safe_for_managed_space (MonoType *type)
{
	switch (type->type) {
#ifdef DEBUG_HARDER
	case MONO_TYPE_ARRAY:
		return verify_safe_for_managed_space (&type->data.array->eklass->byval_arg);
	case MONO_TYPE_PTR:
		return verify_safe_for_managed_space (type->data.type);
	case MONO_TYPE_SZARRAY:
		return verify_safe_for_managed_space (&type->data.klass->byval_arg);
	case MONO_TYPE_GENERICINST: {
		MonoGenericInst *inst = type->data.generic_class->inst;
		int i;
		if (!inst->is_open)
			break;
		for (i = 0; i < inst->type_argc; ++i)
			if (!verify_safe_for_managed_space (inst->type_argv [i]))
				return FALSE;
		break;
	}
#endif
	case MONO_TYPE_VAR:
	case MONO_TYPE_MVAR:
		return TRUE;
	}
	return TRUE;
}

/*
 * mono_type_get_object:
 * @domain: an app domain
 * @type: a type
 *
 * Return an System.MonoType object representing the type @type.
 */
MonoReflectionType*
mono_type_get_object (MonoDomain *domain, MonoType *type)
{
	MonoReflectionType *res;
	MonoClass *klass = mono_class_from_mono_type (type);

	mono_domain_lock (domain);
	if (!domain->type_hash)
		domain->type_hash = mono_g_hash_table_new_type ((GHashFunc)mymono_metadata_type_hash, 
				(GCompareFunc)mymono_metadata_type_equal, MONO_HASH_VALUE_GC);
	if ((res = mono_g_hash_table_lookup (domain->type_hash, type))) {
		mono_domain_unlock (domain);
		return res;
	}
	if ((type->type == MONO_TYPE_GENERICINST) && type->data.generic_class->is_dynamic) {
		res = (MonoReflectionType *)mono_generic_class_get_object (domain, type);
		mono_g_hash_table_insert (domain->type_hash, type, res);
		mono_domain_unlock (domain);
		return res;
	}

	if (!verify_safe_for_managed_space (type)) {
		mono_domain_unlock (domain);
		mono_raise_exception (mono_get_exception_invalid_operation ("This type cannot be propagated to managed space"));
	}

	if (klass->reflection_info && !klass->wastypebuilder) {
		/* g_assert_not_reached (); */
		/* should this be considered an error condition? */
		if (!type->byref) {
			mono_domain_unlock (domain);
			return klass->reflection_info;
		}
	}
	mono_class_init (klass);
#ifdef HAVE_SGEN_GC
	res = (MonoReflectionType *)mono_gc_alloc_pinned_obj (mono_class_vtable (domain, mono_defaults.monotype_class), mono_class_instance_size (mono_defaults.monotype_class));
#else
	res = (MonoReflectionType *)mono_object_new (domain, mono_defaults.monotype_class);
#endif
	res->type = type;
	mono_g_hash_table_insert (domain->type_hash, type, res);
	mono_domain_unlock (domain);
	return res;
}

/*
 * mono_method_get_object:
 * @domain: an app domain
 * @method: a method
 * @refclass: the reflected type (can be NULL)
 *
 * Return an System.Reflection.MonoMethod object representing the method @method.
 */
MonoReflectionMethod*
mono_method_get_object (MonoDomain *domain, MonoMethod *method, MonoClass *refclass)
{
	/*
	 * We use the same C representation for methods and constructors, but the type 
	 * name in C# is different.
	 */
	static MonoClass *System_Reflection_MonoMethod = NULL;
	static MonoClass *System_Reflection_MonoCMethod = NULL;
	static MonoClass *System_Reflection_MonoGenericMethod = NULL;
	static MonoClass *System_Reflection_MonoGenericCMethod = NULL;
	MonoClass *klass;
	MonoReflectionMethod *ret;

	if (method->is_inflated) {
		MonoReflectionGenericMethod *gret;

		method = mono_get_inflated_method (method);
		refclass = method->klass;
		CHECK_OBJECT (MonoReflectionMethod *, method, refclass);
		if ((*method->name == '.') && (!strcmp (method->name, ".ctor") || !strcmp (method->name, ".cctor"))) {
			if (!System_Reflection_MonoGenericCMethod)
				System_Reflection_MonoGenericCMethod = mono_class_from_name (mono_defaults.corlib, "System.Reflection", "MonoGenericCMethod");
			klass = System_Reflection_MonoGenericCMethod;
		} else {
			if (!System_Reflection_MonoGenericMethod)
				System_Reflection_MonoGenericMethod = mono_class_from_name (mono_defaults.corlib, "System.Reflection", "MonoGenericMethod");
			klass = System_Reflection_MonoGenericMethod;
		}
		gret = (MonoReflectionGenericMethod*)mono_object_new (domain, klass);
		gret->method.method = method;
		MONO_OBJECT_SETREF (gret, method.name, mono_string_new (domain, method->name));
		MONO_OBJECT_SETREF (gret, method.reftype, mono_type_get_object (domain, &refclass->byval_arg));
		CACHE_OBJECT (MonoReflectionMethod *, method, (MonoReflectionMethod*)gret, refclass);
	}

	if (!refclass)
		refclass = method->klass;

	CHECK_OBJECT (MonoReflectionMethod *, method, refclass);
	if (*method->name == '.' && (strcmp (method->name, ".ctor") == 0 || strcmp (method->name, ".cctor") == 0)) {
		if (!System_Reflection_MonoCMethod)
			System_Reflection_MonoCMethod = mono_class_from_name (mono_defaults.corlib, "System.Reflection", "MonoCMethod");
		klass = System_Reflection_MonoCMethod;
	}
	else {
		if (!System_Reflection_MonoMethod)
			System_Reflection_MonoMethod = mono_class_from_name (mono_defaults.corlib, "System.Reflection", "MonoMethod");
		klass = System_Reflection_MonoMethod;
	}
	ret = (MonoReflectionMethod*)mono_object_new (domain, klass);
	ret->method = method;
	MONO_OBJECT_SETREF (ret, name, mono_string_new (domain, method->name));
	MONO_OBJECT_SETREF (ret, reftype, mono_type_get_object (domain, &refclass->byval_arg));
	CACHE_OBJECT (MonoReflectionMethod *, method, ret, refclass);
}

/*
 * mono_field_get_object:
 * @domain: an app domain
 * @klass: a type
 * @field: a field
 *
 * Return an System.Reflection.MonoField object representing the field @field
 * in class @klass.
 */
MonoReflectionField*
mono_field_get_object (MonoDomain *domain, MonoClass *klass, MonoClassField *field)
{
	MonoReflectionField *res;
	MonoClass *oklass;

	CHECK_OBJECT (MonoReflectionField *, field, klass);
	oklass = mono_class_from_name (mono_defaults.corlib, "System.Reflection", "MonoField");
	res = (MonoReflectionField *)mono_object_new (domain, oklass);
	res->klass = klass;
	res->field = field;
	MONO_OBJECT_SETREF (res, name, mono_string_new (domain, field->name));
	if (field->generic_info)
		res->attrs = field->generic_info->generic_type->attrs;
	else
		res->attrs = field->type->attrs;
	MONO_OBJECT_SETREF (res, type, mono_type_get_object (domain, field->type));
	CACHE_OBJECT (MonoReflectionField *, field, res, klass);
}

/*
 * mono_property_get_object:
 * @domain: an app domain
 * @klass: a type
 * @property: a property
 *
 * Return an System.Reflection.MonoProperty object representing the property @property
 * in class @klass.
 */
MonoReflectionProperty*
mono_property_get_object (MonoDomain *domain, MonoClass *klass, MonoProperty *property)
{
	MonoReflectionProperty *res;
	MonoClass *oklass;

	CHECK_OBJECT (MonoReflectionProperty *, property, klass);
	oklass = mono_class_from_name (mono_defaults.corlib, "System.Reflection", "MonoProperty");
	res = (MonoReflectionProperty *)mono_object_new (domain, oklass);
	res->klass = klass;
	res->property = property;
	CACHE_OBJECT (MonoReflectionProperty *, property, res, klass);
}

/*
 * mono_event_get_object:
 * @domain: an app domain
 * @klass: a type
 * @event: a event
 *
 * Return an System.Reflection.MonoEvent object representing the event @event
 * in class @klass.
 */
MonoReflectionEvent*
mono_event_get_object (MonoDomain *domain, MonoClass *klass, MonoEvent *event)
{
	MonoReflectionEvent *res;
	MonoClass *oklass;

	CHECK_OBJECT (MonoReflectionEvent *, event, klass);
	oklass = mono_class_from_name (mono_defaults.corlib, "System.Reflection", "MonoEvent");
	res = (MonoReflectionEvent *)mono_object_new (domain, oklass);
	res->klass = klass;
	res->event = event;
	CACHE_OBJECT (MonoReflectionEvent *, event, res, klass);
}

/*
 * mono_param_get_objects:
 * @domain: an app domain
 * @method: a method
 *
 * Return an System.Reflection.ParameterInfo array object representing the parameters
 * in the method @method.
 */
MonoArray*
mono_param_get_objects (MonoDomain *domain, MonoMethod *method)
{
	static MonoClass *System_Reflection_ParameterInfo;
	MonoArray *res = NULL;
	MonoReflectionMethod *member = NULL;
	MonoReflectionParameter *param = NULL;
	char **names, **blobs = NULL;
	guint32 *types = NULL;
	MonoType *type = NULL;
	MonoObject *dbnull = mono_get_dbnull_object (domain);
	MonoMarshalSpec **mspecs;
	MonoMethodSignature *sig;
	int i;

	if (!System_Reflection_ParameterInfo)
		System_Reflection_ParameterInfo = mono_class_from_name (
			mono_defaults.corlib, "System.Reflection", "ParameterInfo");
	
	if (!mono_method_signature (method)->param_count)
		return mono_array_new (domain, System_Reflection_ParameterInfo, 0);

	/* Note: the cache is based on the address of the signature into the method
	 * since we already cache MethodInfos with the method as keys.
	 */
	CHECK_OBJECT (MonoArray*, &(method->signature), NULL);

	sig = mono_method_signature (method);
	member = mono_method_get_object (domain, method, NULL);
	names = g_new (char *, sig->param_count);
	mono_method_get_param_names (method, (const char **) names);

	mspecs = g_new (MonoMarshalSpec*, sig->param_count + 1);
	mono_method_get_marshal_info (method, mspecs);

	res = mono_array_new (domain, System_Reflection_ParameterInfo, sig->param_count);
	for (i = 0; i < sig->param_count; ++i) {
		param = (MonoReflectionParameter *)mono_object_new (domain, System_Reflection_ParameterInfo);
		MONO_OBJECT_SETREF (param, ClassImpl, mono_type_get_object (domain, sig->params [i]));
		MONO_OBJECT_SETREF (param, MemberImpl, (MonoObject*)member);
		MONO_OBJECT_SETREF (param, NameImpl, mono_string_new (domain, names [i]));
		param->PositionImpl = i;
		param->AttrsImpl = sig->params [i]->attrs;

		if (!(param->AttrsImpl & PARAM_ATTRIBUTE_HAS_DEFAULT)) {
			MONO_OBJECT_SETREF (param, DefaultValueImpl, dbnull);
		} else {

			if (!blobs) {
				blobs = g_new0 (char *, sig->param_count);
				types = g_new0 (guint32, sig->param_count);
				get_default_param_value_blobs (method, blobs, types); 
			}

			/* Build MonoType for the type from the Constant Table */
			if (!type)
				type = g_new0 (MonoType, 1);
			type->type = types [i];
			type->data.klass = NULL;
			if (types [i] == MONO_TYPE_CLASS)
				type->data.klass = mono_defaults.object_class;
			else if ((sig->params [i]->type == MONO_TYPE_VALUETYPE) && sig->params [i]->data.klass->enumtype) {
				/* For enums, types [i] contains the base type */

					type->type = MONO_TYPE_VALUETYPE;
					type->data.klass = mono_class_from_mono_type (sig->params [i]);
			} else
				type->data.klass = mono_class_from_mono_type (type);

			MONO_OBJECT_SETREF (param, DefaultValueImpl, mono_get_object_from_blob (domain, type, blobs [i]));

			/* Type in the Constant table is MONO_TYPE_CLASS for nulls */
			if (types [i] != MONO_TYPE_CLASS && !param->DefaultValueImpl) 
				MONO_OBJECT_SETREF (param, DefaultValueImpl, dbnull);
			
		}

		if (mspecs [i + 1])
			MONO_OBJECT_SETREF (param, MarshalAsImpl, (MonoObject*)mono_reflection_marshal_from_marshal_spec (domain, method->klass, mspecs [i + 1]));
		
		mono_array_setref (res, i, param);
	}
	g_free (names);
	g_free (blobs);
	g_free (types);
	g_free (type);

	for (i = mono_method_signature (method)->param_count; i >= 0; i--)
		if (mspecs [i])
			mono_metadata_free_marshal_spec (mspecs [i]);
	g_free (mspecs);
	
	CACHE_OBJECT (MonoArray *, &(method->signature), res, NULL);
}

/*
 * mono_method_body_get_object:
 * @domain: an app domain
 * @method: a method
 *
 * Return an System.Reflection.MethodBody object representing the method @method.
 */
MonoReflectionMethodBody*
mono_method_body_get_object (MonoDomain *domain, MonoMethod *method)
{
	static MonoClass *System_Reflection_MethodBody = NULL;
	static MonoClass *System_Reflection_LocalVariableInfo = NULL;
	static MonoClass *System_Reflection_ExceptionHandlingClause = NULL;
	MonoReflectionMethodBody *ret;
	MonoMethodNormal *mn;
	MonoMethodHeader *header;
	guint32 method_rva, local_var_sig_token;
    char *ptr;
	unsigned char format, flags;
	int i;

	if (!System_Reflection_MethodBody)
		System_Reflection_MethodBody = mono_class_from_name (mono_defaults.corlib, "System.Reflection", "MethodBody");
	if (!System_Reflection_LocalVariableInfo)
		System_Reflection_LocalVariableInfo = mono_class_from_name (mono_defaults.corlib, "System.Reflection", "LocalVariableInfo");
	if (!System_Reflection_ExceptionHandlingClause)
		System_Reflection_ExceptionHandlingClause = mono_class_from_name (mono_defaults.corlib, "System.Reflection", "ExceptionHandlingClause");

	CHECK_OBJECT (MonoReflectionMethodBody *, method, NULL);

	if ((method->flags & METHOD_ATTRIBUTE_PINVOKE_IMPL) ||
		(method->flags & METHOD_ATTRIBUTE_ABSTRACT) ||
	    (method->iflags & METHOD_IMPL_ATTRIBUTE_INTERNAL_CALL) ||
	    (method->iflags & METHOD_IMPL_ATTRIBUTE_RUNTIME))
		return NULL;
	mn = (MonoMethodNormal *)method;
	header = mono_method_get_header (method);
	
	/* Obtain local vars signature token */
	method_rva = mono_metadata_decode_row_col (&method->klass->image->tables [MONO_TABLE_METHOD], mono_metadata_token_index (method->token) - 1, MONO_METHOD_RVA);
	ptr = mono_image_rva_map (method->klass->image, method_rva);
	flags = *(const unsigned char *) ptr;
	format = flags & METHOD_HEADER_FORMAT_MASK;
	switch (format){
	case METHOD_HEADER_TINY_FORMAT:
	case METHOD_HEADER_TINY_FORMAT1:
		local_var_sig_token = 0;
		break;
	case METHOD_HEADER_FAT_FORMAT:
		ptr += 2;
		ptr += 2;
		ptr += 4;
		local_var_sig_token = read32 (ptr);
		break;
	default:
		g_assert_not_reached ();
	}

	ret = (MonoReflectionMethodBody*)mono_object_new (domain, System_Reflection_MethodBody);

	ret->init_locals = header->init_locals;
	ret->max_stack = header->max_stack;
	ret->local_var_sig_token = local_var_sig_token;
	MONO_OBJECT_SETREF (ret, il, mono_array_new (domain, mono_defaults.byte_class, header->code_size));
	memcpy (mono_array_addr (ret->il, guint8, 0), header->code, header->code_size);

	/* Locals */
	MONO_OBJECT_SETREF (ret, locals, mono_array_new (domain, System_Reflection_LocalVariableInfo, header->num_locals));
	for (i = 0; i < header->num_locals; ++i) {
		MonoReflectionLocalVariableInfo *info = (MonoReflectionLocalVariableInfo*)mono_object_new (domain, System_Reflection_LocalVariableInfo);
		MONO_OBJECT_SETREF (info, local_type, mono_type_get_object (domain, header->locals [i]));
		info->is_pinned = header->locals [i]->pinned;
		info->local_index = i;
		mono_array_setref (ret->locals, i, info);
	}

	/* Exceptions */
	MONO_OBJECT_SETREF (ret, clauses, mono_array_new (domain, System_Reflection_ExceptionHandlingClause, header->num_clauses));
	for (i = 0; i < header->num_clauses; ++i) {
		MonoReflectionExceptionHandlingClause *info = (MonoReflectionExceptionHandlingClause*)mono_object_new (domain, System_Reflection_ExceptionHandlingClause);
		MonoExceptionClause *clause = &header->clauses [i];

		info->flags = clause->flags;
		info->try_offset = clause->try_offset;
		info->try_length = clause->try_len;
		info->handler_offset = clause->handler_offset;
		info->handler_length = clause->handler_len;
		if (clause->flags == MONO_EXCEPTION_CLAUSE_FILTER)
			info->filter_offset = clause->data.filter_offset;
		else if (clause->data.catch_class)
			MONO_OBJECT_SETREF (info, catch_type, mono_type_get_object (mono_domain_get (), &clause->data.catch_class->byval_arg));

		mono_array_setref (ret->clauses, i, info);
	}

	CACHE_OBJECT (MonoReflectionMethodBody *, method, ret, NULL);
	return ret;
}

MonoObject *
mono_get_dbnull_object (MonoDomain *domain)
{
	MonoObject *obj;
	MonoClass *klass;
	static MonoClassField *dbnull_value_field = NULL;
	
	if (!dbnull_value_field) {
		klass = mono_class_from_name (mono_defaults.corlib, "System", "DBNull");
		mono_class_init (klass);
		dbnull_value_field = mono_class_get_field_from_name (klass, "Value");
		g_assert (dbnull_value_field);
	}
	obj = mono_field_get_value_object (domain, dbnull_value_field, NULL); 
	g_assert (obj);
	return obj;
}


static void
get_default_param_value_blobs (MonoMethod *method, char **blobs, guint32 *types)
{
	guint32 param_index, i, lastp, crow = 0;
	guint32 param_cols [MONO_PARAM_SIZE], const_cols [MONO_CONSTANT_SIZE];
	gint32 idx;

	MonoClass *klass = method->klass;
	MonoImage *image = klass->image;
	MonoMethodSignature *methodsig = mono_method_signature (method);

	MonoTableInfo *constt;
	MonoTableInfo *methodt;
	MonoTableInfo *paramt;

	if (!methodsig->param_count)
		return;

	mono_class_init (klass);

	if (klass->image->dynamic) {
		MonoReflectionMethodAux *aux;
		if (method->is_inflated)
			method = ((MonoMethodInflated*)method)->declaring;
		aux = g_hash_table_lookup (((MonoDynamicImage*)method->klass->image)->method_aux_hash, method);
		if (aux && aux->param_defaults) {
			memcpy (blobs, &(aux->param_defaults [1]), methodsig->param_count * sizeof (char*));
			memcpy (types, &(aux->param_default_types [1]), methodsig->param_count * sizeof (guint32));
		}
		return;
	}

	methodt = &klass->image->tables [MONO_TABLE_METHOD];
	paramt = &klass->image->tables [MONO_TABLE_PARAM];
	constt = &image->tables [MONO_TABLE_CONSTANT];

	idx = mono_method_get_index (method) - 1;
	g_assert (idx != -1);

	param_index = mono_metadata_decode_row_col (methodt, idx, MONO_METHOD_PARAMLIST);
	if (idx + 1 < methodt->rows)
		lastp = mono_metadata_decode_row_col (methodt, idx + 1, MONO_METHOD_PARAMLIST);
	else
		lastp = paramt->rows + 1;

	for (i = param_index; i < lastp; ++i) {
		guint32 paramseq;

		mono_metadata_decode_row (paramt, i - 1, param_cols, MONO_PARAM_SIZE);
		paramseq = param_cols [MONO_PARAM_SEQUENCE];

		if (!param_cols [MONO_PARAM_FLAGS] & PARAM_ATTRIBUTE_HAS_DEFAULT) 
			continue;

		crow = mono_metadata_get_constant_index (image, MONO_TOKEN_PARAM_DEF | i, crow + 1);
		if (!crow) {
			continue;
		}
	
		mono_metadata_decode_row (constt, crow - 1, const_cols, MONO_CONSTANT_SIZE);
		blobs [paramseq - 1] = (gpointer) mono_metadata_blob_heap (image, const_cols [MONO_CONSTANT_VALUE]);
		types [paramseq - 1] = const_cols [MONO_CONSTANT_TYPE];
	}

	return;
}

static MonoObject *
mono_get_object_from_blob (MonoDomain *domain, MonoType *type, const char *blob)
{
	void *retval;
	MonoClass *klass;
	MonoObject *object;
	MonoType *basetype = type;

	if (!blob)
		return NULL;
	
	klass = mono_class_from_mono_type (type);
	if (klass->valuetype) {
		object = mono_object_new (domain, klass);
		retval = ((gchar *) object + sizeof (MonoObject));
		if (klass->enumtype)
			basetype = klass->enum_basetype;
	} else {
		retval = &object;
	}
			
	if (!mono_get_constant_value_from_blob (domain, basetype->type,  blob, retval))
		return object;
	else
		return NULL;
}

static int
assembly_name_to_aname (MonoAssemblyName *assembly, char *p) {
	int found_sep;
	char *s;

	memset (assembly, 0, sizeof (MonoAssemblyName));
	assembly->name = p;
	assembly->culture = "";
	memset (assembly->public_key_token, 0, MONO_PUBLIC_KEY_TOKEN_LENGTH);

	while (*p && (isalnum (*p) || *p == '.' || *p == '-' || *p == '_' || *p == '$' || *p == '@'))
		p++;
	found_sep = 0;
	while (g_ascii_isspace (*p) || *p == ',') {
		*p++ = 0;
		found_sep = 1;
		continue;
	}
	/* failed */
	if (!found_sep)
		return 1;
	while (*p) {
		if (*p == 'V' && g_ascii_strncasecmp (p, "Version=", 8) == 0) {
			p += 8;
			assembly->major = strtoul (p, &s, 10);
			if (s == p || *s != '.')
				return 1;
			p = ++s;
			assembly->minor = strtoul (p, &s, 10);
			if (s == p || *s != '.')
				return 1;
			p = ++s;
			assembly->build = strtoul (p, &s, 10);
			if (s == p || *s != '.')
				return 1;
			p = ++s;
			assembly->revision = strtoul (p, &s, 10);
			if (s == p)
				return 1;
			p = s;
		} else if (*p == 'C' && g_ascii_strncasecmp (p, "Culture=", 8) == 0) {
			p += 8;
			if (g_ascii_strncasecmp (p, "neutral", 7) == 0) {
				assembly->culture = "";
				p += 7;
			} else {
				assembly->culture = p;
				while (*p && *p != ',') {
					p++;
				}
			}
		} else if (*p == 'P' && g_ascii_strncasecmp (p, "PublicKeyToken=", 15) == 0) {
			p += 15;
			if (strncmp (p, "null", 4) == 0) {
				p += 4;
			} else {
				int len;
				gchar *start = p;
				while (*p && *p != ',') {
					p++;
				}
				len = (p - start + 1);
				if (len > MONO_PUBLIC_KEY_TOKEN_LENGTH)
					len = MONO_PUBLIC_KEY_TOKEN_LENGTH;
				g_strlcpy ((char*)assembly->public_key_token, start, len);
			}
		} else {
			while (*p && *p != ',')
				p++;
		}
		found_sep = 0;
		while (g_ascii_isspace (*p) || *p == ',') {
			*p++ = 0;
			found_sep = 1;
			continue;
		}
		/* failed */
		if (!found_sep)
			return 1;
	}

	return 0;
}

/*
 * mono_reflection_parse_type:
 * @name: type name
 *
 * Parse a type name as accepted by the GetType () method and output the info
 * extracted in the info structure.
 * the name param will be mangled, so, make a copy before passing it to this function.
 * The fields in info will be valid until the memory pointed to by name is valid.
 *
 * See also mono_type_get_name () below.
 *
 * Returns: 0 on parse error.
 */
static int
_mono_reflection_parse_type (char *name, char **endptr, gboolean is_recursed,
			     MonoTypeNameParse *info)
{
	char *start, *p, *w, *temp, *last_point, *startn;
	int in_modifiers = 0;
	int isbyref = 0, rank, arity = 0, i;

	start = p = w = name;

	memset (&info->assembly, 0, sizeof (MonoAssemblyName));
	info->name = info->name_space = NULL;
	info->nested = NULL;
	info->modifiers = NULL;
	info->type_arguments = NULL;

	/* last_point separates the namespace from the name */
	last_point = NULL;

	while (*p) {
		switch (*p) {
		case '+':
			*p = 0; /* NULL terminate the name */
			startn = p + 1;
			info->nested = g_list_append (info->nested, startn);
			/* we have parsed the nesting namespace + name */
			if (info->name)
				break;
			if (last_point) {
				info->name_space = start;
				*last_point = 0;
				info->name = last_point + 1;
			} else {
				info->name_space = (char *)"";
				info->name = start;
			}
			break;
		case '.':
			last_point = p;
			break;
		case '\\':
			++p;
			break;
		case '&':
		case '*':
		case '[':
		case ',':
		case ']':
			in_modifiers = 1;
			break;
		case '`':
			++p;
			i = strtol (p, &temp, 10);
			arity += i;
			if (p == temp)
				return 0;
			p = temp-1;
			break;
		default:
			break;
		}
		if (in_modifiers)
			break;
		// *w++ = *p++;
		p++;
	}
	
	if (!info->name) {
		if (last_point) {
			info->name_space = start;
			*last_point = 0;
			info->name = last_point + 1;
		} else {
			info->name_space = (char *)"";
			info->name = start;
		}
	}
	while (*p) {
		switch (*p) {
		case '&':
			if (isbyref) /* only one level allowed by the spec */
				return 0;
			isbyref = 1;
			info->modifiers = g_list_append (info->modifiers, GUINT_TO_POINTER (0));
			*p++ = 0;
			break;
		case '*':
			info->modifiers = g_list_append (info->modifiers, GUINT_TO_POINTER (-1));
			*p++ = 0;
			break;
		case '[':
			if (arity != 0) {
				*p++ = 0;
				info->type_arguments = g_ptr_array_new ();
				for (i = 0; i < arity; i++) {
					MonoTypeNameParse *subinfo = g_new0 (MonoTypeNameParse, 1);
					gboolean fqname = FALSE;

					g_ptr_array_add (info->type_arguments, subinfo);

					if (*p == '[') {
						p++;
						fqname = TRUE;
					}

					if (!_mono_reflection_parse_type (p, &p, TRUE, subinfo))
						return 0;

					if (fqname) {
						char *aname;

						if (*p != ',')
							return 0;
						*p++ = 0;

						aname = p;
						while (*p && (*p != ']'))
							p++;

						if (*p != ']')
							return 0;

						*p++ = 0;
						while (*aname) {
							if (g_ascii_isspace (*aname)) {
								++aname;
								continue;
							}
							break;
						}
						if (!*aname ||
						    !assembly_name_to_aname (&subinfo->assembly, aname))
							return 0;
					}

					if (i + 1 < arity) {
						if (*p != ',')
							return 0;
					} else {
						if (*p != ']')
							return 0;
					}
					*p++ = 0;
				}

				arity = 0;
				break;
			}
			rank = 1;
			*p++ = 0;
			while (*p) {
				if (*p == ']')
					break;
				if (*p == ',')
					rank++;
				else if (*p != '*') /* '*' means unknown lower bound */
					return 0;
				++p;
			}
			if (*p++ != ']')
				return 0;
			info->modifiers = g_list_append (info->modifiers, GUINT_TO_POINTER (rank));
			break;
		case ']':
			if (is_recursed)
				goto end;
			return 0;
		case ',':
			if (is_recursed)
				goto end;
			*p++ = 0;
			while (*p) {
				if (g_ascii_isspace (*p)) {
					++p;
					continue;
				}
				break;
			}
			if (!*p)
				return 0; /* missing assembly name */
			if (!assembly_name_to_aname (&info->assembly, p))
				return 0;
			break;
		default:
			return 0;
		}
		if (info->assembly.name)
			break;
	}
	// *w = 0; /* terminate class name */
 end:
	if (!info->name || !*info->name)
		return 0;
	if (endptr)
		*endptr = p;
	/* add other consistency checks */
	return 1;
}

int
mono_reflection_parse_type (char *name, MonoTypeNameParse *info)
{
	return _mono_reflection_parse_type (name, NULL, FALSE, info);
}

static MonoType*
_mono_reflection_get_type_from_info (MonoTypeNameParse *info, MonoImage *image, gboolean ignorecase)
{
	gboolean type_resolve = FALSE;
	MonoType *type;

	if (info->assembly.name) {
		MonoAssembly *assembly = mono_assembly_loaded (&info->assembly);
		if (!assembly) {
			/* then we must load the assembly ourselve - see #60439 */
			assembly = mono_assembly_load (&info->assembly, NULL, NULL);
			if (!assembly)
				return NULL;
		}
		image = assembly->image;
	} else if (!image) {
		image = mono_defaults.corlib;
	}

	type = mono_reflection_get_type (image, info, ignorecase, &type_resolve);
	if (type == NULL && !info->assembly.name && image != mono_defaults.corlib) {
		image = mono_defaults.corlib;
		type = mono_reflection_get_type (image, info, ignorecase, &type_resolve);
	}

	return type;
}

static MonoType*
mono_reflection_get_type_internal (MonoImage* image, MonoTypeNameParse *info, gboolean ignorecase)
{
	MonoClass *klass;
	GList *mod;
	int modval;
	
	if (!image)
		image = mono_defaults.corlib;

	if (ignorecase)
		klass = mono_class_from_name_case (image, info->name_space, info->name);
	else
		klass = mono_class_from_name (image, info->name_space, info->name);
	if (!klass)
		return NULL;
	for (mod = info->nested; mod; mod = mod->next) {
		GList *nested;

		mono_class_init (klass);
		nested = klass->nested_classes;
		klass = NULL;
		while (nested) {
			klass = nested->data;
			if (ignorecase) {
				if (g_strcasecmp (klass->name, mod->data) == 0)
					break;
			} else {
				if (strcmp (klass->name, mod->data) == 0)
					break;
			}
			klass = NULL;
			nested = nested->next;
		}
		if (!klass)
			break;
	}
	if (!klass)
		return NULL;
	mono_class_init (klass);

	if (info->type_arguments) {
		MonoType **type_args = g_new0 (MonoType *, info->type_arguments->len);
		MonoReflectionType *the_type;
		MonoType *instance;
		int i;

		for (i = 0; i < info->type_arguments->len; i++) {
			MonoTypeNameParse *subinfo = g_ptr_array_index (info->type_arguments, i);

			type_args [i] = _mono_reflection_get_type_from_info (subinfo, image, ignorecase);
			if (!type_args [i]) {
				g_free (type_args);
				return NULL;
			}
		}

		the_type = mono_type_get_object (mono_domain_get (), &klass->byval_arg);

		instance = mono_reflection_bind_generic_parameters (
			the_type, info->type_arguments->len, type_args);

		if (!instance) {
			g_free (type_args);
			return NULL;
		}

		klass = mono_class_from_mono_type (instance);
	}

	for (mod = info->modifiers; mod; mod = mod->next) {
		modval = GPOINTER_TO_UINT (mod->data);
		if (!modval) { /* byref: must be last modifier */
			return &klass->this_arg;
		} else if (modval == -1) {
			klass = mono_ptr_class_get (&klass->byval_arg);
		} else { /* array rank */
			klass = mono_array_class_get (klass, modval);
		}
		mono_class_init (klass);
	}

	return &klass->byval_arg;
}

/*
 * mono_reflection_get_type:
 * @image: a metadata context
 * @info: type description structure
 * @ignorecase: flag for case-insensitive string compares
 * @type_resolve: whenever type resolve was already tried
 *
 * Build a MonoType from the type description in @info.
 * 
 */

MonoType*
mono_reflection_get_type (MonoImage* image, MonoTypeNameParse *info, gboolean ignorecase, gboolean *type_resolve)
{
	MonoType *type;
	MonoReflectionAssembly *assembly;
	GString *fullName;
	GList *mod;

	type = mono_reflection_get_type_internal (image, info, ignorecase);
	if (type)
		return type;
	if (!mono_domain_has_type_resolve (mono_domain_get ()))
		return NULL;

	if (type_resolve) {
		if (*type_resolve) 
			return NULL;
		else
			*type_resolve = TRUE;
	}
	
	/* Reconstruct the type name */
	fullName = g_string_new ("");
	if (info->name_space && (info->name_space [0] != '\0'))
		g_string_printf (fullName, "%s.%s", info->name_space, info->name);
	else
		g_string_printf (fullName, info->name);
	for (mod = info->nested; mod; mod = mod->next)
		g_string_append_printf (fullName, "+%s", (char*)mod->data);

	assembly = mono_domain_try_type_resolve ( mono_domain_get (), fullName->str, NULL);
	if (assembly) {
		if (assembly->assembly->dynamic) {
			/* Enumerate all modules */
			MonoReflectionAssemblyBuilder *abuilder = (MonoReflectionAssemblyBuilder*)assembly;
			int i;

			type = NULL;
			if (abuilder->modules) {
				for (i = 0; i < mono_array_length (abuilder->modules); ++i) {
					MonoReflectionModuleBuilder *mb = mono_array_get (abuilder->modules, MonoReflectionModuleBuilder*, i);
					type = mono_reflection_get_type_internal (&mb->dynamic_image->image, info, ignorecase);
					if (type)
						break;
				}
			}

			if (!type && abuilder->loaded_modules) {
				for (i = 0; i < mono_array_length (abuilder->loaded_modules); ++i) {
					MonoReflectionModule *mod = mono_array_get (abuilder->loaded_modules, MonoReflectionModule*, i);
					type = mono_reflection_get_type_internal (mod->image, info, ignorecase);
					if (type)
						break;
				}
			}
		}
		else
			type = mono_reflection_get_type_internal (assembly->assembly->image, 
													  info, ignorecase);
	}
	g_string_free (fullName, TRUE);
	return type;
}

static void
free_type_info (MonoTypeNameParse *info)
{
	g_list_free (info->modifiers);
	g_list_free (info->nested);

	if (info->type_arguments) {
		int i;

		for (i = 0; i < info->type_arguments->len; i++) {
			MonoTypeNameParse *subinfo = g_ptr_array_index (info->type_arguments, i);

			free_type_info (subinfo);
		}

		g_ptr_array_free (info->type_arguments, TRUE);
	}
}

/*
 * mono_reflection_type_from_name:
 * @name: type name.
 * @image: a metadata context (can be NULL).
 *
 * Retrieves a MonoType from its @name. If the name is not fully qualified,
 * it defaults to get the type from @image or, if @image is NULL or loading
 * from it fails, uses corlib.
 * 
 */
MonoType*
mono_reflection_type_from_name (char *name, MonoImage *image)
{
	MonoType *type = NULL;
	MonoTypeNameParse info;
	char *tmp;

	/* Make a copy since parse_type modifies its argument */
	tmp = g_strdup (name);
	
	/*g_print ("requested type %s\n", str);*/
	if (mono_reflection_parse_type (tmp, &info)) {
		type = _mono_reflection_get_type_from_info (&info, image, FALSE);
	}

	g_free (tmp);
	free_type_info (&info);
	return type;
}

/*
 * mono_reflection_get_token:
 *
 *   Return the metadata token of OBJ which should be an object
 * representing a metadata element.
 */
guint32
mono_reflection_get_token (MonoObject *obj)
{
	MonoClass *klass;
	guint32 token = 0;

	klass = obj->vtable->klass;

	if (strcmp (klass->name, "MethodBuilder") == 0) {
		MonoReflectionMethodBuilder *mb = (MonoReflectionMethodBuilder *)obj;

		token = mb->table_idx | MONO_TOKEN_METHOD_DEF;
	} else if (strcmp (klass->name, "ConstructorBuilder") == 0) {
		MonoReflectionCtorBuilder *mb = (MonoReflectionCtorBuilder *)obj;

		token = mb->table_idx | MONO_TOKEN_METHOD_DEF;
	} else if (strcmp (klass->name, "FieldBuilder") == 0) {
		MonoReflectionFieldBuilder *fb = (MonoReflectionFieldBuilder *)obj;
		token = fb->table_idx | MONO_TOKEN_FIELD_DEF;
	} else if (strcmp (klass->name, "TypeBuilder") == 0) {
		MonoReflectionTypeBuilder *tb = (MonoReflectionTypeBuilder *)obj;
		token = tb->table_idx | MONO_TOKEN_TYPE_DEF;
	} else if (strcmp (klass->name, "MonoType") == 0) {
		MonoReflectionType *tb = (MonoReflectionType *)obj;
		token = mono_class_from_mono_type (tb->type)->type_token;
	} else if (strcmp (klass->name, "MonoCMethod") == 0 ||
		   strcmp (klass->name, "MonoMethod") == 0 ||
		   strcmp (klass->name, "MonoGenericMethod") == 0 ||
		   strcmp (klass->name, "MonoGenericCMethod") == 0) {
		MonoReflectionMethod *m = (MonoReflectionMethod *)obj;
		if (m->method->is_inflated) {
			MonoMethodInflated *inflated = (MonoMethodInflated *) m->method;
			return inflated->declaring->token;
		} else {
			token = m->method->token;
		}
	} else if (strcmp (klass->name, "MonoField") == 0) {
		MonoReflectionField *f = (MonoReflectionField*)obj;

		if (f->field->generic_info && f->field->generic_info->reflection_info)
			return mono_reflection_get_token (f->field->generic_info->reflection_info);

		token = mono_class_get_field_token (f->field);
	} else if (strcmp (klass->name, "MonoProperty") == 0) {
		MonoReflectionProperty *p = (MonoReflectionProperty*)obj;

		token = mono_class_get_property_token (p->property);
	} else if (strcmp (klass->name, "MonoEvent") == 0) {
		MonoReflectionEvent *p = (MonoReflectionEvent*)obj;

		token = mono_class_get_event_token (p->event);
	} else if (strcmp (klass->name, "ParameterInfo") == 0) {
		MonoReflectionParameter *p = (MonoReflectionParameter*)obj;

		token = mono_method_get_param_token (((MonoReflectionMethod*)p->MemberImpl)->method, p->PositionImpl);
	} else if (strcmp (klass->name, "Module") == 0) {
		MonoReflectionModule *m = (MonoReflectionModule*)obj;

		token = m->token;
	} else if (strcmp (klass->name, "Assembly") == 0) {
		token = mono_metadata_make_token (MONO_TABLE_ASSEMBLY, 1);
	} else {
		gchar *msg = g_strdup_printf ("MetadataToken is not supported for type '%s.%s'", klass->name_space, klass->name);
		MonoException *ex = mono_get_exception_not_implemented (msg);
		g_free (msg);
		mono_raise_exception (ex);
	}

	return token;
}

static void*
load_cattr_value (MonoImage *image, MonoType *t, const char *p, const char **end)
{
	int slen, type = t->type;
	MonoClass *tklass = t->data.klass;

handle_enum:
	switch (type) {
	case MONO_TYPE_U1:
	case MONO_TYPE_I1:
	case MONO_TYPE_BOOLEAN: {
		MonoBoolean *bval = g_malloc (sizeof (MonoBoolean));
		*bval = *p;
		*end = p + 1;
		return bval;
	}
	case MONO_TYPE_CHAR:
	case MONO_TYPE_U2:
	case MONO_TYPE_I2: {
		guint16 *val = g_malloc (sizeof (guint16));
		*val = read16 (p);
		*end = p + 2;
		return val;
	}
#if SIZEOF_VOID_P == 4
	case MONO_TYPE_U:
	case MONO_TYPE_I:
#endif
	case MONO_TYPE_R4:
	case MONO_TYPE_U4:
	case MONO_TYPE_I4: {
		guint32 *val = g_malloc (sizeof (guint32));
		*val = read32 (p);
		*end = p + 4;
		return val;
	}
#if SIZEOF_VOID_P == 8
	case MONO_TYPE_U: /* error out instead? this should probably not happen */
	case MONO_TYPE_I:
#endif
	case MONO_TYPE_R8:
	case MONO_TYPE_U8:
	case MONO_TYPE_I8: {
		guint64 *val = g_malloc (sizeof (guint64));
		*val = read64 (p);
		*end = p + 8;
		return val;
	}
	case MONO_TYPE_VALUETYPE:
		if (t->data.klass->enumtype) {
			type = t->data.klass->enum_basetype->type;
			goto handle_enum;
		} else {
			g_error ("generic valutype %s not handled in custom attr value decoding", t->data.klass->name);
		}
		break;
	case MONO_TYPE_STRING:
		if (*p == (char)0xFF) {
			*end = p + 1;
			return NULL;
		}
		slen = mono_metadata_decode_value (p, &p);
		*end = p + slen;
		return mono_string_new_len (mono_domain_get (), p, slen);
	case MONO_TYPE_CLASS: {
		char *n;
		MonoType *t;
		if (*p == (char)0xFF) {
			*end = p + 1;
			return NULL;
		}
handle_type:
		slen = mono_metadata_decode_value (p, &p);
		n = g_memdup (p, slen + 1);
		n [slen] = 0;
		t = mono_reflection_type_from_name (n, image);
		if (!t)
			g_warning ("Cannot load type '%s'", n);
		g_free (n);
		*end = p + slen;
		if (t)
			return mono_type_get_object (mono_domain_get (), t);
		else
			return NULL;
	}
	case MONO_TYPE_OBJECT: {
		char subt = *p++;
		MonoObject *obj;
		MonoClass *subc = NULL;
		void *val;

		if (subt == 0x50) {
			goto handle_type;
		} else if (subt == 0x0E) {
			type = MONO_TYPE_STRING;
			goto handle_enum;
		} else if (subt == 0x1D) {
			MonoType simple_type = {{0}};
			int etype = *p;
			p ++;

			type = MONO_TYPE_SZARRAY;
			simple_type.type = etype;
			tklass = mono_class_from_mono_type (&simple_type);
			goto handle_enum;
		} else if (subt == 0x55) {
			char *n;
			MonoType *t;
			slen = mono_metadata_decode_value (p, &p);
			n = g_memdup (p, slen + 1);
			n [slen] = 0;
			t = mono_reflection_type_from_name (n, image);
			if (!t)
				g_error ("Cannot load type '%s'", n);
			g_free (n);
			p += slen;
			subc = mono_class_from_mono_type (t);
		} else if (subt >= MONO_TYPE_BOOLEAN && subt <= MONO_TYPE_R8) {
			MonoType simple_type = {{0}};
			simple_type.type = subt;
			subc = mono_class_from_mono_type (&simple_type);
		} else {
			g_error ("Unknown type 0x%02x for object type encoding in custom attr", subt);
		}
		val = load_cattr_value (image, &subc->byval_arg, p, end);
		obj = mono_object_new (mono_domain_get (), subc);
		memcpy ((char*)obj + sizeof (MonoObject), val, mono_class_value_size (subc, NULL));
		g_free (val);
		return obj;
	}
	case MONO_TYPE_SZARRAY: {
		MonoArray *arr;
		guint32 i, alen, basetype;
		alen = read32 (p);
		p += 4;
		if (alen == 0xffffffff) {
			*end = p;
			return NULL;
		}
		arr = mono_array_new (mono_domain_get(), tklass, alen);
		basetype = tklass->byval_arg.type;
		if (basetype == MONO_TYPE_VALUETYPE && tklass->enumtype)
			basetype = tklass->enum_basetype->type;
		switch (basetype)
		{
			case MONO_TYPE_U1:
			case MONO_TYPE_I1:
			case MONO_TYPE_BOOLEAN:
				for (i = 0; i < alen; i++) {
					MonoBoolean val = *p++;
					mono_array_set (arr, MonoBoolean, i, val);
				}
				break;
			case MONO_TYPE_CHAR:
			case MONO_TYPE_U2:
			case MONO_TYPE_I2:
				for (i = 0; i < alen; i++) {
					guint16 val = read16 (p);
					mono_array_set (arr, guint16, i, val);
					p += 2;
				}
				break;
			case MONO_TYPE_R4:
			case MONO_TYPE_U4:
			case MONO_TYPE_I4:
				for (i = 0; i < alen; i++) {
					guint32 val = read32 (p);
					mono_array_set (arr, guint32, i, val);
					p += 4;
				}
				break;
			case MONO_TYPE_R8:
			case MONO_TYPE_U8:
			case MONO_TYPE_I8:
				for (i = 0; i < alen; i++) {
					guint64 val = read64 (p);
					mono_array_set (arr, guint64, i, val);
					p += 8;
				}
				break;
			case MONO_TYPE_CLASS:
			case MONO_TYPE_OBJECT:
			case MONO_TYPE_STRING:
				for (i = 0; i < alen; i++) {
					MonoObject *item = load_cattr_value (image, &tklass->byval_arg, p, &p);
					mono_array_setref (arr, i, item);
				}
				break;
			default:
				g_error ("Type 0x%02x not handled in custom attr array decoding", basetype);
		}
		*end=p;
		return arr;
	}
	default:
		g_error ("Type 0x%02x not handled in custom attr value decoding", type);
	}
	return NULL;
}

static MonoObject*
create_cattr_typed_arg (MonoType *t, MonoObject *val)
{
	static MonoClass *klass;
	static MonoMethod *ctor;
	MonoObject *retval;
	void *params [2], *unboxed;

	if (!klass)
		klass = mono_class_from_name (mono_defaults.corlib, "System.Reflection", "CustomAttributeTypedArgument");
	if (!ctor)
		ctor = mono_class_get_method_from_name (klass, ".ctor", 2);
	
	params [0] = mono_type_get_object (mono_domain_get (), t);
	params [1] = val;
	retval = mono_object_new (mono_domain_get (), klass);
	unboxed = mono_object_unbox (retval);
	mono_runtime_invoke (ctor, unboxed, params, NULL);

	return retval;
}

static MonoObject*
create_cattr_named_arg (void *minfo, MonoObject *typedarg)
{
	static MonoClass *klass;
	static MonoMethod *ctor;
	MonoObject *retval;
	void *unboxed, *params [2];

	if (!klass)
		klass = mono_class_from_name (mono_defaults.corlib, "System.Reflection", "CustomAttributeNamedArgument");
	if (!ctor)
		ctor = mono_class_get_method_from_name (klass, ".ctor", 2);

	params [0] = minfo;
	params [1] = typedarg;
	retval = mono_object_new (mono_domain_get (), klass);
	unboxed = mono_object_unbox (retval);
	mono_runtime_invoke (ctor, unboxed, params, NULL);

	return retval;
}

static gboolean
type_is_reference (MonoType *type)
{
	switch (type->type) {
	case MONO_TYPE_BOOLEAN:
	case MONO_TYPE_CHAR:
	case MONO_TYPE_U:
	case MONO_TYPE_I:
	case MONO_TYPE_U1:
	case MONO_TYPE_I1:
	case MONO_TYPE_U2:
	case MONO_TYPE_I2:
	case MONO_TYPE_U4:
	case MONO_TYPE_I4:
	case MONO_TYPE_U8:
	case MONO_TYPE_I8:
	case MONO_TYPE_R8:
	case MONO_TYPE_R4:
	case MONO_TYPE_VALUETYPE:
		return FALSE;
	default:
		return TRUE;
	}
}

static void
free_param_data (MonoMethodSignature *sig, void **params) {
	int i;
	for (i = 0; i < sig->param_count; ++i) {
		if (!type_is_reference (sig->params [i]))
			g_free (params [i]);
	}
}

/*
 * Find the field index in the metadata FieldDef table.
 */
static guint32
find_field_index (MonoClass *klass, MonoClassField *field) {
	int i;

	for (i = 0; i < klass->field.count; ++i) {
		if (field == &klass->fields [i])
			return klass->field.first + 1 + i;
	}
	return 0;
}

/*
 * Find the property index in the metadata Property table.
 */
static guint32
find_property_index (MonoClass *klass, MonoProperty *property) {
	int i;

	for (i = 0; i < klass->property.count; ++i) {
		if (property == &klass->properties [i])
			return klass->property.first + 1 + i;
	}
	return 0;
}

/*
 * Find the event index in the metadata Event table.
 */
static guint32
find_event_index (MonoClass *klass, MonoEvent *event) {
	int i;

	for (i = 0; i < klass->event.count; ++i) {
		if (event == &klass->events [i])
			return klass->event.first + 1 + i;
	}
	return 0;
}

static MonoObject*
create_custom_attr (MonoImage *image, MonoMethod *method, const guchar *data, guint32 len)
{
	const char *p = (const char*)data;
	const char *named;
	guint32 i, j, num_named;
	MonoObject *attr;
	void **params;

	mono_class_init (method->klass);

	if (len == 0) {
		attr = mono_object_new (mono_domain_get (), method->klass);
		mono_runtime_invoke (method, attr, NULL, NULL);
		return attr;
	}

	if (len < 2 || read16 (p) != 0x0001) /* Prolog */
		return NULL;

	/*g_print ("got attr %s\n", method->klass->name);*/

	/* Allocate using alloca so it gets GC tracking */
	params = alloca (mono_method_signature (method)->param_count * sizeof (void*));	

	/* skip prolog */
	p += 2;
	for (i = 0; i < mono_method_signature (method)->param_count; ++i) {
		params [i] = load_cattr_value (image, mono_method_signature (method)->params [i], p, &p);
	}

	named = p;
	attr = mono_object_new (mono_domain_get (), method->klass);
	mono_runtime_invoke (method, attr, params, NULL);
	free_param_data (method->signature, params);
	num_named = read16 (named);
	named += 2;
	for (j = 0; j < num_named; j++) {
		gint name_len;
		char *name, named_type, data_type;
		named_type = *named++;
		data_type = *named++; /* type of data */
		if (data_type == MONO_TYPE_SZARRAY)
			data_type = *named++;
		if (data_type == MONO_TYPE_ENUM) {
			gint type_len;
			char *type_name;
			type_len = mono_metadata_decode_blob_size (named, &named);
			type_name = g_malloc (type_len + 1);
			memcpy (type_name, named, type_len);
			type_name [type_len] = 0;
			named += type_len;
			/* FIXME: lookup the type and check type consistency */
			g_free (type_name);
		}
		name_len = mono_metadata_decode_blob_size (named, &named);
		name = g_malloc (name_len + 1);
		memcpy (name, named, name_len);
		name [name_len] = 0;
		named += name_len;
		if (named_type == 0x53) {
			MonoClassField *field = mono_class_get_field_from_name (mono_object_class (attr), name);
			void *val = load_cattr_value (image, field->type, named, &named);
			mono_field_set_value (attr, field, val);
			if (!type_is_reference (field->type))
				g_free (val);
		} else if (named_type == 0x54) {
			MonoProperty *prop;
			void *pparams [1];
			MonoType *prop_type;

			prop = mono_class_get_property_from_name (mono_object_class (attr), name);
			/* can we have more that 1 arg in a custom attr named property? */
			prop_type = prop->get? mono_method_signature (prop->get)->ret :
			     mono_method_signature (prop->set)->params [mono_method_signature (prop->set)->param_count - 1];
			pparams [0] = load_cattr_value (image, prop_type, named, &named);
			mono_property_set_value (prop, attr, pparams, NULL);
			if (!type_is_reference (prop_type))
				g_free (pparams [0]);
		}
		g_free (name);
	}

	return attr;
}

static MonoObject*
create_custom_attr_data (MonoImage *image, MonoMethod *method, const guchar *data, guint32 len)
{
	MonoArray *typedargs, *namedargs;
	MonoClass *attrklass;
	static MonoClass *klass;
	static MonoMethod *ctor;
	MonoDomain *domain;
	MonoObject *attr;
	const char *p = (const char*)data;
	const char *named;
	guint32 i, j, num_named;
	void *params [3];

	mono_class_init (method->klass);
	
	if (!klass)
		klass = mono_class_from_name (mono_defaults.corlib, "System.Reflection", "CustomAttributeData");
	if (!ctor)
		ctor = mono_class_get_method_from_name (klass, ".ctor", 3);
	
	domain = mono_domain_get ();
	if (len == 0) {
		/* This is for Attributes with no parameters */
		attr = mono_object_new (domain, klass);
		params [0] = mono_method_get_object (domain, method, NULL);
		params [1] = params [2] = NULL;
		mono_runtime_invoke (method, attr, params, NULL);
		return attr;
	}

	if (len < 2 || read16 (p) != 0x0001) /* Prolog */
		return NULL;

	typedargs = mono_array_new (domain, mono_get_object_class (), mono_method_signature (method)->param_count);
	
	/* skip prolog */
	p += 2;
	for (i = 0; i < mono_method_signature (method)->param_count; ++i) {
		MonoObject *obj, *typedarg;
		void *val;

		val = load_cattr_value (image, mono_method_signature (method)->params [i], p, &p);
		obj = type_is_reference (mono_method_signature (method)->params [i]) ? 
			val : mono_value_box (domain, mono_class_from_mono_type (mono_method_signature (method)->params [i]), val);
		typedarg = create_cattr_typed_arg (mono_method_signature (method)->params [i], obj);
		mono_array_setref (typedargs, i, typedarg);

		if (!type_is_reference (mono_method_signature (method)->params [i]))
			g_free (val);
	}

	named = p;
	num_named = read16 (named);
	namedargs = mono_array_new (domain, mono_get_object_class (), num_named);
	named += 2;
	attrklass = method->klass;
	for (j = 0; j < num_named; j++) {
		gint name_len;
		char *name, named_type, data_type;
		named_type = *named++;
		data_type = *named++; /* type of data */
		if (data_type == MONO_TYPE_SZARRAY)
			data_type = *named++;
		if (data_type == MONO_TYPE_ENUM) {
			gint type_len;
			char *type_name;
			type_len = mono_metadata_decode_blob_size (named, &named);
			type_name = g_malloc (type_len + 1);
			memcpy (type_name, named, type_len);
			type_name [type_len] = 0;
			named += type_len;
			/* FIXME: lookup the type and check type consistency */
			g_free (type_name);
		}
		name_len = mono_metadata_decode_blob_size (named, &named);
		name = g_malloc (name_len + 1);
		memcpy (name, named, name_len);
		name [name_len] = 0;
		named += name_len;
		if (named_type == 0x53) {
			MonoObject *obj, *typedarg, *namedarg;
			MonoClassField *field = mono_class_get_field_from_name (attrklass, name);
			void *minfo, *val = load_cattr_value (image, field->type, named, &named);
			
			minfo = mono_field_get_object (domain, NULL, field);
			obj = type_is_reference (field->type) ? val : mono_value_box (domain, mono_class_from_mono_type (field->type), val);
			typedarg = create_cattr_typed_arg (field->type, obj);
			namedarg = create_cattr_named_arg (minfo, typedarg);
			mono_array_setref (namedargs, j, namedarg);
			if (!type_is_reference (field->type))
				g_free (val);
		} else if (named_type == 0x54) {
			MonoObject *obj, *typedarg, *namedarg;
			MonoType *prop_type;
			void *val, *minfo;
			MonoProperty *prop = mono_class_get_property_from_name (attrklass, name);

			prop_type = prop->get? mono_method_signature (prop->get)->ret :
			     mono_method_signature (prop->set)->params [mono_method_signature (prop->set)->param_count - 1];
			minfo =  mono_property_get_object (domain, NULL, prop);
			val = load_cattr_value (image, prop_type, named, &named);
			obj = type_is_reference (prop_type) ? val : mono_value_box (domain, mono_class_from_mono_type (prop_type), val);
			typedarg = create_cattr_typed_arg (prop_type, obj);
			namedarg = create_cattr_named_arg (minfo, typedarg);
			mono_array_setref (namedargs, j, namedarg);
			if (!type_is_reference (prop_type))
				g_free (val);
		}
		g_free (name);
	}
	attr = mono_object_new (domain, klass);
	params [0] = mono_method_get_object (domain, method, NULL);
	params [1] = typedargs;
	params [2] = namedargs;
	mono_runtime_invoke (ctor, attr, params, NULL);
	return attr;
}

MonoArray*
mono_custom_attrs_construct (MonoCustomAttrInfo *cinfo)
{
	MonoArray *result;
	MonoClass *klass;
	MonoObject *attr;
	int i;

	klass = mono_class_from_name (mono_defaults.corlib, "System", "Attribute");
	result = mono_array_new (mono_domain_get (), klass, cinfo->num_attrs);
	for (i = 0; i < cinfo->num_attrs; ++i) {
		attr = create_custom_attr (cinfo->image, cinfo->attrs [i].ctor, cinfo->attrs [i].data, cinfo->attrs [i].data_size);
		mono_array_setref (result, i, attr);
	}
	return result;
}

static MonoArray*
mono_custom_attrs_construct_by_type (MonoCustomAttrInfo *cinfo, MonoClass *attr_klass)
{
	MonoArray *result;
	MonoObject *attr;
	MonoClass *klass;
	int i, n;

	n = 0;
	for (i = 0; i < cinfo->num_attrs; ++i) {
		if (mono_class_is_assignable_from (attr_klass, cinfo->attrs [i].ctor->klass))
			n ++;
	}

	klass = mono_class_from_name (mono_defaults.corlib, "System", "Attribute");
	result = mono_array_new (mono_domain_get (), klass, n);
	n = 0;
	for (i = 0; i < cinfo->num_attrs; ++i) {
		if (mono_class_is_assignable_from (attr_klass, cinfo->attrs [i].ctor->klass)) {
			attr = create_custom_attr (cinfo->image, cinfo->attrs [i].ctor, cinfo->attrs [i].data, cinfo->attrs [i].data_size);
			mono_array_setref (result, n, attr);
			n ++;
		}
	}
	return result;
}

static MonoArray*
mono_custom_attrs_data_construct (MonoCustomAttrInfo *cinfo)
{
	MonoArray *result;
	static MonoClass *klass;
	MonoObject *attr;
	int i;

	if (!klass)
		klass = mono_class_from_name (mono_defaults.corlib, "System.Reflection", "CustomAttributeData");
	
	result = mono_array_new (mono_domain_get (), klass, cinfo->num_attrs);
	for (i = 0; i < cinfo->num_attrs; ++i) {
		attr = create_custom_attr_data (cinfo->image, cinfo->attrs [i].ctor, cinfo->attrs [i].data, cinfo->attrs [i].data_size);
		mono_array_setref (result, i, attr);
	}
	return result;
}

MonoCustomAttrInfo*
mono_custom_attrs_from_index (MonoImage *image, guint32 idx)
{
	guint32 mtoken, i, len;
	guint32 cols [MONO_CUSTOM_ATTR_SIZE];
	MonoTableInfo *ca;
	MonoCustomAttrInfo *ainfo;
	GList *tmp, *list = NULL;
	const char *data;

	ca = &image->tables [MONO_TABLE_CUSTOMATTRIBUTE];

	i = mono_metadata_custom_attrs_from_index (image, idx);
	if (!i)
		return NULL;
	i --;
	while (i < ca->rows) {
		if (mono_metadata_decode_row_col (ca, i, MONO_CUSTOM_ATTR_PARENT) != idx)
			break;
		list = g_list_prepend (list, GUINT_TO_POINTER (i));
		++i;
	}
	len = g_list_length (list);
	if (!len)
		return NULL;
	ainfo = g_malloc0 (sizeof (MonoCustomAttrInfo) + sizeof (MonoCustomAttrEntry) * (len - MONO_ZERO_LEN_ARRAY));
	ainfo->num_attrs = len;
	ainfo->image = image;
	for (i = 0, tmp = list; i < len; ++i, tmp = tmp->next) {
		mono_metadata_decode_row (ca, GPOINTER_TO_UINT (tmp->data), cols, MONO_CUSTOM_ATTR_SIZE);
		mtoken = cols [MONO_CUSTOM_ATTR_TYPE] >> MONO_CUSTOM_ATTR_TYPE_BITS;
		switch (cols [MONO_CUSTOM_ATTR_TYPE] & MONO_CUSTOM_ATTR_TYPE_MASK) {
		case MONO_CUSTOM_ATTR_TYPE_METHODDEF:
			mtoken |= MONO_TOKEN_METHOD_DEF;
			break;
		case MONO_CUSTOM_ATTR_TYPE_MEMBERREF:
			mtoken |= MONO_TOKEN_MEMBER_REF;
			break;
		default:
			g_error ("Unknown table for custom attr type %08x", cols [MONO_CUSTOM_ATTR_TYPE]);
			break;
		}
		ainfo->attrs [i].ctor = mono_get_method (image, mtoken, NULL);
		if (!ainfo->attrs [i].ctor)
			g_error ("Can't find custom attr constructor image: %s mtoken: 0x%08x", image->name, mtoken);
		data = mono_metadata_blob_heap (image, cols [MONO_CUSTOM_ATTR_VALUE]);
		ainfo->attrs [i].data_size = mono_metadata_decode_value (data, &data);
		ainfo->attrs [i].data = (guchar*)data;
	}
	g_list_free (list);

	return ainfo;
}

MonoCustomAttrInfo*
mono_custom_attrs_from_method (MonoMethod *method)
{
	MonoCustomAttrInfo *cinfo;
	guint32 idx;
	
	if (dynamic_custom_attrs && (cinfo = lookup_custom_attr (method)))
		return cinfo;
	idx = mono_method_get_index (method);
	idx <<= MONO_CUSTOM_ATTR_BITS;
	idx |= MONO_CUSTOM_ATTR_METHODDEF;
	return mono_custom_attrs_from_index (method->klass->image, idx);
}

MonoCustomAttrInfo*
mono_custom_attrs_from_class (MonoClass *klass)
{
	MonoCustomAttrInfo *cinfo;
	guint32 idx;
	
	if (dynamic_custom_attrs && (cinfo = lookup_custom_attr (klass)))
		return cinfo;
	idx = mono_metadata_token_index (klass->type_token);
	idx <<= MONO_CUSTOM_ATTR_BITS;
	idx |= MONO_CUSTOM_ATTR_TYPEDEF;
	return mono_custom_attrs_from_index (klass->image, idx);
}

MonoCustomAttrInfo*
mono_custom_attrs_from_assembly (MonoAssembly *assembly)
{
	MonoCustomAttrInfo *cinfo;
	guint32 idx;
	
	if (dynamic_custom_attrs && (cinfo = lookup_custom_attr (assembly)))
		return cinfo;
	idx = 1; /* there is only one assembly */
	idx <<= MONO_CUSTOM_ATTR_BITS;
	idx |= MONO_CUSTOM_ATTR_ASSEMBLY;
	return mono_custom_attrs_from_index (assembly->image, idx);
}

static MonoCustomAttrInfo*
mono_custom_attrs_from_module (MonoImage *image)
{
	MonoCustomAttrInfo *cinfo;
	guint32 idx;
	
	if (dynamic_custom_attrs && (cinfo = lookup_custom_attr (image)))
		return cinfo;
	idx = 1; /* there is only one module */
	idx <<= MONO_CUSTOM_ATTR_BITS;
	idx |= MONO_CUSTOM_ATTR_MODULE;
	return mono_custom_attrs_from_index (image, idx);
}

MonoCustomAttrInfo*
mono_custom_attrs_from_property (MonoClass *klass, MonoProperty *property)
{
	MonoCustomAttrInfo *cinfo;
	guint32 idx;
	
	if (dynamic_custom_attrs && (cinfo = lookup_custom_attr (property)))
		return cinfo;
	idx = find_property_index (klass, property);
	idx <<= MONO_CUSTOM_ATTR_BITS;
	idx |= MONO_CUSTOM_ATTR_PROPERTY;
	return mono_custom_attrs_from_index (klass->image, idx);
}

MonoCustomAttrInfo*
mono_custom_attrs_from_event (MonoClass *klass, MonoEvent *event)
{
	MonoCustomAttrInfo *cinfo;
	guint32 idx;
	
	if (dynamic_custom_attrs && (cinfo = lookup_custom_attr (event)))
		return cinfo;
	idx = find_event_index (klass, event);
	idx <<= MONO_CUSTOM_ATTR_BITS;
	idx |= MONO_CUSTOM_ATTR_EVENT;
	return mono_custom_attrs_from_index (klass->image, idx);
}

MonoCustomAttrInfo*
mono_custom_attrs_from_field (MonoClass *klass, MonoClassField *field)
{
	MonoCustomAttrInfo *cinfo;
	guint32 idx;
	
	if (dynamic_custom_attrs && (cinfo = lookup_custom_attr (field)))
		return cinfo;
	idx = find_field_index (klass, field);
	idx <<= MONO_CUSTOM_ATTR_BITS;
	idx |= MONO_CUSTOM_ATTR_FIELDDEF;
	return mono_custom_attrs_from_index (klass->image, idx);
}

MonoCustomAttrInfo*
mono_custom_attrs_from_param (MonoMethod *method, guint32 param)
{
	MonoTableInfo *ca;
	guint32 i, idx, method_index;
	guint32 param_list, param_last, param_pos, found;
	MonoImage *image;
	MonoReflectionMethodAux *aux;

	if (method->klass->image->dynamic) {
		aux = g_hash_table_lookup (((MonoDynamicImage*)method->klass->image)->method_aux_hash, method);
		if (!aux || !aux->param_cattr)
			return NULL;
		return aux->param_cattr [param];
	}

	image = method->klass->image;
	method_index = mono_method_get_index (method);
	ca = &image->tables [MONO_TABLE_METHOD];

	param_list = mono_metadata_decode_row_col (ca, method_index - 1, MONO_METHOD_PARAMLIST);
	if (method_index == ca->rows) {
		ca = &image->tables [MONO_TABLE_PARAM];
		param_last = ca->rows + 1;
	} else {
		param_last = mono_metadata_decode_row_col (ca, method_index, MONO_METHOD_PARAMLIST);
		ca = &image->tables [MONO_TABLE_PARAM];
	}
	found = FALSE;
	for (i = param_list; i < param_last; ++i) {
		param_pos = mono_metadata_decode_row_col (ca, i - 1, MONO_PARAM_SEQUENCE);
		if (param_pos == param) {
			found = TRUE;
			break;
		}
	}
	if (!found)
		return NULL;
	idx = i;
	idx <<= MONO_CUSTOM_ATTR_BITS;
	idx |= MONO_CUSTOM_ATTR_PARAMDEF;
	return mono_custom_attrs_from_index (image, idx);
}

gboolean
mono_custom_attrs_has_attr (MonoCustomAttrInfo *ainfo, MonoClass *attr_klass)
{
	int i;
	MonoClass *klass;
	for (i = 0; i < ainfo->num_attrs; ++i) {
		klass = ainfo->attrs [i].ctor->klass;
		if (mono_class_has_parent (klass, attr_klass))
			return TRUE;
	}
	return FALSE;
}

MonoObject*
mono_custom_attrs_get_attr (MonoCustomAttrInfo *ainfo, MonoClass *attr_klass)
{
	int i, attr_index;
	MonoClass *klass;
	MonoArray *attrs;

	attr_index = -1;
	for (i = 0; i < ainfo->num_attrs; ++i) {
		klass = ainfo->attrs [i].ctor->klass;
		if (mono_class_has_parent (klass, attr_klass)) {
			attr_index = i;
			break;
		}
	}
	if (attr_index == -1)
		return NULL;

	attrs = mono_custom_attrs_construct (ainfo);
	if (attrs)
		return mono_array_get (attrs, MonoObject*, attr_index);
	else
		return NULL;
}

/*
 * mono_reflection_get_custom_attrs_info:
 * @obj: a reflection object handle
 *
 * Return the custom attribute info for attributes defined for the
 * reflection handle @obj. The objects.
 */
MonoCustomAttrInfo*
mono_reflection_get_custom_attrs_info (MonoObject *obj)
{
	MonoClass *klass;
	MonoCustomAttrInfo *cinfo = NULL;
	
	klass = obj->vtable->klass;
	if (klass == mono_defaults.monotype_class) {
		MonoReflectionType *rtype = (MonoReflectionType*)obj;
		klass = mono_class_from_mono_type (rtype->type);
		cinfo = mono_custom_attrs_from_class (klass);
	} else if (strcmp ("Assembly", klass->name) == 0) {
		MonoReflectionAssembly *rassembly = (MonoReflectionAssembly*)obj;
		cinfo = mono_custom_attrs_from_assembly (rassembly->assembly);
	} else if (strcmp ("Module", klass->name) == 0) {
		MonoReflectionModule *module = (MonoReflectionModule*)obj;
		cinfo = mono_custom_attrs_from_module (module->image);
	} else if (strcmp ("MonoProperty", klass->name) == 0) {
		MonoReflectionProperty *rprop = (MonoReflectionProperty*)obj;
		cinfo = mono_custom_attrs_from_property (rprop->property->parent, rprop->property);
	} else if (strcmp ("MonoEvent", klass->name) == 0) {
		MonoReflectionEvent *revent = (MonoReflectionEvent*)obj;
		cinfo = mono_custom_attrs_from_event (revent->event->parent, revent->event);
	} else if (strcmp ("MonoField", klass->name) == 0) {
		MonoReflectionField *rfield = (MonoReflectionField*)obj;
		cinfo = mono_custom_attrs_from_field (rfield->field->parent, rfield->field);
	} else if ((strcmp ("MonoMethod", klass->name) == 0) || (strcmp ("MonoCMethod", klass->name) == 0)) {
		MonoReflectionMethod *rmethod = (MonoReflectionMethod*)obj;
		cinfo = mono_custom_attrs_from_method (rmethod->method);
	} else if ((strcmp ("MonoGenericMethod", klass->name) == 0) || (strcmp ("MonoGenericCMethod", klass->name) == 0)) {
		MonoMethod *method = mono_get_inflated_method (((MonoReflectionMethod*)obj)->method);
		cinfo = mono_custom_attrs_from_method (method);
	} else if (strcmp ("ParameterInfo", klass->name) == 0) {
		MonoReflectionParameter *param = (MonoReflectionParameter*)obj;
		MonoReflectionMethod *rmethod = (MonoReflectionMethod*)param->MemberImpl;
		cinfo = mono_custom_attrs_from_param (rmethod->method, param->PositionImpl + 1);
	} else if (strcmp ("AssemblyBuilder", klass->name) == 0) {
		MonoReflectionAssemblyBuilder *assemblyb = (MonoReflectionAssemblyBuilder*)obj;
		cinfo = mono_custom_attrs_from_builders (assemblyb->assembly.assembly->image, assemblyb->cattrs);
	} else if (strcmp ("TypeBuilder", klass->name) == 0) {
		MonoReflectionTypeBuilder *tb = (MonoReflectionTypeBuilder*)obj;
		cinfo = mono_custom_attrs_from_builders (&tb->module->dynamic_image->image, tb->cattrs);
	} else if (strcmp ("ModuleBuilder", klass->name) == 0) {
		MonoReflectionModuleBuilder *mb = (MonoReflectionModuleBuilder*)obj;
		cinfo = mono_custom_attrs_from_builders (&mb->dynamic_image->image, mb->cattrs);
	} else if (strcmp ("ConstructorBuilder", klass->name) == 0) {
		MonoReflectionCtorBuilder *cb = (MonoReflectionCtorBuilder*)obj;
		cinfo = mono_custom_attrs_from_builders (cb->mhandle->klass->image, cb->cattrs);
	} else if (strcmp ("MethodBuilder", klass->name) == 0) {
		MonoReflectionMethodBuilder *mb = (MonoReflectionMethodBuilder*)obj;
		cinfo = mono_custom_attrs_from_builders (mb->mhandle->klass->image, mb->cattrs);
	} else if (strcmp ("FieldBuilder", klass->name) == 0) {
		MonoReflectionFieldBuilder *fb = (MonoReflectionFieldBuilder*)obj;
		cinfo = mono_custom_attrs_from_builders (&((MonoReflectionTypeBuilder*)fb->typeb)->module->dynamic_image->image, fb->cattrs);
	} else { /* handle other types here... */
		g_error ("get custom attrs not yet supported for %s", klass->name);
	}

	return cinfo;
}

/*
 * mono_reflection_get_custom_attrs_by_type:
 * @obj: a reflection object handle
 *
 * Return an array with all the custom attributes defined of the
 * reflection handle @obj. If @attr_klass is non-NULL, only custom attributes 
 * of that type are returned. The objects are fully build.
 */
MonoArray*
mono_reflection_get_custom_attrs_by_type (MonoObject *obj, MonoClass *attr_klass)
{
	MonoArray *result;
	MonoCustomAttrInfo *cinfo;

	cinfo = mono_reflection_get_custom_attrs_info (obj);
	if (cinfo) {
		if (attr_klass)
			result = mono_custom_attrs_construct_by_type (cinfo, attr_klass);
		else
			result = mono_custom_attrs_construct (cinfo);
		if (!cinfo->cached)
			mono_custom_attrs_free (cinfo);
	} else {
		MonoClass *klass;
		klass = mono_class_from_name (mono_defaults.corlib, "System", "Attribute");
		result = mono_array_new (mono_domain_get (), klass, 0);
	}

	return result;
}

/*
 * mono_reflection_get_custom_attrs:
 * @obj: a reflection object handle
 *
 * Return an array with all the custom attributes defined of the
 * reflection handle @obj. The objects are fully build.
 */
MonoArray*
mono_reflection_get_custom_attrs (MonoObject *obj)
{
	return mono_reflection_get_custom_attrs_by_type (obj, NULL);
}

/*
 * mono_reflection_get_custom_attrs_data:
 * @obj: a reflection obj handle
 *
 * Returns an array of System.Reflection.CustomAttributeData,
 * which include information about attributes reflected on
 * types loaded using the Reflection Only methods
 */
MonoArray*
mono_reflection_get_custom_attrs_data (MonoObject *obj)
{
	MonoArray *result;
	MonoCustomAttrInfo *cinfo;

	cinfo = mono_reflection_get_custom_attrs_info (obj);
	if (cinfo) {
		result = mono_custom_attrs_data_construct (cinfo);
		if (!cinfo->cached)
			mono_custom_attrs_free (cinfo);
	} else {
		MonoClass *klass;
		klass = mono_class_from_name (mono_defaults.corlib, "System.Reflection", "CustomAttributeData");
		result = mono_array_new (mono_domain_get (), klass, 0);
	}

	return result;
}

static MonoReflectionType*
mono_reflection_type_get_underlying_system_type (MonoReflectionType* t)
{
        MonoMethod *method_get_underlying_system_type;

        method_get_underlying_system_type = mono_object_get_virtual_method ((MonoObject *) t,
                                                                            mono_class_get_method_from_name (mono_object_class (t),
                                                                                                             "get_UnderlyingSystemType",
                                                                                                             0));
        return (MonoReflectionType *) mono_runtime_invoke (method_get_underlying_system_type, t, NULL, NULL);
}

static MonoType*
mono_reflection_type_get_handle (MonoReflectionType* t)
{
        if (t->type)
            return t->type;

        t = mono_reflection_type_get_underlying_system_type (t);
        if (t)
            return t->type;

        return NULL;
}

/**
 * LOCKING: Assumes the loader lock is held.
 */
static MonoMethodSignature*
parameters_to_signature (MonoMemPool *mp, MonoArray *parameters) {
	MonoMethodSignature *sig;
	int count, i;

	count = parameters? mono_array_length (parameters): 0;

	sig = mp_g_malloc0 (mp, sizeof (MonoMethodSignature) + sizeof (MonoType*) * count);
	sig->param_count = count;
	sig->sentinelpos = -1; /* FIXME */
	for (i = 0; i < count; ++i) {
		MonoReflectionType *pt = mono_array_get (parameters, MonoReflectionType*, i);
		sig->params [i] = mono_reflection_type_get_handle (pt);
	}
	return sig;
}

/**
 * LOCKING: Assumes the loader lock is held.
 */
static MonoMethodSignature*
ctor_builder_to_signature (MonoMemPool *mp, MonoReflectionCtorBuilder *ctor) {
	MonoMethodSignature *sig;

	sig = parameters_to_signature (mp, ctor->parameters);
	sig->hasthis = ctor->attrs & METHOD_ATTRIBUTE_STATIC? 0: 1;
	sig->ret = &mono_defaults.void_class->byval_arg;
	return sig;
}

/**
 * LOCKING: Assumes the loader lock is held.
 */
static MonoMethodSignature*
method_builder_to_signature (MonoMemPool *mp, MonoReflectionMethodBuilder *method) {
	MonoMethodSignature *sig;

	sig = parameters_to_signature (mp, method->parameters);
	sig->hasthis = method->attrs & METHOD_ATTRIBUTE_STATIC? 0: 1;
	sig->ret = method->rtype? method->rtype->type: &mono_defaults.void_class->byval_arg;
	sig->generic_param_count = method->generic_params ? mono_array_length (method->generic_params) : 0;
	return sig;
}

static MonoMethodSignature*
dynamic_method_to_signature (MonoReflectionDynamicMethod *method) {
	MonoMethodSignature *sig;

	sig = parameters_to_signature (NULL, method->parameters);
	sig->hasthis = method->attrs & METHOD_ATTRIBUTE_STATIC? 0: 1;
	sig->ret = method->rtype? method->rtype->type: &mono_defaults.void_class->byval_arg;
	sig->generic_param_count = 0;
	return sig;
}

static void
get_prop_name_and_type (MonoObject *prop, char **name, MonoType **type)
{
	MonoClass *klass = mono_object_class (prop);
	if (strcmp (klass->name, "PropertyBuilder") == 0) {
		MonoReflectionPropertyBuilder *pb = (MonoReflectionPropertyBuilder *)prop;
		*name = mono_string_to_utf8 (pb->name);
		*type = pb->type->type;
	} else {
		MonoReflectionProperty *p = (MonoReflectionProperty *)prop;
		*name = g_strdup (p->property->name);
		if (p->property->get)
			*type = mono_method_signature (p->property->get)->ret;
		else
			*type = mono_method_signature (p->property->set)->params [mono_method_signature (p->property->set)->param_count - 1];
	}
}

static void
get_field_name_and_type (MonoObject *field, char **name, MonoType **type)
{
	MonoClass *klass = mono_object_class (field);
	if (strcmp (klass->name, "FieldBuilder") == 0) {
		MonoReflectionFieldBuilder *fb = (MonoReflectionFieldBuilder *)field;
		*name = mono_string_to_utf8 (fb->name);
		*type = fb->type->type;
	} else {
		MonoReflectionField *f = (MonoReflectionField *)field;
		*name = g_strdup (f->field->name);
		*type = f->field->type;
	}
}

/*
 * Encode a value in a custom attribute stream of bytes.
 * The value to encode is either supplied as an object in argument val
 * (valuetypes are boxed), or as a pointer to the data in the
 * argument argval.
 * @type represents the type of the value
 * @buffer is the start of the buffer
 * @p the current position in the buffer
 * @buflen contains the size of the buffer and is used to return the new buffer size
 * if this needs to be realloced.
 * @retbuffer and @retp return the start and the position of the buffer
 */
static void
encode_cattr_value (MonoAssembly *assembly, char *buffer, char *p, char **retbuffer, char **retp, guint32 *buflen, MonoType *type, MonoObject *arg, char *argval)
{
	MonoTypeEnum simple_type;
	
	if ((p-buffer) + 10 >= *buflen) {
		char *newbuf;
		*buflen *= 2;
		newbuf = g_realloc (buffer, *buflen);
		p = newbuf + (p-buffer);
		buffer = newbuf;
	}
	if (!argval)
		argval = ((char*)arg + sizeof (MonoObject));
	simple_type = type->type;
handle_enum:
	switch (simple_type) {
	case MONO_TYPE_BOOLEAN:
	case MONO_TYPE_U1:
	case MONO_TYPE_I1:
		*p++ = *argval;
		break;
	case MONO_TYPE_CHAR:
	case MONO_TYPE_U2:
	case MONO_TYPE_I2:
		swap_with_size (p, argval, 2, 1);
		p += 2;
		break;
	case MONO_TYPE_U4:
	case MONO_TYPE_I4:
	case MONO_TYPE_R4:
		swap_with_size (p, argval, 4, 1);
		p += 4;
		break;
	case MONO_TYPE_U8:
	case MONO_TYPE_I8:
	case MONO_TYPE_R8:
		swap_with_size (p, argval, 8, 1);
		p += 8;
		break;
	case MONO_TYPE_VALUETYPE:
		if (type->data.klass->enumtype) {
			simple_type = type->data.klass->enum_basetype->type;
			goto handle_enum;
		} else {
			g_warning ("generic valutype %s not handled in custom attr value decoding", type->data.klass->name);
		}
		break;
	case MONO_TYPE_STRING: {
		char *str;
		guint32 slen;
		if (!arg) {
			*p++ = 0xFF;
			break;
		}
		str = mono_string_to_utf8 ((MonoString*)arg);
		slen = strlen (str);
		if ((p-buffer) + 10 + slen >= *buflen) {
			char *newbuf;
			*buflen *= 2;
			*buflen += slen;
			newbuf = g_realloc (buffer, *buflen);
			p = newbuf + (p-buffer);
			buffer = newbuf;
		}
		mono_metadata_encode_value (slen, p, &p);
		memcpy (p, str, slen);
		p += slen;
		g_free (str);
		break;
	}
	case MONO_TYPE_CLASS: {
		char *str;
		guint32 slen;
		MonoClass *k;
		if (!arg) {
			*p++ = 0xFF;
			break;
		}
		k = mono_object_class (arg);
		if (!mono_object_isinst (arg, mono_defaults.monotype_class) &&
                        (strcmp (k->name, "TypeBuilder") || strcmp (k->name_space, "System.Reflection.Emit"))) {
                        MonoReflectionType* rt = mono_reflection_type_get_underlying_system_type ((MonoReflectionType*) arg);
                        MonoClass *rtc;
                        
                        if (rt && (rtc = mono_object_class (rt)) &&
                                   (mono_object_isinst ((MonoObject *) rt, mono_defaults.monotype_class) ||
                                    !strcmp (rtc->name, "TypeBuilder") || !strcmp (rtc->name_space, "System.Reflection.Emit"))) {
                                arg = (MonoObject *) rt;
                                k = rtc;
                        } else
                                g_error ("Only System.Type allowed, not %s.%s", k->name_space, k->name);
                }
handle_type:
		str = type_get_qualified_name (((MonoReflectionType*)arg)->type, NULL);
		slen = strlen (str);
		if ((p-buffer) + 10 + slen >= *buflen) {
			char *newbuf;
			*buflen *= 2;
			*buflen += slen;
			newbuf = g_realloc (buffer, *buflen);
			p = newbuf + (p-buffer);
			buffer = newbuf;
		}
		mono_metadata_encode_value (slen, p, &p);
		memcpy (p, str, slen);
		p += slen;
		g_free (str);
		break;
	}
	case MONO_TYPE_SZARRAY: {
		int len, i;
		MonoClass *eclass, *arg_eclass;

		if (!arg) {
			*p++ = 0xff; *p++ = 0xff; *p++ = 0xff; *p++ = 0xff;
			break;
		}
		len = mono_array_length ((MonoArray*)arg);
		*p++ = len & 0xff;
		*p++ = (len >> 8) & 0xff;
		*p++ = (len >> 16) & 0xff;
		*p++ = (len >> 24) & 0xff;
		*retp = p;
		*retbuffer = buffer;
		eclass = type->data.klass;
		arg_eclass = mono_object_class (arg)->element_class;

		if (!eclass) {
			/* Happens when we are called from the MONO_TYPE_OBJECT case below */
			eclass = mono_defaults.object_class;
		}
		if (eclass == mono_defaults.object_class && arg_eclass->valuetype) {
			char *elptr = mono_array_addr ((MonoArray*)arg, char, 0);
			int elsize = mono_class_array_element_size (arg_eclass);
			for (i = 0; i < len; ++i) {
				encode_cattr_value (assembly, buffer, p, &buffer, &p, buflen, &arg_eclass->byval_arg, NULL, elptr);
				elptr += elsize;
			}
		} else if (eclass->valuetype && arg_eclass->valuetype) {
			char *elptr = mono_array_addr ((MonoArray*)arg, char, 0);
			int elsize = mono_class_array_element_size (eclass);
			for (i = 0; i < len; ++i) {
				encode_cattr_value (assembly, buffer, p, &buffer, &p, buflen, &eclass->byval_arg, NULL, elptr);
				elptr += elsize;
			}
		} else {
			for (i = 0; i < len; ++i) {
				encode_cattr_value (assembly, buffer, p, &buffer, &p, buflen, &eclass->byval_arg, mono_array_get ((MonoArray*)arg, MonoObject*, i), NULL);
			}
		}
		break;
	}
	case MONO_TYPE_OBJECT: {
		MonoClass *klass;
		char *str;
		guint32 slen;

		/*
		 * The parameter type is 'object' but the type of the actual
		 * argument is not. So we have to add type information to the blob
		 * too. This is completely undocumented in the spec.
		 */

		if (arg == NULL) {
			*p++ = MONO_TYPE_STRING;	// It's same hack as MS uses
			*p++ = 0xFF;
			break;
		}
		
		klass = mono_object_class (arg);

		if (mono_object_isinst (arg, mono_defaults.systemtype_class)) {
			*p++ = 0x50;
			goto handle_type;
		} else if (klass->enumtype) {
			*p++ = 0x55;
		} else if (klass == mono_defaults.string_class) {
			simple_type = MONO_TYPE_STRING;
			*p++ = 0x0E;
			goto handle_enum;
		} else if (klass->rank == 1) {
			*p++ = 0x1D;
			*p++ = klass->element_class->byval_arg.type;
			encode_cattr_value (assembly, buffer, p, &buffer, &p, buflen, &klass->byval_arg, arg, NULL);
			break;
		} else if (klass->byval_arg.type >= MONO_TYPE_BOOLEAN && klass->byval_arg.type <= MONO_TYPE_R8) {
			*p++ = simple_type = klass->byval_arg.type;
			goto handle_enum;
		} else {
			g_error ("unhandled type in custom attr");
		}
		str = type_get_qualified_name (mono_class_get_type(klass), NULL);
		slen = strlen (str);
		if ((p-buffer) + 10 + slen >= *buflen) {
			char *newbuf;
			*buflen *= 2;
			*buflen += slen;
			newbuf = g_realloc (buffer, *buflen);
			p = newbuf + (p-buffer);
			buffer = newbuf;
		}
		mono_metadata_encode_value (slen, p, &p);
		memcpy (p, str, slen);
		p += slen;
		g_free (str);
		simple_type = klass->enum_basetype->type;
		goto handle_enum;
	}
	default:
		g_error ("type 0x%02x not yet supported in custom attr encoder", simple_type);
	}
	*retp = p;
	*retbuffer = buffer;
}

static void
encode_field_or_prop_type (MonoType *type, char *p, char **retp)
{
	if (type->type == MONO_TYPE_VALUETYPE && type->data.klass->enumtype) {
		char *str = type_get_qualified_name (type, NULL);
		int slen = strlen (str);

		*p++ = 0x55;
		/*
		 * This seems to be optional...
		 * *p++ = 0x80;
		 */
		mono_metadata_encode_value (slen, p, &p);
		memcpy (p, str, slen);
		p += slen;
		g_free (str);
	} else if (type->type == MONO_TYPE_OBJECT) {
		*p++ = 0x51;
	} else if (type->type == MONO_TYPE_CLASS) {
		/* it should be a type: encode_cattr_value () has the check */
		*p++ = 0x50;
	} else {
		mono_metadata_encode_value (type->type, p, &p);
		if (type->type == MONO_TYPE_SZARRAY)
			/* See the examples in Partition VI, Annex B */
			encode_field_or_prop_type (&type->data.klass->byval_arg, p, &p);
	}

	*retp = p;
}

static void
encode_named_val (MonoReflectionAssembly *assembly, char *buffer, char *p, char **retbuffer, char **retp, guint32 *buflen, MonoType *type, char *name, MonoObject *value)
{
	int len;
	/* Preallocate a large enough buffer */
	if (type->type == MONO_TYPE_VALUETYPE && type->data.klass->enumtype) {
		char *str = type_get_qualified_name (type, NULL);
		len = strlen (str);
		g_free (str);
	} else if (type->type == MONO_TYPE_SZARRAY && type->data.klass->enumtype) {
		char *str = type_get_qualified_name (&type->data.klass->byval_arg, NULL);
		len = strlen (str);
		g_free (str);
	} else {
		len = 0;
	}
	len += strlen (name);

	if ((p-buffer) + 20 + len >= *buflen) {
		char *newbuf;
		*buflen *= 2;
		*buflen += len;
		newbuf = g_realloc (buffer, *buflen);
		p = newbuf + (p-buffer);
		buffer = newbuf;
	}

	encode_field_or_prop_type (type, p, &p);

	len = strlen (name);
	mono_metadata_encode_value (len, p, &p);
	memcpy (p, name, len);
	p += len;
	encode_cattr_value (assembly->assembly, buffer, p, &buffer, &p, buflen, type, value, NULL);
	*retp = p;
	*retbuffer = buffer;
}

/*
 * mono_reflection_get_custom_attrs_blob:
 * @ctor: custom attribute constructor
 * @ctorArgs: arguments o the constructor
 * @properties:
 * @propValues:
 * @fields:
 * @fieldValues:
 * 
 * Creates the blob of data that needs to be saved in the metadata and that represents
 * the custom attributed described by @ctor, @ctorArgs etc.
 * Returns: a Byte array representing the blob of data.
 */
MonoArray*
mono_reflection_get_custom_attrs_blob (MonoReflectionAssembly *assembly, MonoObject *ctor, MonoArray *ctorArgs, MonoArray *properties, MonoArray *propValues, MonoArray *fields, MonoArray* fieldValues) 
{
	MonoArray *result;
	MonoMethodSignature *sig;
	MonoObject *arg;
	char *buffer, *p;
	guint32 buflen, i;

	MONO_ARCH_SAVE_REGS;

	if (strcmp (ctor->vtable->klass->name, "MonoCMethod")) {
		/* sig is freed later so allocate it in the heap */
		sig = ctor_builder_to_signature (NULL, (MonoReflectionCtorBuilder*)ctor);
	} else {
		sig = mono_method_signature (((MonoReflectionMethod*)ctor)->method);
	}

	g_assert (mono_array_length (ctorArgs) == sig->param_count);
	buflen = 256;
	p = buffer = g_malloc (buflen);
	/* write the prolog */
	*p++ = 1;
	*p++ = 0;
	for (i = 0; i < sig->param_count; ++i) {
		arg = mono_array_get (ctorArgs, MonoObject*, i);
		encode_cattr_value (assembly->assembly, buffer, p, &buffer, &p, &buflen, sig->params [i], arg, NULL);
	}
	i = 0;
	if (properties)
		i += mono_array_length (properties);
	if (fields)
		i += mono_array_length (fields);
	*p++ = i & 0xff;
	*p++ = (i >> 8) & 0xff;
	if (properties) {
		MonoObject *prop;
		for (i = 0; i < mono_array_length (properties); ++i) {
			MonoType *ptype;
			char *pname;

			prop = mono_array_get (properties, gpointer, i);
			get_prop_name_and_type (prop, &pname, &ptype);
			*p++ = 0x54; /* PROPERTY signature */
			encode_named_val (assembly, buffer, p, &buffer, &p, &buflen, ptype, pname, (MonoObject*)mono_array_get (propValues, gpointer, i));
			g_free (pname);
		}
	}

	if (fields) {
		MonoObject *field;
		for (i = 0; i < mono_array_length (fields); ++i) {
			MonoType *ftype;
			char *fname;

			field = mono_array_get (fields, gpointer, i);
			get_field_name_and_type (field, &fname, &ftype);
			*p++ = 0x53; /* FIELD signature */
			encode_named_val (assembly, buffer, p, &buffer, &p, &buflen, ftype, fname, (MonoObject*)mono_array_get (fieldValues, gpointer, i));
			g_free (fname);
		}
	}

	g_assert (p - buffer <= buflen);
	buflen = p - buffer;
	result = mono_array_new (mono_domain_get (), mono_defaults.byte_class, buflen);
	p = mono_array_addr (result, char, 0);
	memcpy (p, buffer, buflen);
	g_free (buffer);
	if (strcmp (ctor->vtable->klass->name, "MonoCMethod"))
		g_free (sig);
	return result;
}

#if HAVE_SGEN_GC
static void* reflection_info_desc = NULL;
#define MOVING_GC_REGISTER(addr) do {	\
		if (!reflection_info_desc) {	\
			gsize bmap = 1;		\
			reflection_info_desc = mono_gc_make_descr_from_bitmap (&bmap, 1);	\
		}	\
		mono_gc_register_root ((addr), sizeof (gpointer), reflection_info_desc);	\
	} while (0)
#else
#define MOVING_GC_REGISTER(addr)
#endif

/*
 * mono_reflection_setup_internal_class:
 * @tb: a TypeBuilder object
 *
 * Creates a MonoClass that represents the TypeBuilder.
 * This is a trick that lets us simplify a lot of reflection code
 * (and will allow us to support Build and Run assemblies easier).
 */
void
mono_reflection_setup_internal_class (MonoReflectionTypeBuilder *tb)
{
	MonoClass *klass, *parent;

	MONO_ARCH_SAVE_REGS;

	mono_loader_lock ();

	if (tb->parent) {
		/* check so we can compile corlib correctly */
		if (strcmp (mono_object_class (tb->parent)->name, "TypeBuilder") == 0) {
			/* mono_class_setup_mono_type () guaranteess type->data.klass is valid */
			parent = tb->parent->type->data.klass;
		} else {
			parent = my_mono_class_from_mono_type (tb->parent->type);
		}
	} else {
		parent = NULL;
	}
	
	/* the type has already being created: it means we just have to change the parent */
	if (tb->type.type) {
		klass = mono_class_from_mono_type (tb->type.type);
		klass->parent = NULL;
		/* fool mono_class_setup_parent */
		klass->supertypes = NULL;
		mono_class_setup_parent (klass, parent);
		mono_class_setup_mono_type (klass);
		mono_loader_unlock ();
		return;
	}

	klass = mono_mempool_alloc0 (tb->module->dynamic_image->image.mempool, sizeof (MonoClass));

	klass->image = &tb->module->dynamic_image->image;

	klass->inited = 1; /* we lie to the runtime */
	klass->name = mono_string_to_utf8_mp (klass->image->mempool, tb->name);
	klass->name_space = mono_string_to_utf8_mp (klass->image->mempool, tb->nspace);
	klass->type_token = MONO_TOKEN_TYPE_DEF | tb->table_idx;
	klass->flags = tb->attrs;

	klass->element_class = klass;

	MOVING_GC_REGISTER (&klass->reflection_info);
	klass->reflection_info = tb;

	/* Put into cache so mono_class_get () will find it */
	mono_image_add_to_name_cache (klass->image, klass->name_space, klass->name, tb->table_idx);

	mono_g_hash_table_insert (tb->module->dynamic_image->tokens,
		GUINT_TO_POINTER (MONO_TOKEN_TYPE_DEF | tb->table_idx), tb);

	if (parent != NULL) {
		mono_class_setup_parent (klass, parent);
	} else if (strcmp (klass->name, "Object") == 0 && strcmp (klass->name_space, "System") == 0) {
		const char *old_n = klass->name;
		/* trick to get relative numbering right when compiling corlib */
		klass->name = "BuildingObject";
		mono_class_setup_parent (klass, mono_defaults.object_class);
		klass->name = old_n;
	}

	if ((!strcmp (klass->name, "ValueType") && !strcmp (klass->name_space, "System")) ||
			(!strcmp (klass->name, "Object") && !strcmp (klass->name_space, "System")) ||
			(!strcmp (klass->name, "Enum") && !strcmp (klass->name_space, "System"))) {
		klass->instance_size = sizeof (MonoObject);
		klass->size_inited = 1;
		mono_class_setup_vtable_general (klass, NULL, 0);
	}

	mono_class_setup_mono_type (klass);

	mono_class_setup_supertypes (klass);

	/*
	 * FIXME: handle interfaces.
	 */

	tb->type.type = &klass->byval_arg;

	if (tb->nesting_type) {
		g_assert (tb->nesting_type->type);
		klass->nested_in = mono_class_from_mono_type (tb->nesting_type->type);
	}

	/*g_print ("setup %s as %s (%p)\n", klass->name, ((MonoObject*)tb)->vtable->klass->name, tb);*/

	mono_loader_unlock ();
}

/*
 * mono_reflection_setup_generic_class:
 * @tb: a TypeBuilder object
 *
 * Setup the generic class before adding the first generic parameter.
 */
void
mono_reflection_setup_generic_class (MonoReflectionTypeBuilder *tb)
{
	MonoClass *klass;

	MONO_ARCH_SAVE_REGS;

	klass = my_mono_class_from_mono_type (tb->type.type);
	if (tb->generic_container)
		return;

	tb->generic_container = g_new0 (MonoGenericContainer, 1);
	tb->generic_container->owner.klass = klass;
}

/*
 * mono_reflection_create_generic_class:
 * @tb: a TypeBuilder object
 *
 * Creates the generic class after all generic parameters have been added.
 */
void
mono_reflection_create_generic_class (MonoReflectionTypeBuilder *tb)
{
	MonoClass *klass;
	int count, i;

	MONO_ARCH_SAVE_REGS;

	klass = my_mono_class_from_mono_type (tb->type.type);

	count = tb->generic_params ? mono_array_length (tb->generic_params) : 0;

	if (klass->generic_container || (count == 0))
		return;

	g_assert (tb->generic_container && (tb->generic_container->owner.klass == klass));

	klass->generic_container = tb->generic_container;

	klass->generic_container->type_argc = count;
	klass->generic_container->type_params = g_new0 (MonoGenericParam, count);

	for (i = 0; i < count; i++) {
		MonoReflectionGenericParam *gparam = mono_array_get (tb->generic_params, gpointer, i);
		klass->generic_container->type_params [i] = *gparam->type.type->data.generic_param;
		g_assert (klass->generic_container->type_params [i].owner);
	}

	klass->generic_container->context.class_inst = mono_get_shared_generic_inst (klass->generic_container);
}

/*
 * mono_reflection_create_internal_class:
 * @tb: a TypeBuilder object
 *
 * Actually create the MonoClass that is associated with the TypeBuilder.
 */
void
mono_reflection_create_internal_class (MonoReflectionTypeBuilder *tb)
{
	MonoClass *klass;

	MONO_ARCH_SAVE_REGS;

	klass = my_mono_class_from_mono_type (tb->type.type);

	mono_loader_lock ();
	if (klass->enumtype && klass->enum_basetype == NULL) {
		MonoReflectionFieldBuilder *fb;
		MonoClass *ec;

		g_assert (tb->fields != NULL);
		g_assert (mono_array_length (tb->fields) >= 1);

		fb = mono_array_get (tb->fields, MonoReflectionFieldBuilder*, 0);

		klass->enum_basetype = fb->type->type;
		klass->element_class = my_mono_class_from_mono_type (klass->enum_basetype);
		if (!klass->element_class)
			klass->element_class = mono_class_from_mono_type (klass->enum_basetype);

		/*
		 * get the element_class from the current corlib.
		 */
		ec = default_class_from_mono_type (klass->enum_basetype);
		klass->instance_size = ec->instance_size;
		klass->size_inited = 1;
		/* 
		 * this is almost safe to do with enums and it's needed to be able
		 * to create objects of the enum type (for use in SetConstant).
		 */
		/* FIXME: Does this mean enums can't have method overrides ? */
		mono_class_setup_vtable_general (klass, NULL, 0);
	}
	mono_loader_unlock ();
}

static MonoMarshalSpec*
mono_marshal_spec_from_builder (MonoAssembly *assembly,
								MonoReflectionMarshal *minfo)
{
	MonoMarshalSpec *res;

	res = g_new0 (MonoMarshalSpec, 1);
	res->native = minfo->type;

	switch (minfo->type) {
	case MONO_NATIVE_LPARRAY:
		res->data.array_data.elem_type = minfo->eltype;
		if (minfo->has_size) {
			res->data.array_data.param_num = minfo->param_num;
			res->data.array_data.num_elem = minfo->count;
			res->data.array_data.elem_mult = minfo->param_num == -1 ? 0 : 1;
		}
		else {
			res->data.array_data.param_num = -1;
			res->data.array_data.num_elem = -1;
			res->data.array_data.elem_mult = -1;
		}
		break;

	case MONO_NATIVE_BYVALTSTR:
	case MONO_NATIVE_BYVALARRAY:
		res->data.array_data.num_elem = minfo->count;
		break;

	case MONO_NATIVE_CUSTOM:
		if (minfo->marshaltyperef)
			res->data.custom_data.custom_name =
				type_get_fully_qualified_name (minfo->marshaltyperef->type);
		if (minfo->mcookie)
			res->data.custom_data.cookie = mono_string_to_utf8 (minfo->mcookie);
		break;

	default:
		break;
	}

	return res;
}

MonoReflectionMarshal*
mono_reflection_marshal_from_marshal_spec (MonoDomain *domain, MonoClass *klass,
										   MonoMarshalSpec *spec)
{
	static MonoClass *System_Reflection_Emit_UnmanagedMarshalClass;
	MonoReflectionMarshal *minfo;
	MonoType *mtype;

	if (!System_Reflection_Emit_UnmanagedMarshalClass) {
		System_Reflection_Emit_UnmanagedMarshalClass = mono_class_from_name (
		   mono_defaults.corlib, "System.Reflection.Emit", "UnmanagedMarshal");
		g_assert (System_Reflection_Emit_UnmanagedMarshalClass);
	}

	minfo = (MonoReflectionMarshal*)mono_object_new (domain, System_Reflection_Emit_UnmanagedMarshalClass);
	minfo->type = spec->native;

	switch (minfo->type) {
	case MONO_NATIVE_LPARRAY:
		minfo->eltype = spec->data.array_data.elem_type;
		minfo->count = spec->data.array_data.num_elem;
		minfo->param_num = spec->data.array_data.param_num;
		break;

	case MONO_NATIVE_BYVALTSTR:
	case MONO_NATIVE_BYVALARRAY:
		minfo->count = spec->data.array_data.num_elem;
		break;

	case MONO_NATIVE_CUSTOM:
		if (spec->data.custom_data.custom_name) {
			mtype = mono_reflection_type_from_name (spec->data.custom_data.custom_name, klass->image);
			if (mtype)
				MONO_OBJECT_SETREF (minfo, marshaltyperef, mono_type_get_object (domain, mtype));

			MONO_OBJECT_SETREF (minfo, marshaltype, mono_string_new (domain, spec->data.custom_data.custom_name));
		}
		if (spec->data.custom_data.cookie)
			MONO_OBJECT_SETREF (minfo, mcookie, mono_string_new (domain, spec->data.custom_data.cookie));
		break;

	default:
		break;
	}

	return minfo;
}

static MonoMethod*
reflection_methodbuilder_to_mono_method (MonoClass *klass,
					 ReflectionMethodBuilder *rmb,
					 MonoMethodSignature *sig)
{
	MonoMethod *m;
	MonoMethodNormal *pm;
	MonoMarshalSpec **specs;
	MonoReflectionMethodAux *method_aux;
	MonoMemPool *mp;
	gboolean dynamic;
	int i;

	g_assert (!klass->generic_class);

	/*
	 * Methods created using a MethodBuilder should have their memory allocated
	 * inside the image mempool, while dynamic methods should have their memory
	 * malloc'd.
	 */
	dynamic = rmb->refs != NULL;
	mp = dynamic ? NULL : klass->image->mempool;

	mono_loader_lock ();

	if ((rmb->attrs & METHOD_ATTRIBUTE_PINVOKE_IMPL) ||
			(rmb->iattrs & METHOD_IMPL_ATTRIBUTE_INTERNAL_CALL))
		m = (MonoMethod *)mp_g_new0 (mp, MonoMethodPInvoke, 1);
	else if (rmb->refs)
		m = (MonoMethod *)mp_g_new0 (mp, MonoMethodWrapper, 1);
	else
		m = (MonoMethod *)mp_g_new0 (mp, MonoMethodNormal, 1);

	pm = (MonoMethodNormal*)m;

	m->slot = -1;
	m->flags = rmb->attrs;
	m->iflags = rmb->iattrs;
	m->name = dynamic ? mono_string_to_utf8 (rmb->name) : mono_string_to_utf8_mp (mp, rmb->name);
	m->klass = klass;
	m->signature = sig;
	m->skip_visibility = rmb->skip_visibility;
	if (rmb->table_idx)
		m->token = MONO_TOKEN_METHOD_DEF | (*rmb->table_idx);

	if (m->iflags & METHOD_IMPL_ATTRIBUTE_INTERNAL_CALL) {
		if (klass == mono_defaults.string_class && !strcmp (m->name, ".ctor"))
			m->string_ctor = 1;

		m->signature->pinvoke = 1;
	} else if (m->flags & METHOD_ATTRIBUTE_PINVOKE_IMPL) {
		m->signature->pinvoke = 1;

		method_aux = g_new0 (MonoReflectionMethodAux, 1);

		method_aux->dllentry = rmb->dllentry ? mono_string_to_utf8_mp (mp, rmb->dllentry) : mono_mempool_strdup (mp, m->name);
		method_aux->dll = mono_string_to_utf8_mp (mp, rmb->dll);
		
		((MonoMethodPInvoke*)m)->piflags = (rmb->native_cc << 8) | (rmb->charset ? (rmb->charset - 1) * 2 : 0) | rmb->extra_flags;

		if (klass->image->dynamic)
			g_hash_table_insert (((MonoDynamicImage*)klass->image)->method_aux_hash, m, method_aux);

		mono_loader_unlock ();

		return m;
	} else if (!(m->flags & METHOD_ATTRIBUTE_ABSTRACT) &&
			   !(m->iflags & METHOD_IMPL_ATTRIBUTE_RUNTIME)) {
		MonoMethodHeader *header;
		guint32 code_size;
		gint32 max_stack, i;
		gint32 num_locals = 0;
		gint32 num_clauses = 0;
		guint8 *code;

		if (rmb->ilgen) {
			code = mono_array_addr (rmb->ilgen->code, guint8, 0);
			code_size = rmb->ilgen->code_len;
			max_stack = rmb->ilgen->max_stack;
			num_locals = rmb->ilgen->locals ? mono_array_length (rmb->ilgen->locals) : 0;
			if (rmb->ilgen->ex_handlers)
				num_clauses = method_count_clauses (rmb->ilgen);
		} else {
			if (rmb->code) {
				code = mono_array_addr (rmb->code, guint8, 0);
				code_size = mono_array_length (rmb->code);
				/* we probably need to run a verifier on the code... */
				max_stack = 8; 
			}
			else {
				code = NULL;
				code_size = 0;
				max_stack = 8;
			}
		}

		header = mp_g_malloc0 (mp, sizeof (MonoMethodHeader) + 
			(num_locals - MONO_ZERO_LEN_ARRAY) * sizeof (MonoType*));
		header->code_size = code_size;
		header->code = mp_g_malloc (mp, code_size);
		memcpy ((char*)header->code, code, code_size);
		header->max_stack = max_stack;
		header->init_locals = rmb->init_locals;
		header->num_locals = num_locals;

		for (i = 0; i < num_locals; ++i) {
			MonoReflectionLocalBuilder *lb = 
				mono_array_get (rmb->ilgen->locals, MonoReflectionLocalBuilder*, i);

			header->locals [i] = mp_g_new0 (mp, MonoType, 1);
			memcpy (header->locals [i], lb->type->type, sizeof (MonoType));
		}

		header->num_clauses = num_clauses;
		if (num_clauses) {
			header->clauses = method_encode_clauses ((MonoDynamicImage*)klass->image,
				 rmb->ilgen, num_clauses);
		}

		pm->header = header;
	}

	if (rmb->generic_params) {
		int count = mono_array_length (rmb->generic_params);
		MonoGenericContainer *container;

		m->generic_container = container = rmb->generic_container;
		container->type_argc = count;
		container->type_params = g_new0 (MonoGenericParam, count);
		container->owner.method = m;

		for (i = 0; i < count; i++) {
			MonoReflectionGenericParam *gp =
				mono_array_get (rmb->generic_params, MonoReflectionGenericParam*, i);

			container->type_params [i] = *gp->type.type->data.generic_param;
		}

		if (klass->generic_container) {
			container->parent = klass->generic_container;
			container->context.class_inst = klass->generic_container->context.class_inst;
		}
		container->context.gmethod = mono_get_shared_generic_method (container);
	}

	if (rmb->refs) {
		MonoMethodWrapper *mw = (MonoMethodWrapper*)m;
		int i;
		void **data;

		m->wrapper_type = MONO_WRAPPER_DYNAMIC_METHOD;

		mw->method_data = data = mp_g_new (mp, gpointer, rmb->nrefs + 1);
		data [0] = GUINT_TO_POINTER (rmb->nrefs);
		for (i = 0; i < rmb->nrefs; ++i)
			data [i + 1] = rmb->refs [i];
	}

	method_aux = NULL;

	/* Parameter info */
	if (rmb->pinfo) {
		if (!method_aux)
			method_aux = mp_g_new0 (mp, MonoReflectionMethodAux, 1);
		method_aux->param_names = mp_g_new0 (mp, char *, mono_method_signature (m)->param_count + 1);
		for (i = 0; i <= m->signature->param_count; ++i) {
			MonoReflectionParamBuilder *pb;
			if ((pb = mono_array_get (rmb->pinfo, MonoReflectionParamBuilder*, i))) {
				if ((i > 0) && (pb->attrs)) {
					/* Make a copy since it might point to a shared type structure */
					/* FIXME: Alloc this from a mempool */
					m->signature->params [i - 1] = g_memdup (m->signature->params [i - 1], sizeof (MonoType) + ((m->signature->params [i - 1]->num_mods - MONO_ZERO_LEN_ARRAY) * sizeof (MonoCustomMod)));
					m->signature->params [i - 1]->attrs = pb->attrs;
				}

				if (pb->attrs & PARAM_ATTRIBUTE_HAS_DEFAULT) {
					MonoDynamicImage *assembly;
					guint32 idx, def_type, len;
					char *p;
					const char *p2;

					if (!method_aux->param_defaults) {
						method_aux->param_defaults = mp_g_new0 (mp, guint8*, m->signature->param_count + 1);
						method_aux->param_default_types = mp_g_new0 (mp, guint32, m->signature->param_count + 1);
					}
					assembly = (MonoDynamicImage*)klass->image;
					idx = encode_constant (assembly, pb->def_value, &def_type);
					/* Copy the data from the blob since it might get realloc-ed */
					p = assembly->blob.data + idx;
					len = mono_metadata_decode_blob_size (p, &p2);
					len += p2 - p;
					method_aux->param_defaults [i] = mp_g_malloc (mp, len);
					method_aux->param_default_types [i] = def_type;
					memcpy ((gpointer)method_aux->param_defaults [i], p, len);
				}

				if (pb->name)
					method_aux->param_names [i] = dynamic ? mono_string_to_utf8 (pb->name) : mono_string_to_utf8_mp (mp, pb->name);
				if (pb->cattrs) {
					if (!method_aux->param_cattr)
						method_aux->param_cattr = mp_g_new0 (mp, MonoCustomAttrInfo*, m->signature->param_count + 1);
					method_aux->param_cattr [i] = mono_custom_attrs_from_builders (klass->image, pb->cattrs);
				}
			}
		}
	}

	/* Parameter marshalling */
	specs = NULL;
	if (rmb->pinfo)		
		for (i = 0; i < mono_array_length (rmb->pinfo); ++i) {
			MonoReflectionParamBuilder *pb;
			if ((pb = mono_array_get (rmb->pinfo, MonoReflectionParamBuilder*, i))) {
				if (pb->marshal_info) {
					if (specs == NULL)
						specs = mp_g_new0 (mp, MonoMarshalSpec*, sig->param_count + 1);
					specs [pb->position] = 
						mono_marshal_spec_from_builder (klass->image->assembly, pb->marshal_info);
				}
			}
		}
	if (specs != NULL) {
		if (!method_aux)
			method_aux = mp_g_new0 (mp, MonoReflectionMethodAux, 1);
		method_aux->param_marshall = specs;
	}

	if (klass->image->dynamic && method_aux)
		g_hash_table_insert (((MonoDynamicImage*)klass->image)->method_aux_hash, m, method_aux);

	mono_loader_unlock ();

	return m;
}	

static MonoMethod*
ctorbuilder_to_mono_method (MonoClass *klass, MonoReflectionCtorBuilder* mb)
{
	ReflectionMethodBuilder rmb;
	MonoMethodSignature *sig;

	mono_loader_lock ();
	sig = ctor_builder_to_signature (klass->image->mempool, mb);
	mono_loader_unlock ();

	reflection_methodbuilder_from_ctor_builder (&rmb, mb);

	mb->mhandle = reflection_methodbuilder_to_mono_method (klass, &rmb, sig);
	mono_save_custom_attrs (klass->image, mb->mhandle, mb->cattrs);

	if (!((MonoDynamicImage*)(MonoDynamicImage*)klass->image)->save) {
		/* ilgen is no longer needed */
		mb->ilgen = NULL;
	}

	return mb->mhandle;
}

static MonoMethod*
methodbuilder_to_mono_method (MonoClass *klass, MonoReflectionMethodBuilder* mb)
{
	ReflectionMethodBuilder rmb;
	MonoMethodSignature *sig;

	mono_loader_lock ();
	sig = method_builder_to_signature (klass->image->mempool, mb);
	mono_loader_unlock ();

	reflection_methodbuilder_from_method_builder (&rmb, mb);

	mb->mhandle = reflection_methodbuilder_to_mono_method (klass, &rmb, sig);
	mono_save_custom_attrs (klass->image, mb->mhandle, mb->cattrs);

	if (!((MonoDynamicImage*)(MonoDynamicImage*)klass->image)->save) {
		/* ilgen is no longer needed */
		mb->ilgen = NULL;
	}
	return mb->mhandle;
}

static MonoClassField*
fieldbuilder_to_mono_class_field (MonoClass *klass, MonoReflectionFieldBuilder* fb)
{
	MonoClassField *field;
	const char *p, *p2;
	guint32 len, idx;

	field = g_new0 (MonoClassField, 1);

	field->name = mono_string_to_utf8 (fb->name);
	if (fb->attrs) {
		/* FIXME: handle type modifiers */
		field->type = g_memdup (fb->type->type, sizeof (MonoType));
		field->type->attrs = fb->attrs;
	} else {
		field->type = fb->type->type;
	}
	if ((fb->attrs & FIELD_ATTRIBUTE_HAS_FIELD_RVA) && fb->rva_data)
		field->data = mono_array_addr (fb->rva_data, char, 0); /* FIXME: GC pin array */
	if (fb->offset != -1)
		field->offset = fb->offset;
	field->parent = klass;
	mono_save_custom_attrs (klass->image, field, fb->cattrs);

	if (fb->def_value) {
		MonoDynamicImage *assembly = (MonoDynamicImage*)klass->image;
		field->type->attrs |= FIELD_ATTRIBUTE_HAS_DEFAULT;
		idx = encode_constant (assembly, fb->def_value, &field->def_type);
		/* Copy the data from the blob since it might get realloc-ed */
		p = assembly->blob.data + idx;
		len = mono_metadata_decode_blob_size (p, &p2);
		len += p2 - p;
		field->data = g_malloc (len);
		memcpy ((gpointer)field->data, p, len);
	}

	return field;
}

MonoType*
mono_reflection_bind_generic_parameters (MonoReflectionType *type, int type_argc, MonoType **types)
{
	MonoClass *klass;
	MonoReflectionTypeBuilder *tb = NULL;
	MonoGenericClass *gclass, *cached;
	gboolean is_dynamic = FALSE;
	MonoDomain *domain;
	MonoType *geninst;
	int i;

	mono_loader_lock ();

	domain = mono_object_domain (type);

	if (!strcmp (((MonoObject *) type)->vtable->klass->name, "TypeBuilder")) {
		tb = (MonoReflectionTypeBuilder *) type;

		is_dynamic = TRUE;
	} else if (!strcmp (((MonoObject *) type)->vtable->klass->name, "MonoGenericClass")) {
		MonoReflectionGenericClass *rgi = (MonoReflectionGenericClass *) type;
		MonoReflectionType *rgt = rgi->generic_type;

		g_assert (!strcmp (((MonoObject *) rgt)->vtable->klass->name, "TypeBuilder"));
		tb = (MonoReflectionTypeBuilder *) rgt;

		is_dynamic = TRUE;
	}

	/* FIXME: fix the CreateGenericParameters protocol to avoid the two stage setup of TypeBuilders */
	if (tb && tb->generic_container)
		mono_reflection_create_generic_class (tb);

	klass = mono_class_from_mono_type (type->type);
	if (!klass->generic_container) {
		mono_loader_unlock ();
		return NULL;
	}

	if (klass->wastypebuilder) {
		tb = (MonoReflectionTypeBuilder *) klass->reflection_info;

		is_dynamic = TRUE;
	}

	if (is_dynamic) {
		MonoDynamicGenericClass *dgclass = g_new0 (MonoDynamicGenericClass, 1);
		gclass = &dgclass->generic_class;
		gclass->is_dynamic = TRUE;
	} else {
		gclass = g_new0 (MonoGenericClass, 1);
	}

	gclass->inst = g_new0 (MonoGenericInst, 1);

	gclass->inst->type_argc = type_argc;
	gclass->inst->type_argv = g_new0 (MonoType *, gclass->inst->type_argc);
	gclass->inst->is_reference = 1;

	for (i = 0; i < gclass->inst->type_argc; ++i) {
		MonoType *t = dup_type (types [i]);

		if (!gclass->inst->is_open)
			gclass->inst->is_open = mono_class_is_open_constructed_type (t);
		if (gclass->inst->is_reference)
			gclass->inst->is_reference = MONO_TYPE_IS_REFERENCE (t);
		gclass->inst->type_argv [i] = t;
	}

	gclass->inst = mono_metadata_lookup_generic_inst (gclass->inst);

	gclass->container_class = klass;

	geninst = g_new0 (MonoType, 1);
	geninst->type = MONO_TYPE_GENERICINST;

	cached = mono_metadata_lookup_generic_class (gclass);
	if (cached) {
		g_free (gclass);
		mono_loader_unlock ();
		geninst->data.generic_class = cached;
		return geninst;
	}

	geninst->data.generic_class = gclass;

	mono_loader_unlock ();

	return geninst;
}

MonoType*
mono_class_bind_generic_parameters (MonoType *type, int type_argc, MonoType **types)
{
	MonoClass *klass;
	MonoGenericClass *gclass, *cached;
	MonoType *geninst;
	int i;

	klass = mono_class_from_mono_type (type);
	if (!klass->generic_container && !klass->generic_class &&
	    !(klass->nested_in && klass->nested_in->generic_container))
		return NULL;

	mono_loader_lock ();

	gclass = g_new0 (MonoGenericClass, 1);

	gclass->inst = g_new0 (MonoGenericInst, 1);
	gclass->inst->type_argc = type_argc;
	gclass->inst->type_argv = g_new0 (MonoType *, gclass->inst->type_argc);
	gclass->inst->is_reference = 1;

	for (i = 0; i < gclass->inst->type_argc; ++i) {
		MonoType *t = dup_type (types [i]);

		if (!gclass->inst->is_open)
			gclass->inst->is_open = mono_class_is_open_constructed_type (t);
		if (gclass->inst->is_reference)
			gclass->inst->is_reference = MONO_TYPE_IS_REFERENCE (t);

		gclass->inst->type_argv [i] = t;
	}

	gclass->inst = mono_metadata_lookup_generic_inst (gclass->inst);

	gclass->container_class = klass;

	if (klass->generic_class) {
		MonoGenericClass *kgclass = klass->generic_class;
		MonoGenericClass *ogclass = gclass;

		gclass = g_new0 (MonoGenericClass, 1);

		gclass->inst = g_new0 (MonoGenericInst, 1);
		gclass->inst->type_argc = kgclass->inst->type_argc;
		gclass->inst->type_argv = g_new0 (MonoType *, gclass->inst->type_argc);
		gclass->inst->is_reference = 1;

		for (i = 0; i < gclass->inst->type_argc; i++) {
			MonoType *t = kgclass->inst->type_argv [i];

			t = mono_class_inflate_generic_type (t, mono_generic_class_get_context (ogclass));

			if (!gclass->inst->is_open)
				gclass->inst->is_open = mono_class_is_open_constructed_type (t);
			if (gclass->inst->is_reference)
				gclass->inst->is_reference = MONO_TYPE_IS_REFERENCE (t);

			gclass->inst->type_argv [i] = t;
		}

		gclass->inst = mono_metadata_lookup_generic_inst (gclass->inst);

		gclass->container_class = kgclass->container_class;
	}

	geninst = g_new0 (MonoType, 1);
	geninst->type = MONO_TYPE_GENERICINST;

	cached = mono_metadata_lookup_generic_class (gclass);
	if (cached) {
		g_free (gclass);
		mono_loader_unlock ();
		geninst->data.generic_class = cached;
		return geninst;
	}

	geninst->data.generic_class = gclass;

	mono_loader_unlock ();

	return geninst;
}

static inline MonoType*
dup_type (const MonoType *original)
{
	MonoType *r = g_new0 (MonoType, 1);
	*r = *original;
	r->attrs = original->attrs;
	r->byref = original->byref;
	if (original->type == MONO_TYPE_PTR)
		r->data.type = dup_type (original->data.type);
	else if (original->type == MONO_TYPE_ARRAY)
		r->data.array = mono_dup_array_type (original->data.array);
	else if (original->type == MONO_TYPE_FNPTR)
		r->data.method = mono_metadata_signature_deep_dup (original->data.method);
	mono_stats.generics_metadata_size += sizeof (MonoType);
	return r;
}

MonoReflectionMethod*
mono_reflection_bind_generic_method_parameters (MonoReflectionMethod *rmethod, MonoArray *types)
{
	MonoMethod *method, *inflated;
	MonoReflectionMethodBuilder *mb = NULL;
	MonoGenericContainer *container;
	MonoGenericMethod *gmethod;
	MonoGenericContext *context;
	MonoGenericInst *ginst;
	int count, i;

	MONO_ARCH_SAVE_REGS;
	if (!strcmp (rmethod->object.vtable->klass->name, "MethodBuilder")) {
		MonoReflectionTypeBuilder *tb;
		MonoClass *klass;

		mb = (MonoReflectionMethodBuilder *) rmethod;
		tb = (MonoReflectionTypeBuilder *) mb->type;
		klass = mono_class_from_mono_type (tb->type.type);

		method = methodbuilder_to_mono_method (klass, mb);
	} else {
		method = rmethod->method;
	}

	method = mono_get_inflated_method (method);

	count = mono_method_signature (method)->generic_param_count;
	if (count != mono_array_length (types))
		return NULL;

	container = method->generic_container;
	g_assert (container);

	if (!container->method_hash)
		container->method_hash = g_hash_table_new (
			(GHashFunc) mono_metadata_generic_method_hash,
			(GCompareFunc) mono_metadata_generic_method_equal);

	ginst = g_new0 (MonoGenericInst,1 );
	ginst->type_argc = count;
	ginst->type_argv = g_new0 (MonoType *, count);
	ginst->is_reference = 1;
	for (i = 0; i < count; i++) {
		MonoReflectionType *garg = mono_array_get (types, gpointer, i);
		ginst->type_argv [i] = dup_type (garg->type);

		if (!ginst->is_open)
			ginst->is_open = mono_class_is_open_constructed_type (ginst->type_argv [i]);
		if (ginst->is_reference)
			ginst->is_reference = MONO_TYPE_IS_REFERENCE (ginst->type_argv [i]);
	}
	ginst = mono_metadata_lookup_generic_inst (ginst);

	gmethod = g_new0 (MonoGenericMethod, 1);
	if (method->klass->generic_class)
		gmethod->class_inst = method->klass->generic_class->inst;
	gmethod->container = container;
	gmethod->inst = ginst;

	inflated = g_hash_table_lookup (container->method_hash, gmethod);
	if (inflated) {
		g_free (gmethod);

		return mono_method_get_object (mono_object_domain (rmethod), inflated, NULL);
	}

	MOVING_GC_REGISTER (&gmethod->reflection_info);
	gmethod->reflection_info = rmethod;

	context = g_new0 (MonoGenericContext, 1);
	context->class_inst = gmethod->class_inst;
	context->gmethod = gmethod;

	if (method->is_inflated)
		method = ((MonoMethodInflated *) method)->declaring;

	inflated = mono_class_inflate_generic_method (method, context);
	g_hash_table_insert (container->method_hash, gmethod, inflated);

	return mono_method_get_object (mono_object_domain (rmethod), inflated, NULL);
}

static MonoMethod *
inflate_mono_method (MonoReflectionGenericClass *type, MonoMethod *method, MonoObject *obj)
{
	MonoGenericMethod *gmethod = NULL;
	MonoGenericContext *context;
	MonoClass *klass;

	klass = mono_class_from_mono_type (type->type.type);
	g_assert (klass->generic_class);
	context = mono_class_get_context (klass);

	if (method->generic_container) {
		g_assert (method->klass == klass->generic_class->container_class);

		gmethod = g_new0 (MonoGenericMethod, 1);
		gmethod->class_inst = klass->generic_class->inst;
		gmethod->container = method->generic_container;
		MOVING_GC_REGISTER (&gmethod->reflection_info);
		gmethod->reflection_info = obj;
		gmethod->inst = method->generic_container->context.gmethod->inst;

		context = g_new0 (MonoGenericContext, 1);
		context->class_inst = klass->generic_class->inst;
		context->gmethod = gmethod;
	}

	return mono_class_inflate_generic_method_full (method, klass, context);
}

static MonoMethod *
inflate_method (MonoReflectionGenericClass *type, MonoObject *obj)
{
	MonoMethod *method;
	MonoClass *gklass;

	gklass = mono_class_from_mono_type (type->generic_type->type);

	if (!strcmp (obj->vtable->klass->name, "MethodBuilder"))
		method = methodbuilder_to_mono_method (gklass, (MonoReflectionMethodBuilder *) obj);
	else if (!strcmp (obj->vtable->klass->name, "ConstructorBuilder"))
		method = ctorbuilder_to_mono_method (gklass, (MonoReflectionCtorBuilder *) obj);
	else if (!strcmp (obj->vtable->klass->name, "MonoMethod") || !strcmp (obj->vtable->klass->name, "MonoCMethod"))
		method = ((MonoReflectionMethod *) obj)->method;
	else {
		method = NULL; /* prevent compiler warning */
		g_assert_not_reached ();
	}

	return inflate_mono_method (type, method, obj);
}

void
mono_reflection_generic_class_initialize (MonoReflectionGenericClass *type, MonoArray *methods, 
					  MonoArray *ctors, MonoArray *fields, MonoArray *properties,
					  MonoArray *events)
{
	MonoGenericClass *gclass;
	MonoDynamicGenericClass *dgclass;
	MonoClass *klass, *gklass;
	int i;

	MONO_ARCH_SAVE_REGS;

	klass = mono_class_from_mono_type (type->type.type);
	gclass = type->type.type->data.generic_class;

	g_assert (gclass->is_dynamic);
	dgclass = (MonoDynamicGenericClass *) gclass;

	if (dgclass->initialized)
		return;

	gklass = gclass->container_class;
	mono_class_init (gklass);

	dgclass->count_methods = methods ? mono_array_length (methods) : 0;
	dgclass->count_ctors = ctors ? mono_array_length (ctors) : 0;
	dgclass->count_fields = fields ? mono_array_length (fields) : 0;
	dgclass->count_properties = properties ? mono_array_length (properties) : 0;
	dgclass->count_events = events ? mono_array_length (events) : 0;

	dgclass->methods = g_new0 (MonoMethod *, dgclass->count_methods);
	dgclass->ctors = g_new0 (MonoMethod *, dgclass->count_ctors);
	dgclass->fields = g_new0 (MonoClassField, dgclass->count_fields);
	dgclass->properties = g_new0 (MonoProperty, dgclass->count_properties);
	dgclass->events = g_new0 (MonoEvent, dgclass->count_events);

	for (i = 0; i < dgclass->count_methods; i++) {
		MonoObject *obj = mono_array_get (methods, gpointer, i);

		dgclass->methods [i] = inflate_method (type, obj);
	}

	for (i = 0; i < dgclass->count_ctors; i++) {
		MonoObject *obj = mono_array_get (ctors, gpointer, i);

		dgclass->ctors [i] = inflate_method (type, obj);
	}

	for (i = 0; i < dgclass->count_fields; i++) {
		MonoObject *obj = mono_array_get (fields, gpointer, i);
		MonoClassField *field;
		MonoInflatedField *ifield;

		if (!strcmp (obj->vtable->klass->name, "FieldBuilder"))
			field = fieldbuilder_to_mono_class_field (klass, (MonoReflectionFieldBuilder *) obj);
		else if (!strcmp (obj->vtable->klass->name, "MonoField"))
			field = ((MonoReflectionField *) obj)->field;
		else {
			field = NULL; /* prevent compiler warning */
			g_assert_not_reached ();
		}

		ifield = g_new0 (MonoInflatedField, 1);
		ifield->generic_type = field->type;
		MOVING_GC_REGISTER (&ifield->reflection_info);
		ifield->reflection_info = obj;

		dgclass->fields [i] = *field;
		dgclass->fields [i].parent = klass;
		dgclass->fields [i].generic_info = ifield;
		dgclass->fields [i].type = mono_class_inflate_generic_type (
			field->type, mono_generic_class_get_context ((MonoGenericClass *) dgclass));
	}

	for (i = 0; i < dgclass->count_properties; i++) {
		MonoObject *obj = mono_array_get (properties, gpointer, i);
		MonoProperty *property = &dgclass->properties [i];

		if (!strcmp (obj->vtable->klass->name, "PropertyBuilder")) {
			MonoReflectionPropertyBuilder *pb = (MonoReflectionPropertyBuilder *) obj;

			property->parent = klass;
			property->attrs = pb->attrs;
			property->name = mono_string_to_utf8 (pb->name);
			if (pb->get_method)
				property->get = inflate_method (type, (MonoObject *) pb->get_method);
			if (pb->set_method)
				property->set = inflate_method (type, (MonoObject *) pb->set_method);
		} else if (!strcmp (obj->vtable->klass->name, "MonoProperty")) {
			*property = *((MonoReflectionProperty *) obj)->property;

			if (property->get)
				property->get = inflate_mono_method (type, property->get, NULL);
			if (property->set)
				property->set = inflate_mono_method (type, property->set, NULL);
		} else
			g_assert_not_reached ();
	}

	for (i = 0; i < dgclass->count_events; i++) {
		MonoObject *obj = mono_array_get (events, gpointer, i);
		MonoEvent *event = &dgclass->events [i];

		if (!strcmp (obj->vtable->klass->name, "EventBuilder")) {
			MonoReflectionEventBuilder *eb = (MonoReflectionEventBuilder *) obj;

			event->parent = klass;
			event->attrs = eb->attrs;
			event->name = mono_string_to_utf8 (eb->name);
			if (eb->add_method)
				event->add = inflate_method (type, (MonoObject *) eb->add_method);
			if (eb->remove_method)
				event->remove = inflate_method (type, (MonoObject *) eb->remove_method);
		} else if (!strcmp (obj->vtable->klass->name, "MonoEvent")) {
			*event = *((MonoReflectionEvent *) obj)->event;

			if (event->add)
				event->add = inflate_mono_method (type, event->add, NULL);
			if (event->remove)
				event->remove = inflate_mono_method (type, event->remove, NULL);
		} else
			g_assert_not_reached ();
	}

	dgclass->initialized = TRUE;
}

static void
ensure_runtime_vtable (MonoClass *klass)
{
	MonoReflectionTypeBuilder *tb = klass->reflection_info;
	int i, num, j;

	if (!tb || klass->wastypebuilder)
		return;
	if (klass->parent)
		ensure_runtime_vtable (klass->parent);

	num = tb->ctors? mono_array_length (tb->ctors): 0;
	num += tb->num_methods;
	klass->method.count = num;
	klass->methods = mono_mempool_alloc (klass->image->mempool, sizeof (MonoMethod*) * num);
	num = tb->ctors? mono_array_length (tb->ctors): 0;
	for (i = 0; i < num; ++i)
		klass->methods [i] = ctorbuilder_to_mono_method (klass, mono_array_get (tb->ctors, MonoReflectionCtorBuilder*, i));
	num = tb->num_methods;
	j = i;
	for (i = 0; i < num; ++i)
		klass->methods [j++] = methodbuilder_to_mono_method (klass, mono_array_get (tb->methods, MonoReflectionMethodBuilder*, i));

	if (tb->interfaces) {
		klass->interface_count = mono_array_length (tb->interfaces);
		klass->interfaces = mono_mempool_alloc (klass->image->mempool, sizeof (MonoClass*) * klass->interface_count);
		for (i = 0; i < klass->interface_count; ++i) {
			MonoReflectionType *iface = mono_array_get (tb->interfaces, gpointer, i);
			klass->interfaces [i] = mono_class_from_mono_type (iface->type);
		}
	}

	if (klass->flags & TYPE_ATTRIBUTE_INTERFACE) {
		for (i = 0; i < klass->method.count; ++i)
			klass->methods [i]->slot = i;
		
		mono_class_setup_interface_offsets (klass);
	}

	/*
	 * The generic vtable is needed even if image->run is not set since some
	 * runtime code like ves_icall_Type_GetMethodsByName depends on 
	 * method->slot being defined.
	 */

	/* 
	 * tb->methods could not be freed since it is used for determining 
	 * overrides during dynamic vtable construction.
	 */
}

void
mono_reflection_get_dynamic_overrides (MonoClass *klass, MonoMethod ***overrides, int *num_overrides)
{
	MonoReflectionTypeBuilder *tb;
	int i, onum;

	*overrides = NULL;
	*num_overrides = 0;

	g_assert (klass->image->dynamic);

	if (!klass->reflection_info)
		return;

	g_assert (strcmp (((MonoObject*)klass->reflection_info)->vtable->klass->name, "TypeBuilder") == 0);

	tb = (MonoReflectionTypeBuilder*)klass->reflection_info;

	onum = 0;
	if (tb->methods) {
		for (i = 0; i < tb->num_methods; ++i) {
			MonoReflectionMethodBuilder *mb = 
				mono_array_get (tb->methods, MonoReflectionMethodBuilder*, i);
			if (mb->override_method)
				onum ++;
		}
	}

	if (onum) {
		*overrides = g_new0 (MonoMethod*, onum * 2);

		onum = 0;
		for (i = 0; i < tb->num_methods; ++i) {
			MonoReflectionMethodBuilder *mb = 
				mono_array_get (tb->methods, MonoReflectionMethodBuilder*, i);
			if (mb->override_method) {
				(*overrides) [onum * 2] = 
					mb->override_method->method;
				(*overrides) [onum * 2 + 1] =
					mb->mhandle;

				/* FIXME: What if 'override_method' is a MethodBuilder ? */
				g_assert (mb->override_method->method);
				g_assert (mb->mhandle);

				onum ++;
			}
		}
	}

	*num_overrides = onum;
}

static void
typebuilder_setup_fields (MonoClass *klass)
{
	MonoReflectionTypeBuilder *tb = klass->reflection_info;
	MonoReflectionFieldBuilder *fb;
	MonoClassField *field;
	const char *p, *p2;
	int i;
	guint32 len, idx;

	klass->field.count = tb->num_fields;
	klass->field.first = 0;

	if (!klass->field.count)
		return;
	
	klass->fields = g_new0 (MonoClassField, klass->field.count);

	for (i = 0; i < klass->field.count; ++i) {
		fb = mono_array_get (tb->fields, gpointer, i);
		field = &klass->fields [i];
		field->name = mono_string_to_utf8 (fb->name);
		if (fb->attrs) {
			/* FIXME: handle type modifiers */
			field->type = g_memdup (fb->type->type, sizeof (MonoType));
			field->type->attrs = fb->attrs;
		} else {
			field->type = fb->type->type;
		}
		if ((fb->attrs & FIELD_ATTRIBUTE_HAS_FIELD_RVA) && fb->rva_data)
			field->data = mono_array_addr (fb->rva_data, char, 0);
		if (fb->offset != -1)
			field->offset = fb->offset;
		field->parent = klass;
		fb->handle = field;
		mono_save_custom_attrs (klass->image, field, fb->cattrs);

		if (fb->def_value) {
			MonoDynamicImage *assembly = (MonoDynamicImage*)klass->image;
			field->type->attrs |= FIELD_ATTRIBUTE_HAS_DEFAULT;
			idx = encode_constant (assembly, fb->def_value, &field->def_type);
			/* Copy the data from the blob since it might get realloc-ed */
			p = assembly->blob.data + idx;
			len = mono_metadata_decode_blob_size (p, &p2);
			len += p2 - p;
			field->data = g_malloc (len);
			memcpy ((gpointer)field->data, p, len);
		}
	}
	mono_class_layout_fields (klass);
}

static void
typebuilder_setup_properties (MonoClass *klass)
{
	MonoReflectionTypeBuilder *tb = klass->reflection_info;
	MonoReflectionPropertyBuilder *pb;
	int i;

	klass->property.count = tb->properties ? mono_array_length (tb->properties) : 0;
	klass->property.first = 0;

	klass->properties = g_new0 (MonoProperty, klass->property.count);
	for (i = 0; i < klass->property.count; ++i) {
		pb = mono_array_get (tb->properties, MonoReflectionPropertyBuilder*, i);
		klass->properties [i].parent = klass;
		klass->properties [i].attrs = pb->attrs;
		klass->properties [i].name = mono_string_to_utf8 (pb->name);
		if (pb->get_method)
			klass->properties [i].get = pb->get_method->mhandle;
		if (pb->set_method)
			klass->properties [i].set = pb->set_method->mhandle;

		mono_save_custom_attrs (klass->image, &klass->properties [i], pb->cattrs);
	}
}

MonoReflectionEvent *
mono_reflection_event_builder_get_event_info (MonoReflectionTypeBuilder *tb, MonoReflectionEventBuilder *eb)
{
	MonoEvent *event = g_new0 (MonoEvent, 1);
	MonoClass *klass;
	int j;

	klass = my_mono_class_from_mono_type (tb->type.type);

	event->parent = klass;
	event->attrs = eb->attrs;
	event->name = mono_string_to_utf8 (eb->name);
	if (eb->add_method)
		event->add = eb->add_method->mhandle;
	if (eb->remove_method)
		event->remove = eb->remove_method->mhandle;
	if (eb->raise_method)
		event->raise = eb->raise_method->mhandle;

	if (eb->other_methods) {
		event->other = g_new0 (MonoMethod*, mono_array_length (eb->other_methods) + 1);
		for (j = 0; j < mono_array_length (eb->other_methods); ++j) {
			MonoReflectionMethodBuilder *mb = 
				mono_array_get (eb->other_methods,
						MonoReflectionMethodBuilder*, j);
			event->other [j] = mb->mhandle;
		}
	}

	return mono_event_get_object (mono_object_domain (tb), klass, event);
}

static void
typebuilder_setup_events (MonoClass *klass)
{
	MonoReflectionTypeBuilder *tb = klass->reflection_info;
	MonoReflectionEventBuilder *eb;
	int i, j;

	klass->event.count = tb->events ? mono_array_length (tb->events) : 0;
	klass->event.first = 0;

	klass->events = g_new0 (MonoEvent, klass->event.count);
	for (i = 0; i < klass->event.count; ++i) {
		eb = mono_array_get (tb->events, MonoReflectionEventBuilder*, i);
		klass->events [i].parent = klass;
		klass->events [i].attrs = eb->attrs;
		klass->events [i].name = mono_string_to_utf8 (eb->name);
		if (eb->add_method)
			klass->events [i].add = eb->add_method->mhandle;
		if (eb->remove_method)
			klass->events [i].remove = eb->remove_method->mhandle;
		if (eb->raise_method)
			klass->events [i].raise = eb->raise_method->mhandle;

		if (eb->other_methods) {
			klass->events [i].other = g_new0 (MonoMethod*, mono_array_length (eb->other_methods) + 1);
			for (j = 0; j < mono_array_length (eb->other_methods); ++j) {
				MonoReflectionMethodBuilder *mb = 
					mono_array_get (eb->other_methods,
									MonoReflectionMethodBuilder*, j);
				klass->events [i].other [j] = mb->mhandle;
			}
		}
	}
}

MonoReflectionType*
mono_reflection_create_runtime_class (MonoReflectionTypeBuilder *tb)
{
	MonoClass *klass;
	MonoDomain* domain;
	MonoReflectionType* res;
	int i;

	MONO_ARCH_SAVE_REGS;

	domain = mono_object_domain (tb);
	klass = my_mono_class_from_mono_type (tb->type.type);

	mono_save_custom_attrs (klass->image, klass, tb->cattrs);
	
	/* 
	 * we need to lock the domain because the lock will be taken inside
	 * So, we need to keep the locking order correct.
	 */
	mono_domain_lock (domain);
	mono_loader_lock ();
	if (klass->wastypebuilder) {
		mono_loader_unlock ();
		mono_domain_unlock (domain);
		return mono_type_get_object (mono_object_domain (tb), &klass->byval_arg);
	}
	/*
	 * Fields to set in klass:
	 * the various flags: delegate/unicode/contextbound etc.
	 */
	klass->flags = tb->attrs;
	klass->has_cctor = 1;
	klass->has_finalize = 1;

#if 0
	if (!((MonoDynamicImage*)klass->image)->run) {
		if (klass->generic_container) {
			/* FIXME: The code below can't handle generic classes */
			klass->wastypebuilder = TRUE;
			mono_loader_unlock ();
			mono_domain_unlock (domain);
			return mono_type_get_object (mono_object_domain (tb), &klass->byval_arg);
		}
	}
#endif

	/* enums are done right away */
	if (!klass->enumtype)
		ensure_runtime_vtable (klass);

	if (tb->subtypes) {
		for (i = 0; i < mono_array_length (tb->subtypes); ++i) {
			MonoReflectionTypeBuilder *subtb = mono_array_get (tb->subtypes, MonoReflectionTypeBuilder*, i);
			klass->nested_classes = g_list_prepend (klass->nested_classes, my_mono_class_from_mono_type (subtb->type.type));
		}
	}

	/* fields and object layout */
	if (klass->parent) {
		if (!klass->parent->size_inited)
			mono_class_init (klass->parent);
		klass->instance_size = klass->parent->instance_size;
		klass->sizes.class_size = 0;
		klass->min_align = klass->parent->min_align;
		/* if the type has no fields we won't call the field_setup
		 * routine which sets up klass->has_references.
		 */
		klass->has_references |= klass->parent->has_references;
	} else {
		klass->instance_size = sizeof (MonoObject);
		klass->min_align = 1;
	}

	/* FIXME: handle packing_size and instance_size */
	typebuilder_setup_fields (klass);

	typebuilder_setup_properties (klass);

	typebuilder_setup_events (klass);

	klass->wastypebuilder = TRUE;
	mono_loader_unlock ();
	mono_domain_unlock (domain);

	res = mono_type_get_object (mono_object_domain (tb), &klass->byval_arg);
	g_assert (res != (MonoReflectionType*)tb);

	return res;
}

void
mono_reflection_initialize_generic_parameter (MonoReflectionGenericParam *gparam)
{
	MonoGenericParam *param;
	MonoImage *image;

	MONO_ARCH_SAVE_REGS;

	param = g_new0 (MonoGenericParam, 1);

	if (gparam->mbuilder) {
		if (!gparam->mbuilder->generic_container)
			gparam->mbuilder->generic_container = g_new0 (MonoGenericContainer, 1);
		param->owner = gparam->mbuilder->generic_container;
	} else if (gparam->tbuilder) {
		g_assert (gparam->tbuilder->generic_container);
		param->owner = gparam->tbuilder->generic_container;
	}

	param->name = mono_string_to_utf8 (gparam->name);
	param->num = gparam->index;

	image = &gparam->tbuilder->module->dynamic_image->image;
	mono_class_from_generic_parameter (param, image, gparam->mbuilder != NULL);

	MOVING_GC_REGISTER (&param->pklass->reflection_info);
	param->pklass->reflection_info = gparam; /* FIXME: GC pin gparam */

	gparam->type.type = g_new0 (MonoType, 1);
	gparam->type.type->type = gparam->mbuilder ? MONO_TYPE_MVAR : MONO_TYPE_VAR;
	gparam->type.type->attrs = TYPE_ATTRIBUTE_PUBLIC;
	gparam->type.type->data.generic_param = param;
}

MonoArray *
mono_reflection_sighelper_get_signature_local (MonoReflectionSigHelper *sig)
{
	MonoDynamicImage *assembly = sig->module->dynamic_image;
	guint32 na = mono_array_length (sig->arguments);
	guint32 buflen, i;
	MonoArray *result;
	SigBuffer buf;

	sigbuffer_init (&buf, 32);

	sigbuffer_add_value (&buf, 0x07);
	sigbuffer_add_value (&buf, na);
	for (i = 0; i < na; ++i) {
		MonoReflectionType *type = mono_array_get (sig->arguments, MonoReflectionType *, i);
		encode_reflection_type (assembly, type, &buf);
	}

	buflen = buf.p - buf.buf;
	result = mono_array_new (mono_domain_get (), mono_defaults.byte_class, buflen);
	memcpy (mono_array_addr (result, char, 0), buf.buf, buflen);
	sigbuffer_free (&buf);

	return result;
}

MonoArray *
mono_reflection_sighelper_get_signature_field (MonoReflectionSigHelper *sig)
{
	MonoDynamicImage *assembly = sig->module->dynamic_image;
	guint32 na = mono_array_length (sig->arguments);
	guint32 buflen, i;
	MonoArray *result;
	SigBuffer buf;

	sigbuffer_init (&buf, 32);

	sigbuffer_add_value (&buf, 0x06);
	for (i = 0; i < na; ++i) {
		MonoReflectionType *type = mono_array_get (sig->arguments, MonoReflectionType *, i);
		encode_reflection_type (assembly, type, &buf);
	}

	buflen = buf.p - buf.buf;
	result = mono_array_new (mono_domain_get (), mono_defaults.byte_class, buflen);
	memcpy (mono_array_addr (result, char, 0), buf.buf, buflen);
	sigbuffer_free (&buf);

	return result;
}

void 
mono_reflection_create_dynamic_method (MonoReflectionDynamicMethod *mb)
{
	ReflectionMethodBuilder rmb;
	MonoMethodSignature *sig;
	int i;

	sig = dynamic_method_to_signature (mb);

	reflection_methodbuilder_from_dynamic_method (&rmb, mb);

	/*
	 * Resolve references.
	 */
	/* 
	 * Every second entry in the refs array is reserved for storing handle_class,
	 * which is needed by the ldtoken implementation in the JIT.
	 */
	rmb.nrefs = mb->nrefs;
	rmb.refs = g_new0 (gpointer, mb->nrefs + 1);
	for (i = 0; i < mb->nrefs; i += 2) {
		MonoClass *handle_class;
		gpointer ref = resolve_object (mb->module->image, 
					       mono_array_get (mb->refs, MonoObject*, i), &handle_class);
		if (!ref) {
			g_free (rmb.refs);
			mono_raise_exception (mono_get_exception_type_load (NULL, NULL));
			return;
		}
		rmb.refs [i] = ref; /* FIXME: GC object stored in unmanaged memory (change also resolve_object() signature) */
		rmb.refs [i + 1] = handle_class;
	}		

	/* FIXME: class */
	mb->mhandle = reflection_methodbuilder_to_mono_method (mono_defaults.object_class, &rmb, sig);

	g_free (rmb.refs);

	/* ilgen is no longer needed */
	mb->ilgen = NULL;
}

/**
 * mono_reflection_lookup_dynamic_token:
 *
 * Finish the Builder object pointed to by TOKEN and return the corresponding
 * runtime structure. HANDLE_CLASS is set to the class required by 
 * mono_ldtoken.
 */
gpointer
mono_reflection_lookup_dynamic_token (MonoImage *image, guint32 token, MonoClass **handle_class)
{
	MonoDynamicImage *assembly = (MonoDynamicImage*)image;
	MonoObject *obj;

	obj = mono_g_hash_table_lookup (assembly->tokens, GUINT_TO_POINTER (token));
	g_assert (obj);

	return resolve_object (image, obj, handle_class);
}

static gpointer
resolve_object (MonoImage *image, MonoObject *obj, MonoClass **handle_class)
{
	gpointer result = NULL;

	if (strcmp (obj->vtable->klass->name, "String") == 0) {
		result = mono_string_intern ((MonoString*)obj);
		*handle_class = NULL;
		g_assert (result);
	} else if (strcmp (obj->vtable->klass->name, "MonoType") == 0) {
		MonoReflectionType *tb = (MonoReflectionType*)obj;
		result = mono_class_from_mono_type (tb->type);
		*handle_class = mono_defaults.typehandle_class;
		g_assert (result);
	} else if (strcmp (obj->vtable->klass->name, "MonoMethod") == 0 ||
		   strcmp (obj->vtable->klass->name, "MonoCMethod") == 0 ||
		   strcmp (obj->vtable->klass->name, "MonoGenericCMethod") == 0 ||
		   strcmp (obj->vtable->klass->name, "MonoGenericMethod") == 0) {
		result = ((MonoReflectionMethod*)obj)->method;
		*handle_class = mono_defaults.methodhandle_class;
		g_assert (result);
	} else if (strcmp (obj->vtable->klass->name, "MethodBuilder") == 0) {
		MonoReflectionMethodBuilder *mb = (MonoReflectionMethodBuilder*)obj;
		result = mb->mhandle;
		if (!result) {
			/* Type is not yet created */
			MonoReflectionTypeBuilder *tb = (MonoReflectionTypeBuilder*)mb->type;

			mono_domain_try_type_resolve (mono_domain_get (), NULL, (MonoObject*)tb);

			/*
			 * Hopefully this has been filled in by calling CreateType() on the
			 * TypeBuilder.
			 */
			/*
			 * TODO: This won't work if the application finishes another 
			 * TypeBuilder instance instead of this one.
			 */
			result = mb->mhandle;
		}
		*handle_class = mono_defaults.methodhandle_class;
	} else if (strcmp (obj->vtable->klass->name, "ConstructorBuilder") == 0) {
		MonoReflectionCtorBuilder *cb = (MonoReflectionCtorBuilder*)obj;

		result = cb->mhandle;
		if (!result) {
			MonoReflectionTypeBuilder *tb = (MonoReflectionTypeBuilder*)cb->type;

			mono_domain_try_type_resolve (mono_domain_get (), NULL, (MonoObject*)tb);
			result = cb->mhandle;
		}
		*handle_class = mono_defaults.methodhandle_class;
	} else if (strcmp (obj->vtable->klass->name, "MonoField") == 0) {
		result = ((MonoReflectionField*)obj)->field;
		*handle_class = mono_defaults.fieldhandle_class;
		g_assert (result);
	} else if (strcmp (obj->vtable->klass->name, "FieldBuilder") == 0) {
		MonoReflectionFieldBuilder *fb = (MonoReflectionFieldBuilder*)obj;
		result = fb->handle;

		if (!result) {
			MonoReflectionTypeBuilder *tb = (MonoReflectionTypeBuilder*)fb->typeb;

			mono_domain_try_type_resolve (mono_domain_get (), NULL, (MonoObject*)tb);
			result = fb->handle;
		}
		*handle_class = mono_defaults.fieldhandle_class;
	} else if (strcmp (obj->vtable->klass->name, "TypeBuilder") == 0) {
		MonoReflectionTypeBuilder *tb = (MonoReflectionTypeBuilder*)obj;
		MonoClass *klass;

		klass = tb->type.type->data.klass;
		if (klass->wastypebuilder) {
			/* Already created */
			result = klass;
		}
		else {
			mono_domain_try_type_resolve (mono_domain_get (), NULL, (MonoObject*)tb);
			result = tb->type.type->data.klass;
			g_assert (result);
		}
		*handle_class = mono_defaults.typehandle_class;
	} else if (strcmp (obj->vtable->klass->name, "SignatureHelper") == 0) {
		MonoReflectionSigHelper *helper = (MonoReflectionSigHelper*)obj;
		MonoMethodSignature *sig;
		int nargs, i;

		if (helper->arguments)
			nargs = mono_array_length (helper->arguments);
		else
			nargs = 0;

		sig = mono_metadata_signature_alloc (image, nargs);
		sig->explicit_this = helper->call_conv & 64 ? 1 : 0;
		sig->hasthis = helper->call_conv & 32 ? 1 : 0;

		if (helper->call_conv == 0) /* unmanaged */
			sig->call_convention = helper->unmanaged_call_conv - 1;
		else
			if (helper->call_conv & 0x02)
				sig->call_convention = MONO_CALL_VARARG;
		else
			sig->call_convention = MONO_CALL_DEFAULT;

		sig->param_count = nargs;
		/* TODO: Copy type ? */
		sig->ret = helper->return_type->type;
		for (i = 0; i < nargs; ++i) {
			MonoReflectionType *rt = mono_array_get (helper->arguments, MonoReflectionType*, i);
			sig->params [i] = rt->type;
		}

		result = sig;
		*handle_class = NULL;
	} else if (strcmp (obj->vtable->klass->name, "DynamicMethod") == 0) {
		MonoReflectionDynamicMethod *method = (MonoReflectionDynamicMethod*)obj;
		/* Already created by the managed code */
		g_assert (method->mhandle);
		result = method->mhandle;
		*handle_class = mono_defaults.methodhandle_class;
	} else {
		g_print (obj->vtable->klass->name);
		g_assert_not_reached ();
	}
	return result;
}


/* SECURITY_ACTION_* are defined in mono/metadata/tabledefs.h */
const static guint32 declsec_flags_map[] = {
	0x00000000,					/* empty */
	MONO_DECLSEC_FLAG_REQUEST,			/* SECURITY_ACTION_REQUEST			(x01) */
	MONO_DECLSEC_FLAG_DEMAND,			/* SECURITY_ACTION_DEMAND			(x02) */
	MONO_DECLSEC_FLAG_ASSERT,			/* SECURITY_ACTION_ASSERT			(x03) */
	MONO_DECLSEC_FLAG_DENY,				/* SECURITY_ACTION_DENY				(x04) */
	MONO_DECLSEC_FLAG_PERMITONLY,			/* SECURITY_ACTION_PERMITONLY			(x05) */
	MONO_DECLSEC_FLAG_LINKDEMAND,			/* SECURITY_ACTION_LINKDEMAND			(x06) */
	MONO_DECLSEC_FLAG_INHERITANCEDEMAND,		/* SECURITY_ACTION_INHERITANCEDEMAND		(x07) */
	MONO_DECLSEC_FLAG_REQUEST_MINIMUM,		/* SECURITY_ACTION_REQUEST_MINIMUM		(x08) */
	MONO_DECLSEC_FLAG_REQUEST_OPTIONAL,		/* SECURITY_ACTION_REQUEST_OPTIONAL		(x09) */
	MONO_DECLSEC_FLAG_REQUEST_REFUSE,		/* SECURITY_ACTION_REQUEST_REFUSE		(x0A) */
	MONO_DECLSEC_FLAG_PREJIT_GRANT,			/* SECURITY_ACTION_PREJIT_GRANT			(x0B) */
	MONO_DECLSEC_FLAG_PREJIT_DENY,			/* SECURITY_ACTION_PREJIT_DENY			(x0C) */
	MONO_DECLSEC_FLAG_NONCAS_DEMAND,		/* SECURITY_ACTION_NONCAS_DEMAND		(x0D) */
	MONO_DECLSEC_FLAG_NONCAS_LINKDEMAND,		/* SECURITY_ACTION_NONCAS_LINKDEMAND		(x0E) */
	MONO_DECLSEC_FLAG_NONCAS_INHERITANCEDEMAND,	/* SECURITY_ACTION_NONCAS_INHERITANCEDEMAND	(x0F) */
	MONO_DECLSEC_FLAG_LINKDEMAND_CHOICE,		/* SECURITY_ACTION_LINKDEMAND_CHOICE		(x10) */
	MONO_DECLSEC_FLAG_INHERITANCEDEMAND_CHOICE,	/* SECURITY_ACTION_INHERITANCEDEMAND_CHOICE	(x11) */
	MONO_DECLSEC_FLAG_DEMAND_CHOICE,		/* SECURITY_ACTION_DEMAND_CHOICE		(x12) */
};

/*
 * Returns flags that includes all available security action associated to the handle.
 * @token: metadata token (either for a class or a method)
 * @image: image where resides the metadata.
 */
static guint32
mono_declsec_get_flags (MonoImage *image, guint32 token)
{
	guint32 index = mono_metadata_declsec_from_index (image, token);
	MonoTableInfo *t = &image->tables [MONO_TABLE_DECLSECURITY];
	guint32 result = 0;
	guint32 action;
	int i;

	for (i = index; i < t->rows; i++) {
		guint32 cols [MONO_DECL_SECURITY_SIZE];

		mono_metadata_decode_row (t, i, cols, MONO_DECL_SECURITY_SIZE);
		if (cols [MONO_DECL_SECURITY_PARENT] != token)
			break;

		action = cols [MONO_DECL_SECURITY_ACTION];
		if ((action >= MONO_DECLSEC_ACTION_MIN) && (action <= MONO_DECLSEC_ACTION_MAX)) {
			result |= declsec_flags_map [action];
		} else {
			g_assert_not_reached ();
		}
	}
	return result;
}

/*
 * Get the security actions (in the form of flags) associated with the specified method.
 *
 * @method: The method for which we want the declarative security flags.
 * Return the declarative security flags for the method (only).
 *
 * Note: To keep MonoMethod size down we do not cache the declarative security flags
 *       (except for the stack modifiers which are kept in the MonoJitInfo structure)
 */
guint32
mono_declsec_flags_from_method (MonoMethod *method)
{
	if (method->flags & METHOD_ATTRIBUTE_HAS_SECURITY) {
		/* FIXME: No cache (for the moment) */
		guint32 idx = mono_method_get_index (method);
		idx <<= MONO_HAS_DECL_SECURITY_BITS;
		idx |= MONO_HAS_DECL_SECURITY_METHODDEF;
		return mono_declsec_get_flags (method->klass->image, idx);
	}
	return 0;
}

/*
 * Get the security actions (in the form of flags) associated with the specified class.
 *
 * @klass: The class for which we want the declarative security flags.
 * Return the declarative security flags for the class.
 *
 * Note: We cache the flags inside the MonoClass structure as this will get 
 *       called very often (at least for each method).
 */
guint32
mono_declsec_flags_from_class (MonoClass *klass)
{
	if (klass->flags & TYPE_ATTRIBUTE_HAS_SECURITY) {
		if (!klass->declsec_flags) {
			guint32 idx = mono_metadata_token_index (klass->type_token);
			idx <<= MONO_HAS_DECL_SECURITY_BITS;
			idx |= MONO_HAS_DECL_SECURITY_TYPEDEF;
			/* we cache the flags on classes */
			klass->declsec_flags = mono_declsec_get_flags (klass->image, idx);
		}
		return klass->declsec_flags;
	}
	return 0;
}

/*
 * Get the security actions (in the form of flags) associated with the specified assembly.
 *
 * @assembly: The assembly for which we want the declarative security flags.
 * Return the declarative security flags for the assembly.
 */
guint32
mono_declsec_flags_from_assembly (MonoAssembly *assembly)
{
	guint32 idx = 1; /* there is only one assembly */
	idx <<= MONO_HAS_DECL_SECURITY_BITS;
	idx |= MONO_HAS_DECL_SECURITY_ASSEMBLY;
	return mono_declsec_get_flags (assembly->image, idx);
}


/*
 * Fill actions for the specific index (which may either be an encoded class token or
 * an encoded method token) from the metadata image.
 * Returns TRUE if some actions requiring code generation are present, FALSE otherwise.
 */
static MonoBoolean
fill_actions_from_index (MonoImage *image, guint32 token, MonoDeclSecurityActions* actions,
	guint32 id_std, guint32 id_noncas, guint32 id_choice)
{
	MonoBoolean result = FALSE;
	MonoTableInfo *t;
	guint32 cols [MONO_DECL_SECURITY_SIZE];
	int index = mono_metadata_declsec_from_index (image, token);
	int i;

	t  = &image->tables [MONO_TABLE_DECLSECURITY];
	for (i = index; i < t->rows; i++) {
		mono_metadata_decode_row (t, i, cols, MONO_DECL_SECURITY_SIZE);

		if (cols [MONO_DECL_SECURITY_PARENT] != token)
			return result;

		/* if present only replace (class) permissions with method permissions */
		/* if empty accept either class or method permissions */
		if (cols [MONO_DECL_SECURITY_ACTION] == id_std) {
			if (!actions->demand.blob) {
				const char *blob = mono_metadata_blob_heap (image, cols [MONO_DECL_SECURITY_PERMISSIONSET]);
				actions->demand.index = cols [MONO_DECL_SECURITY_PERMISSIONSET];
				actions->demand.blob = (char*) (blob + 2);
				actions->demand.size = mono_metadata_decode_blob_size (blob, &blob);
				result = TRUE;
			}
		} else if (cols [MONO_DECL_SECURITY_ACTION] == id_noncas) {
			if (!actions->noncasdemand.blob) {
				const char *blob = mono_metadata_blob_heap (image, cols [MONO_DECL_SECURITY_PERMISSIONSET]);
				actions->noncasdemand.index = cols [MONO_DECL_SECURITY_PERMISSIONSET];
				actions->noncasdemand.blob = (char*) (blob + 2);
				actions->noncasdemand.size = mono_metadata_decode_blob_size (blob, &blob);
				result = TRUE;
			}
		} else if (cols [MONO_DECL_SECURITY_ACTION] == id_choice) {
			if (!actions->demandchoice.blob) {
				const char *blob = mono_metadata_blob_heap (image, cols [MONO_DECL_SECURITY_PERMISSIONSET]);
				actions->demandchoice.index = cols [MONO_DECL_SECURITY_PERMISSIONSET];
				actions->demandchoice.blob = (char*) (blob + 2);
				actions->demandchoice.size = mono_metadata_decode_blob_size (blob, &blob);
				result = TRUE;
			}
		}
	}

	return result;
}

static MonoBoolean
mono_declsec_get_class_demands_params (MonoClass *klass, MonoDeclSecurityActions* demands, 
	guint32 id_std, guint32 id_noncas, guint32 id_choice)
{
	guint32 idx = mono_metadata_token_index (klass->type_token);
	idx <<= MONO_HAS_DECL_SECURITY_BITS;
	idx |= MONO_HAS_DECL_SECURITY_TYPEDEF;
	return fill_actions_from_index (klass->image, idx, demands, id_std, id_noncas, id_choice);
}

static MonoBoolean
mono_declsec_get_method_demands_params (MonoMethod *method, MonoDeclSecurityActions* demands, 
	guint32 id_std, guint32 id_noncas, guint32 id_choice)
{
	guint32 idx = mono_method_get_index (method);
	idx <<= MONO_HAS_DECL_SECURITY_BITS;
	idx |= MONO_HAS_DECL_SECURITY_METHODDEF;
	return fill_actions_from_index (method->klass->image, idx, demands, id_std, id_noncas, id_choice);
}

/*
 * Collect all actions (that requires to generate code in mini) assigned for
 * the specified method.
 * Note: Don't use the content of actions if the function return FALSE.
 */
MonoBoolean
mono_declsec_get_demands (MonoMethod *method, MonoDeclSecurityActions* demands)
{
	guint32 mask = MONO_DECLSEC_FLAG_DEMAND | MONO_DECLSEC_FLAG_NONCAS_DEMAND | 
		MONO_DECLSEC_FLAG_DEMAND_CHOICE;
	MonoBoolean result = FALSE;
	guint32 flags;

	/* quick exit if no declarative security is present in the metadata */
	if (!method->klass->image->tables [MONO_TABLE_DECLSECURITY].rows)
		return FALSE;

	/* we want the original as the wrapper is "free" of the security informations */
	if (method->wrapper_type == MONO_WRAPPER_MANAGED_TO_NATIVE || method->wrapper_type == MONO_WRAPPER_MANAGED_TO_MANAGED) {
		method = mono_marshal_method_from_wrapper (method);
		if (!method)
			return FALSE;
	}

	/* First we look for method-level attributes */
	if (method->flags & METHOD_ATTRIBUTE_HAS_SECURITY) {
		mono_class_init (method->klass);
		memset (demands, 0, sizeof (MonoDeclSecurityActions));

		result = mono_declsec_get_method_demands_params (method, demands, 
			SECURITY_ACTION_DEMAND, SECURITY_ACTION_NONCASDEMAND, SECURITY_ACTION_DEMANDCHOICE);
	}

	/* Here we use (or create) the class declarative cache to look for demands */
	flags = mono_declsec_flags_from_class (method->klass);
	if (flags & mask) {
		if (!result) {
			mono_class_init (method->klass);
			memset (demands, 0, sizeof (MonoDeclSecurityActions));
		}
		result |= mono_declsec_get_class_demands_params (method->klass, demands, 
			SECURITY_ACTION_DEMAND, SECURITY_ACTION_NONCASDEMAND, SECURITY_ACTION_DEMANDCHOICE);
	}

	/* The boolean return value is used as a shortcut in case nothing needs to
	   be generated (e.g. LinkDemand[Choice] and InheritanceDemand[Choice]) */
	return result;
}


/*
 * Collect all Link actions: LinkDemand, NonCasLinkDemand and LinkDemandChoice (2.0).
 *
 * Note: Don't use the content of actions if the function return FALSE.
 */
MonoBoolean
mono_declsec_get_linkdemands (MonoMethod *method, MonoDeclSecurityActions* klass, MonoDeclSecurityActions *cmethod)
{
	MonoBoolean result = FALSE;
	guint32 flags;

	/* quick exit if no declarative security is present in the metadata */
	if (!method->klass->image->tables [MONO_TABLE_DECLSECURITY].rows)
		return FALSE;

	/* we want the original as the wrapper is "free" of the security informations */
	if (method->wrapper_type == MONO_WRAPPER_MANAGED_TO_NATIVE || method->wrapper_type == MONO_WRAPPER_MANAGED_TO_MANAGED) {
		method = mono_marshal_method_from_wrapper (method);
		if (!method)
			return FALSE;
	}

	/* results are independant - zeroize both */
	memset (cmethod, 0, sizeof (MonoDeclSecurityActions));
	memset (klass, 0, sizeof (MonoDeclSecurityActions));

	/* First we look for method-level attributes */
	if (method->flags & METHOD_ATTRIBUTE_HAS_SECURITY) {
		mono_class_init (method->klass);

		result = mono_declsec_get_method_demands_params (method, cmethod, 
			SECURITY_ACTION_LINKDEMAND, SECURITY_ACTION_NONCASLINKDEMAND, SECURITY_ACTION_LINKDEMANDCHOICE);
	}

	/* Here we use (or create) the class declarative cache to look for demands */
	flags = mono_declsec_flags_from_class (method->klass);
	if (flags & (MONO_DECLSEC_FLAG_LINKDEMAND | MONO_DECLSEC_FLAG_NONCAS_LINKDEMAND | MONO_DECLSEC_FLAG_LINKDEMAND_CHOICE)) {
		mono_class_init (method->klass);

		result |= mono_declsec_get_class_demands_params (method->klass, klass, 
			SECURITY_ACTION_LINKDEMAND, SECURITY_ACTION_NONCASLINKDEMAND, SECURITY_ACTION_LINKDEMANDCHOICE);
	}

	return result;
}

/*
 * Collect all Inherit actions: InheritanceDemand, NonCasInheritanceDemand and InheritanceDemandChoice (2.0).
 *
 * @klass	The inherited class - this is the class that provides the security check (attributes)
 * @demans	
 * return TRUE if inheritance demands (any kind) are present, FALSE otherwise.
 * 
 * Note: Don't use the content of actions if the function return FALSE.
 */
MonoBoolean
mono_declsec_get_inheritdemands_class (MonoClass *klass, MonoDeclSecurityActions* demands)
{
	MonoBoolean result = FALSE;
	guint32 flags;

	/* quick exit if no declarative security is present in the metadata */
	if (!klass->image->tables [MONO_TABLE_DECLSECURITY].rows)
		return FALSE;

	/* Here we use (or create) the class declarative cache to look for demands */
	flags = mono_declsec_flags_from_class (klass);
	if (flags & (MONO_DECLSEC_FLAG_INHERITANCEDEMAND | MONO_DECLSEC_FLAG_NONCAS_INHERITANCEDEMAND | MONO_DECLSEC_FLAG_INHERITANCEDEMAND_CHOICE)) {
		mono_class_init (klass);
		memset (demands, 0, sizeof (MonoDeclSecurityActions));

		result |= mono_declsec_get_class_demands_params (klass, demands, 
			SECURITY_ACTION_INHERITDEMAND, SECURITY_ACTION_NONCASINHERITANCE, SECURITY_ACTION_INHERITDEMANDCHOICE);
	}

	return result;
}

/*
 * Collect all Inherit actions: InheritanceDemand, NonCasInheritanceDemand and InheritanceDemandChoice (2.0).
 *
 * Note: Don't use the content of actions if the function return FALSE.
 */
MonoBoolean
mono_declsec_get_inheritdemands_method (MonoMethod *method, MonoDeclSecurityActions* demands)
{
	/* quick exit if no declarative security is present in the metadata */
	if (!method->klass->image->tables [MONO_TABLE_DECLSECURITY].rows)
		return FALSE;

	/* we want the original as the wrapper is "free" of the security informations */
	if (method->wrapper_type == MONO_WRAPPER_MANAGED_TO_NATIVE || method->wrapper_type == MONO_WRAPPER_MANAGED_TO_MANAGED) {
		method = mono_marshal_method_from_wrapper (method);
		if (!method)
			return FALSE;
	}

	if (method->flags & METHOD_ATTRIBUTE_HAS_SECURITY) {
		mono_class_init (method->klass);
		memset (demands, 0, sizeof (MonoDeclSecurityActions));

		return mono_declsec_get_method_demands_params (method, demands, 
			SECURITY_ACTION_INHERITDEMAND, SECURITY_ACTION_NONCASINHERITANCE, SECURITY_ACTION_INHERITDEMANDCHOICE);
	}
	return FALSE;
}


static MonoBoolean
get_declsec_action (MonoImage *image, guint32 token, guint32 action, MonoDeclSecurityEntry *entry)
{
	guint32 cols [MONO_DECL_SECURITY_SIZE];
	MonoTableInfo *t;
	int i;

	int index = mono_metadata_declsec_from_index (image, token);
	if (index == -1)
		return FALSE;

	t =  &image->tables [MONO_TABLE_DECLSECURITY];
	for (i = index; i < t->rows; i++) {
		mono_metadata_decode_row (t, i, cols, MONO_DECL_SECURITY_SIZE);

		/* shortcut - index are ordered */
		if (token != cols [MONO_DECL_SECURITY_PARENT])
			return FALSE;

		if (cols [MONO_DECL_SECURITY_ACTION] == action) {
			const char *metadata = mono_metadata_blob_heap (image, cols [MONO_DECL_SECURITY_PERMISSIONSET]);
			entry->blob = (char*) (metadata + 2);
			entry->size = mono_metadata_decode_blob_size (metadata, &metadata);
			return TRUE;
		}
	}

	return FALSE;
}

MonoBoolean
mono_declsec_get_method_action (MonoMethod *method, guint32 action, MonoDeclSecurityEntry *entry)
{
	if (method->flags & METHOD_ATTRIBUTE_HAS_SECURITY) {
		guint32 idx = mono_method_get_index (method);
		idx <<= MONO_HAS_DECL_SECURITY_BITS;
		idx |= MONO_HAS_DECL_SECURITY_METHODDEF;
		return get_declsec_action (method->klass->image, idx, action, entry);
	}
	return FALSE;
}

MonoBoolean
mono_declsec_get_class_action (MonoClass *klass, guint32 action, MonoDeclSecurityEntry *entry)
{
	/* use cache */
	guint32 flags = mono_declsec_flags_from_class (klass);
	if (declsec_flags_map [action] & flags) {
		guint32 idx = mono_metadata_token_index (klass->type_token);
		idx <<= MONO_HAS_DECL_SECURITY_BITS;
		idx |= MONO_HAS_DECL_SECURITY_TYPEDEF;
		return get_declsec_action (klass->image, idx, action, entry);
	}
	return FALSE;
}

MonoBoolean
mono_declsec_get_assembly_action (MonoAssembly *assembly, guint32 action, MonoDeclSecurityEntry *entry)
{
	guint32 idx = 1; /* there is only one assembly */
	idx <<= MONO_HAS_DECL_SECURITY_BITS;
	idx |= MONO_HAS_DECL_SECURITY_ASSEMBLY;

	return get_declsec_action (assembly->image, idx, action, entry);
}

gboolean
mono_reflection_call_is_assignable_to (MonoClass *klass, MonoClass *oklass)
{
	MonoObject *res, *exc;
	void *params [1];
	static MonoClass *System_Reflection_Emit_TypeBuilder = NULL;
	static MonoMethod *method = NULL;

	if (!System_Reflection_Emit_TypeBuilder) {
		System_Reflection_Emit_TypeBuilder = mono_class_from_name (mono_defaults.corlib, "System.Reflection.Emit", "TypeBuilder");
		g_assert (System_Reflection_Emit_TypeBuilder);
	}
	if (method == NULL) {
		method = mono_class_get_method_from_name (System_Reflection_Emit_TypeBuilder, "IsAssignableTo", 1);
		g_assert (method);
	}

	/* 
	 * The result of mono_type_get_object () might be a System.MonoType but we
	 * need a TypeBuilder so use klass->reflection_info.
	 */
	g_assert (klass->reflection_info);
	g_assert (!strcmp (((MonoObject*)(klass->reflection_info))->vtable->klass->name, "TypeBuilder"));

	params [0] = mono_type_get_object (mono_domain_get (), &oklass->byval_arg);

	res = mono_runtime_invoke (method, (MonoObject*)(klass->reflection_info), params, &exc);
	if (exc)
		return FALSE;
	else
		return *(MonoBoolean*)mono_object_unbox (res);
}<|MERGE_RESOLUTION|>--- conflicted
+++ resolved
@@ -159,8 +159,6 @@
 {
 	InitializeCriticalSection (&reflection_mutex);
 }
-<<<<<<< HEAD
-=======
 
 static void
 sigbuffer_init (SigBuffer *buf, int size)
@@ -211,7 +209,6 @@
 {
 	g_free (buf->buf);
 }
->>>>>>> 10c5df46
 
 /**
  * mp_g_alloc:
@@ -666,11 +663,7 @@
 
 	if (type->type ||
             ((type = mono_reflection_type_get_underlying_system_type (type)) && type->type)) {
-<<<<<<< HEAD
-		encode_type (assembly, type->type, p, endbuf);
-=======
 		encode_type (assembly, type->type, buf);
->>>>>>> 10c5df46
 		return;
 	}
 
