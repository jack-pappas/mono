--- conflicted
+++ resolved
@@ -1,11 +1,8 @@
-<<<<<<< HEAD
-=======
 2006-09-12  Zoltan Varga  <vargaz@gmail.com>
 
 	* strtod.c (IEEE_8087): Applied patch from Sergey Tikhonov <tsv@solvo.ru>. Define
 	IEEE_8087 for alpha as well.
 
->>>>>>> b7de4ea5
 2006-09-04  Robert Jordan  <robertj@gmx.net>
 
 	* mono-stdlib.c (mono_mkstemp): Fix mkstemp's loop.
