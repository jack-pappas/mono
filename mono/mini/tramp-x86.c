/*
 * tramp-x86.c: JIT trampoline code for x86
 *
 * Authors:
 *   Dietmar Maurer (dietmar@ximian.com)
 *
 * (C) 2001 Ximian, Inc.
 */

#include <config.h>
#include <glib.h>

#include <mono/metadata/appdomain.h>
#include <mono/metadata/metadata-internals.h>
#include <mono/metadata/marshal.h>
#include <mono/metadata/tabledefs.h>
#include <mono/metadata/mono-debug.h>
#include <mono/metadata/mono-debug-debugger.h>
#include <mono/arch/x86/x86-codegen.h>

#ifdef HAVE_VALGRIND_MEMCHECK_H
#include <valgrind/memcheck.h>
#endif

#include "mini.h"
#include "mini-x86.h"

static guint8* nullified_class_init_trampoline;

/*
 * mono_arch_get_unbox_trampoline:
 * @m: method pointer
 * @addr: pointer to native code for @m
 *
 * when value type methods are called through the vtable we need to unbox the
 * this argument. This method returns a pointer to a trampoline which does
 * unboxing before calling the method
 */
gpointer
mono_arch_get_unbox_trampoline (MonoMethod *m, gpointer addr)
{
	guint8 *code, *start;
	int this_pos = 4;
	MonoDomain *domain = mono_domain_get ();

	if (!mono_method_signature (m)->ret->byref && MONO_TYPE_ISSTRUCT (mono_method_signature (m)->ret))
		this_pos = 8;
	    
	mono_domain_lock (domain);
	start = code = mono_code_manager_reserve (domain->code_mp, 16);
	mono_domain_unlock (domain);

	x86_alu_membase_imm (code, X86_ADD, X86_ESP, this_pos, sizeof (MonoObject));
	x86_jump_code (code, addr);
	g_assert ((code - start) < 16);

	return start;
}

void
mono_arch_patch_callsite (guint8 *code, guint8 *addr)
{
	/* go to the start of the call instruction
	 *
	 * address_byte = (m << 6) | (o << 3) | reg
	 * call opcode: 0xff address_byte displacement
	 * 0xff m=1,o=2 imm8
	 * 0xff m=2,o=2 imm32
	 */
	code -= 6;
	if ((code [1] == 0xe8)) {
		if (!mono_running_on_valgrind ()) {
			InterlockedExchange ((gint32*)(code + 2), (guint)addr - ((guint)code + 1) - 5);

#ifdef HAVE_VALGRIND_MEMCHECK_H
				/* Tell valgrind to recompile the patched code */
				//VALGRIND_DISCARD_TRANSLATIONS (code + 2, code + 6);
#endif
		}
	} else if (code [1] == 0xe9) {
		/* A PLT entry: jmp <DISP> */
		if (!mono_running_on_valgrind ())
			InterlockedExchange ((gint32*)(code + 2), (guint)addr - ((guint)code + 1) - 5);
	} else {
		printf ("Invalid trampoline sequence: %x %x %x %x %x %x %x\n", code [0], code [1], code [2], code [3],
				code [4], code [5], code [6]);
		g_assert_not_reached ();
	}
}

void
mono_arch_patch_plt_entry (guint8 *code, guint8 *addr)
{
	/* A PLT entry: jmp <DISP> */
	g_assert (code [0] == 0xe9);

	if (!mono_running_on_valgrind ())
		InterlockedExchange ((gint32*)(code + 1), (guint)addr - (guint)code - 5);
}

void
mono_arch_nullify_class_init_trampoline (guint8 *code, gssize *regs)
{
	code -= 5;
	if (code [0] == 0xe8) {
		if (!mono_running_on_valgrind ()) {
			guint32 ops;
			/*
			 * Thread safe code patching using the algorithm from the paper
			 * 'Practicing JUDO: Java Under Dynamic Optimizations'
			 */
			/* 
			 * First atomically change the the first 2 bytes of the call to a
			 * spinning jump.
			 */
			ops = 0xfeeb;
			InterlockedExchange ((gint32*)code, ops);

			/* Then change the other bytes to a nop */
			code [2] = 0x90;
			code [3] = 0x90;
			code [4] = 0x90;

			/* Then atomically change the first 4 bytes to a nop as well */
			ops = 0x90909090;
			InterlockedExchange ((gint32*)code, ops);
#ifdef HAVE_VALGRIND_MEMCHECK_H
			/* FIXME: the calltree skin trips on the self modifying code above */

			/* Tell valgrind to recompile the patched code */
			//VALGRIND_DISCARD_TRANSLATIONS (code, code + 8);
#endif
		}
	} else if (code [0] == 0x90 || code [0] == 0xeb) {
		/* Already changed by another thread */
		;
	} else if ((code [-1] == 0xff) && (x86_modrm_reg (code [0]) == 0x2)) {
		/* call *<OFFSET>(<REG>) -> Call made from AOT code */
		gpointer *vtable_slot;

		vtable_slot = mono_arch_get_vcall_slot_addr (code + 5, (gpointer*)regs);
		g_assert (vtable_slot);

		*vtable_slot = nullified_class_init_trampoline;
	} else {
			printf ("Invalid trampoline sequence: %x %x %x %x %x %x %x\n", code [0], code [1], code [2], code [3],
				code [4], code [5], code [6]);
			g_assert_not_reached ();
		}
}

void
mono_arch_nullify_plt_entry (guint8 *code)
{
	if (!mono_running_on_valgrind ()) {
		guint32 ops;

		ops = 0xfeeb;
		InterlockedExchange ((gint32*)code, ops);

		/* Then change the other bytes to a nop */
		code [2] = 0x90;
		code [3] = 0x90;
		code [4] = 0x90;

		/* Change the first byte to a nop */
		ops = 0xc3;
		InterlockedExchange ((gint32*)code, ops);
	}
}

guchar*
mono_arch_create_trampoline_code (MonoTrampolineType tramp_type)
{
	guint8 *buf, *code;

	code = buf = mono_global_codeman_reserve (256);

<<<<<<< HEAD
	/* Put all registers into an array on the stack */
=======
	/* Note that there is a single argument to the trampoline
	 * and it is stored at: esp + pushed_args * sizeof (gpointer)
	 * the ret address is at: esp + (pushed_args + 1) * sizeof (gpointer)
	 */
	/* Put all registers into an array on the stack
	 * If this code is changed, make sure to update the offset value in
	 * mono_arch_find_this_argument () in mini-x86.c.
	 */
>>>>>>> b4977433
	x86_push_reg (buf, X86_EDI);
	x86_push_reg (buf, X86_ESI);
	x86_push_reg (buf, X86_EBP);
	x86_push_reg (buf, X86_ESP);
	x86_push_reg (buf, X86_EBX);
	x86_push_reg (buf, X86_EDX);
	x86_push_reg (buf, X86_ECX);
	x86_push_reg (buf, X86_EAX);

<<<<<<< HEAD
=======
	pushed_args = 8;

	/* Align stack on apple */
	x86_alu_reg_imm (buf, X86_SUB, X86_ESP, 4);

	pushed_args ++;

>>>>>>> b4977433
	/* save LMF begin */

	/* save the IP (caller ip) */
	if (tramp_type == MONO_TRAMPOLINE_JUMP)
		x86_push_imm (buf, 0);
	else
		x86_push_membase (buf, X86_ESP, 8 * 4 + 4);

	x86_push_reg (buf, X86_EBP);
	x86_push_reg (buf, X86_ESI);
	x86_push_reg (buf, X86_EDI);
	x86_push_reg (buf, X86_EBX);

<<<<<<< HEAD
	/* save method info */
	x86_push_membase (buf, X86_ESP, 13 * 4);
=======
	pushed_args += 4;

	/* save ESP */
	x86_push_reg (buf, X86_ESP);
	/* Adjust ESP so it points to the previous frame */
	x86_alu_membase_imm (buf, X86_ADD, X86_ESP, 0, (pushed_args + 2) * 4);

	pushed_args ++;

	/* save method info */
	if ((tramp_type == MONO_TRAMPOLINE_GENERIC) || (tramp_type == MONO_TRAMPOLINE_JUMP))
		x86_push_membase (buf, X86_ESP, pushed_args * sizeof (gpointer));
	else
		x86_push_imm (buf, 0);

	pushed_args++;

	/* On apple, the stack is correctly aligned to 16 bytes because pushed_args is
	 * 16 and there is the extra trampoline arg + the return ip pushed by call
	 * FIXME: Note that if an exception happens while some args are pushed
	 * on the stack, the stack will be misaligned.
	 */
	g_assert (pushed_args == 16);

>>>>>>> b4977433
	/* get the address of lmf for the current thread */
	x86_call_code (buf, mono_get_lmf_addr);
	/* push lmf */
	x86_push_reg (buf, X86_EAX); 
	/* push *lfm (previous_lmf) */
	x86_push_membase (buf, X86_EAX, 0);
	/* Signal to mono_arch_find_jit_info () that this is a trampoline frame */
	x86_alu_membase_imm (buf, X86_ADD, X86_ESP, 0, 1);
	/* *(lmf) = ESP */
	x86_mov_membase_reg (buf, X86_EAX, 0, X86_ESP, 4);
	/* save LFM end */

<<<<<<< HEAD
=======
	pushed_args += 2;

	/* starting the call sequence */

>>>>>>> b4977433
	/* FIXME: Push the trampoline address */
	x86_push_imm (buf, 0);

	/* push the method info */
	x86_push_membase (buf, X86_ESP, 17 * 4);
	/* push the return address onto the stack */
	if (tramp_type == MONO_TRAMPOLINE_JUMP)
		x86_push_imm (buf, 0);
	else
		x86_push_membase (buf, X86_ESP, 18 * 4 + 4);
	/* push the address of the register array */
	x86_lea_membase (buf, X86_EAX, X86_ESP, 11 * 4);
	x86_push_reg (buf, X86_EAX);

	if (tramp_type == MONO_TRAMPOLINE_CLASS_INIT)
		x86_call_code (buf, mono_class_init_trampoline);
	else if (tramp_type == MONO_TRAMPOLINE_AOT)
		x86_call_code (buf, mono_aot_trampoline);
	else if (tramp_type == MONO_TRAMPOLINE_AOT_PLT)
		x86_call_code (buf, mono_aot_plt_trampoline);
	else if (tramp_type == MONO_TRAMPOLINE_DELEGATE)
		x86_call_code (buf, mono_delegate_trampoline);
	else
		x86_call_code (buf, mono_magic_trampoline);
<<<<<<< HEAD
=======

>>>>>>> b4977433
	x86_alu_reg_imm (buf, X86_ADD, X86_ESP, 4*4);

	/* restore LMF start */
	/* ebx = previous_lmf */
	x86_pop_reg (buf, X86_EBX);
	x86_alu_reg_imm (buf, X86_SUB, X86_EBX, 1);
	/* edi = lmf */
	x86_pop_reg (buf, X86_EDI);
	/* *(lmf) = previous_lmf */
	x86_mov_membase_reg (buf, X86_EDI, 0, X86_EBX, 4);
	/* discard method info */
	x86_pop_reg (buf, X86_ESI);
	/* discard ESP */
	x86_pop_reg (buf, X86_ESI);
	/* restore caller saved regs */
	x86_pop_reg (buf, X86_EBX);
	x86_pop_reg (buf, X86_EDI);
	x86_pop_reg (buf, X86_ESI);
	x86_pop_reg (buf, X86_EBP);

	/* discard save IP */
	x86_alu_reg_imm (buf, X86_ADD, X86_ESP, 4);		
	/* restore LMF end */

	/* Restore caller saved registers */
	x86_mov_reg_membase (buf, X86_ECX, X86_ESP, 1 * 4, 4);
	x86_mov_reg_membase (buf, X86_EDX, X86_ESP, 2 * 4, 4);

	/* Pop saved reg array + stack align + method ptr */
	x86_alu_reg_imm (buf, X86_ADD, X86_ESP, 10 * 4);

	if (tramp_type == MONO_TRAMPOLINE_CLASS_INIT)
		x86_ret (buf);
	else
		/* call the compiled method */
		x86_jump_reg (buf, X86_EAX);

	g_assert ((buf - code) <= 256);

	if (tramp_type == MONO_TRAMPOLINE_CLASS_INIT) {
		/* Initialize the nullified class init trampoline used in the AOT case */
		nullified_class_init_trampoline = buf = mono_global_codeman_reserve (16);
		x86_ret (buf);
	}

	return code;
}

#define TRAMPOLINE_SIZE 10

gpointer
mono_arch_create_specific_trampoline (gpointer arg1, MonoTrampolineType tramp_type, MonoDomain *domain, guint32 *code_len)
{
	guint8 *code, *buf, *tramp;
	
	tramp = mono_get_trampoline_code (tramp_type);

	mono_domain_lock (domain);
	code = buf = mono_code_manager_reserve (domain->code_mp, TRAMPOLINE_SIZE);
	mono_domain_unlock (domain);

	x86_push_imm (buf, arg1);
	x86_jump_code (buf, tramp);
	g_assert ((buf - code) <= TRAMPOLINE_SIZE);

	mono_arch_flush_icache (code, buf - code);

	if (code_len)
		*code_len = buf - code;

	return code;
}

void
mono_arch_invalidate_method (MonoJitInfo *ji, void *func, gpointer func_arg)
{
	/* FIXME: This is not thread safe */
	guint8 *code = ji->code_start;

	x86_push_imm (code, func_arg);
	x86_call_code (code, (guint8*)func);
}

/*
 * This method is only called when running in the Mono Debugger.
 */
gpointer
mono_debugger_create_notification_function (void)
{
	guint8 *buf, *code;

	code = buf = mono_global_codeman_reserve (2);
	x86_breakpoint (buf);
	x86_ret (buf);
	return code;
}<|MERGE_RESOLUTION|>--- conflicted
+++ resolved
@@ -173,12 +173,10 @@
 mono_arch_create_trampoline_code (MonoTrampolineType tramp_type)
 {
 	guint8 *buf, *code;
+	int pushed_args;
 
 	code = buf = mono_global_codeman_reserve (256);
 
-<<<<<<< HEAD
-	/* Put all registers into an array on the stack */
-=======
 	/* Note that there is a single argument to the trampoline
 	 * and it is stored at: esp + pushed_args * sizeof (gpointer)
 	 * the ret address is at: esp + (pushed_args + 1) * sizeof (gpointer)
@@ -187,7 +185,6 @@
 	 * If this code is changed, make sure to update the offset value in
 	 * mono_arch_find_this_argument () in mini-x86.c.
 	 */
->>>>>>> b4977433
 	x86_push_reg (buf, X86_EDI);
 	x86_push_reg (buf, X86_ESI);
 	x86_push_reg (buf, X86_EBP);
@@ -197,8 +194,6 @@
 	x86_push_reg (buf, X86_ECX);
 	x86_push_reg (buf, X86_EAX);
 
-<<<<<<< HEAD
-=======
 	pushed_args = 8;
 
 	/* Align stack on apple */
@@ -206,24 +201,21 @@
 
 	pushed_args ++;
 
->>>>>>> b4977433
 	/* save LMF begin */
 
 	/* save the IP (caller ip) */
 	if (tramp_type == MONO_TRAMPOLINE_JUMP)
 		x86_push_imm (buf, 0);
 	else
-		x86_push_membase (buf, X86_ESP, 8 * 4 + 4);
+		x86_push_membase (buf, X86_ESP, (pushed_args + 1) * sizeof (gpointer));
+
+	pushed_args++;
 
 	x86_push_reg (buf, X86_EBP);
 	x86_push_reg (buf, X86_ESI);
 	x86_push_reg (buf, X86_EDI);
 	x86_push_reg (buf, X86_EBX);
 
-<<<<<<< HEAD
-	/* save method info */
-	x86_push_membase (buf, X86_ESP, 13 * 4);
-=======
 	pushed_args += 4;
 
 	/* save ESP */
@@ -248,7 +240,6 @@
 	 */
 	g_assert (pushed_args == 16);
 
->>>>>>> b4977433
 	/* get the address of lmf for the current thread */
 	x86_call_code (buf, mono_get_lmf_addr);
 	/* push lmf */
@@ -261,26 +252,40 @@
 	x86_mov_membase_reg (buf, X86_EAX, 0, X86_ESP, 4);
 	/* save LFM end */
 
-<<<<<<< HEAD
-=======
 	pushed_args += 2;
 
 	/* starting the call sequence */
 
->>>>>>> b4977433
 	/* FIXME: Push the trampoline address */
 	x86_push_imm (buf, 0);
 
+	pushed_args++;
+
 	/* push the method info */
-	x86_push_membase (buf, X86_ESP, 17 * 4);
+	x86_push_membase (buf, X86_ESP, pushed_args * sizeof (gpointer));
+
+	pushed_args++;
+
 	/* push the return address onto the stack */
 	if (tramp_type == MONO_TRAMPOLINE_JUMP)
 		x86_push_imm (buf, 0);
 	else
-		x86_push_membase (buf, X86_ESP, 18 * 4 + 4);
+		x86_push_membase (buf, X86_ESP, (pushed_args + 1) * sizeof (gpointer));
+	pushed_args++;
 	/* push the address of the register array */
-	x86_lea_membase (buf, X86_EAX, X86_ESP, 11 * 4);
+	x86_lea_membase (buf, X86_EAX, X86_ESP, (pushed_args - 8) * sizeof (gpointer));
 	x86_push_reg (buf, X86_EAX);
+
+	pushed_args++;
+
+#ifdef __APPLE__
+	/* check the stack is aligned after the ret ip is pushed */
+	/*x86_mov_reg_reg (buf, X86_EDX, X86_ESP, 4);
+	x86_alu_reg_imm (buf, X86_AND, X86_EDX, 15);
+	x86_alu_reg_imm (buf, X86_CMP, X86_EDX, 0);
+	x86_branch_disp (buf, X86_CC_Z, 3, FALSE);
+	x86_breakpoint (buf);*/
+#endif
 
 	if (tramp_type == MONO_TRAMPOLINE_CLASS_INIT)
 		x86_call_code (buf, mono_class_init_trampoline);
@@ -292,10 +297,7 @@
 		x86_call_code (buf, mono_delegate_trampoline);
 	else
 		x86_call_code (buf, mono_magic_trampoline);
-<<<<<<< HEAD
-=======
-
->>>>>>> b4977433
+
 	x86_alu_reg_imm (buf, X86_ADD, X86_ESP, 4*4);
 
 	/* restore LMF start */
