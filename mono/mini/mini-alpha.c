--- conflicted
+++ resolved
@@ -3777,12 +3777,7 @@
 	   }
 	   break;
 
-<<<<<<< HEAD
-	{
-=======
-	 case CEE_ENDFINALLY:
 	   {
->>>>>>> 0f223845
              // Keep in sync with start_handler
              CFG_DEBUG(4) g_print("ALPHA_CHECK: [endfinally] basereg=%d, offset=%0x\n",
                 ins->inst_left->inst_basereg, ins->inst_left->inst_offset);
