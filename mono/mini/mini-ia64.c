--- conflicted
+++ resolved
@@ -1901,31 +1901,11 @@
 			 * The compare_imm instructions have switched up arguments, and 
 			 * some of them take an imm between -127 and 128.
 			 */
-<<<<<<< HEAD
-			switch (next->opcode) {
-			case CEE_BGE:
-			case CEE_BLT:
-			case OP_COND_EXC_LT:
-			case OP_COND_EXC_ILT:
-			case OP_IBGE:
-			case OP_IBLT:
-			case OP_LBGE:
-			case OP_LBLT:
-				imm = ia64_is_imm8 (ins->inst_imm - 1);
-				break;
-			case OP_IBGE_UN:
-			case OP_IBLT_UN:
-			case OP_LBGE_UN:
-			case OP_LBLT_UN:
-			case CEE_BGE_UN:
-			case CEE_BLT_UN:
-=======
 			next = ins->next;
 			cond = mono_opcode_to_cond (next->opcode);
 			if ((cond == CMP_LT) || (cond == CMP_GE))
 				imm = ia64_is_imm8 (ins->inst_imm - 1);
 			else if ((cond == CMP_LT_UN) || (cond == CMP_GE_UN))
->>>>>>> 82436a5b
 				imm = ia64_is_imm8 (ins->inst_imm - 1) && (ins->inst_imm > 0);
 			else
 				imm = ia64_is_imm8 (ins->inst_imm);
@@ -2153,10 +2133,7 @@
 		ArgInfo *ainfo = cinfo->args + i;
 		gint32 stack_offset;
 		MonoType *arg_type;
-<<<<<<< HEAD
-
-=======
->>>>>>> 82436a5b
+
 		ins = cfg->args [i];
 
 		if (sig->hasthis && (i == 0))
@@ -2434,12 +2411,9 @@
 			ins->inst_c0 = code.buf - cfg->native_code;
 			break;
 		case OP_NOP:
-<<<<<<< HEAD
 		case OP_DUMMY_USE:
 		case OP_DUMMY_STORE:
 		case OP_NOT_REACHED:
-=======
->>>>>>> 82436a5b
 			break;
 		case OP_BR_REG:
 			ia64_mov_to_br (code, IA64_B6, ins->sreg1);
@@ -2920,14 +2894,9 @@
 			break;
 		case CEE_CONV_I8:
 		case CEE_CONV_I:
-<<<<<<< HEAD
 		case OP_ICONV_TO_I8:
 		case OP_ICONV_TO_I:
-			/* FIXME: Sign extend ? */
-			ia64_mov (code, ins->dreg, ins->sreg1);
-=======
 			ia64_sxt4 (code, ins->dreg, ins->sreg1);
->>>>>>> 82436a5b
 			break;
 		case CEE_CONV_U8:
 		case CEE_CONV_U:
@@ -4242,10 +4211,7 @@
 		ArgInfo *ainfo = cinfo->args + i;
 		gint32 stack_offset;
 		MonoType *arg_type;
-<<<<<<< HEAD
-
-=======
->>>>>>> 82436a5b
+
 		inst = cfg->args [i];
 
 		if (sig->hasthis && (i == 0))
