/*
 * mini-ia64.c: IA64 backend for the Mono code generator
 *
 * Authors:
 *   Zoltan Varga (vargaz@gmail.com)
 *
 * (C) 2003 Ximian, Inc.
 */
#include "mini.h"
#include <string.h>
#include <math.h>
#include <unistd.h>
#include <sys/mman.h>

#ifdef __INTEL_COMPILER
#include <ia64intrin.h>
#endif

#include <mono/metadata/appdomain.h>
#include <mono/metadata/debug-helpers.h>
#include <mono/metadata/threads.h>
#include <mono/metadata/profiler-private.h>
#include <mono/utils/mono-math.h>

#include "trace.h"
#include "mini-ia64.h"
#include "inssel.h"
#include "cpu-ia64.h"

static gint appdomain_tls_offset = -1;
static gint thread_tls_offset = -1;

#define ALIGN_TO(val,align) ((((guint64)val) + ((align) - 1)) & ~((align) - 1))

#define IS_IMM32(val) ((((guint64)val) >> 32) == 0)

/*
 * IA64 register usage:
 * - local registers are used for global register allocation
 * - r8..r11, r14..r30 is used for local register allocation
 * - r31 is a scratch register used within opcode implementations
 * - FIXME: Use out registers as well
 * - the first three locals are used for saving ar.pfst, b0, and sp
 * - compare instructions allways set p6 and p7
 */

/*
 * There are a lot of places where generated code is disassembled/patched.
 * The automatic bundling of instructions done by the code generation macros
 * could complicate things, so it is best to call 
 * ia64_codegen_set_one_ins_per_bundle () at those places.
 */

#define ARGS_OFFSET 16

#define GP_SCRATCH_REG 31
#define GP_SCRATCH_REG2 30
#define FP_SCRATCH_REG 32
#define FP_SCRATCH_REG2 33

#define LOOP_ALIGNMENT 8
#define bb_is_loop_start(bb) ((bb)->loop_body_start && (bb)->nesting)

static const char* gregs [] = {
	"r0", "r1", "r2", "r3", "r4", "r5", "r6", "r7", "r8", "r9",
	"r10", "r11", "r12", "r13", "r14", "r15", "r16", "r17", "r18", "r19",
	"r20", "r21", "r22", "r23", "r24", "r25", "r26", "r27", "r28", "r29",
	"r30", "r31", "r32", "r33", "r34", "r35", "r36", "r37", "r38", "r39",
	"r40", "r41", "r42", "r43", "r44", "r45", "r46", "r47", "r48", "r49",
	"r50", "r51", "r52", "r53", "r54", "r55", "r56", "r57", "r58", "r59",
	"r60", "r61", "r62", "r63", "r64", "r65", "r66", "r67", "r68", "r69",
	"r70", "r71", "r72", "r73", "r74", "r75", "r76", "r77", "r78", "r79",
	"r80", "r81", "r82", "r83", "r84", "r85", "r86", "r87", "r88", "r89",
	"r90", "r91", "r92", "r93", "r94", "r95", "r96", "r97", "r98", "r99",
	"r100", "r101", "r102", "r103", "r104", "r105", "r106", "r107", "r108", "r109",
	"r110", "r111", "r112", "r113", "r114", "r115", "r116", "r117", "r118", "r119",
	"r120", "r121", "r122", "r123", "r124", "r125", "r126", "r127"
};

const char*
mono_arch_regname (int reg)
{
	if (reg < 128)
		return gregs [reg];
	else
		return "unknown";
}

static const char* fregs [] = {
	"f0", "f1", "f2", "f3", "f4", "f5", "f6", "f7", "f8", "f9",
	"f10", "f11", "f12", "f13", "f14", "f15", "f16", "f17", "f18", "f19",
	"f20", "f21", "f22", "f23", "f24", "f25", "f26", "f27", "f28", "f29",
	"f30", "f31", "f32", "f33", "f34", "f35", "f36", "f37", "f38", "f39",
	"f40", "f41", "f42", "f43", "f44", "f45", "f46", "f47", "f48", "f49",
	"f50", "f51", "f52", "f53", "f54", "f55", "f56", "f57", "f58", "f59",
	"f60", "f61", "f62", "f63", "f64", "f65", "f66", "f67", "f68", "f69",
	"f70", "f71", "f72", "f73", "f74", "f75", "f76", "f77", "f78", "f79",
	"f80", "f81", "f82", "f83", "f84", "f85", "f86", "f87", "f88", "f89",
	"f90", "f91", "f92", "f93", "f94", "f95", "f96", "f97", "f98", "f99",
	"f100", "f101", "f102", "f103", "f104", "f105", "f106", "f107", "f108", "f109",
	"f110", "f111", "f112", "f113", "f114", "f115", "f116", "f117", "f118", "f119",
	"f120", "f121", "f122", "f123", "f124", "f125", "f126", "f127"
};

const char*
mono_arch_fregname (int reg)
{
	if (reg < 128)
		return fregs [reg];
	else
		return "unknown";
}

G_GNUC_UNUSED static void
break_count (void)
{
}

G_GNUC_UNUSED static gboolean
debug_count (void)
{
	static int count = 0;
	count ++;

	if (count == atoi (getenv ("COUNT"))) {
		break_count ();
	}

	if (count > atoi (getenv ("COUNT"))) {
		return FALSE;
	}

	return TRUE;
}

static gboolean
debug_ins_sched (void)
{
#if 0
	return debug_count ();
#else
	return TRUE;
#endif
}

static gboolean
debug_omit_fp (void)
{
#if 0
	return debug_count ();
#else
	return TRUE;
#endif
}

static void 
ia64_patch (unsigned char* code, gpointer target);

typedef enum {
	ArgInIReg,
	ArgInFloatReg,
	ArgOnStack,
	ArgValuetypeAddrInIReg,
	ArgAggregate,
	ArgSingleHFA,
	ArgDoubleHFA,
	ArgNone
} ArgStorage;

typedef enum {
	AggregateNormal,
	AggregateSingleHFA,
	AggregateDoubleHFA
} AggregateType;

typedef struct {
	gint16 offset;
	gint8  reg;
	ArgStorage storage;

	/* Only if storage == ArgAggregate */
	int nregs, nslots;
	AggregateType atype;
} ArgInfo;

typedef struct {
	int nargs;
	guint32 stack_usage;
	guint32 reg_usage;
	guint32 freg_usage;
	gboolean need_stack_align;
	ArgInfo ret;
	ArgInfo sig_cookie;
	ArgInfo args [1];
} CallInfo;

#define DEBUG(a) if (cfg->verbose_level > 1) a

#define NEW_ICONST(cfg,dest,val) do {	\
		(dest) = mono_mempool_alloc0 ((cfg)->mempool, sizeof (MonoInst));	\
		(dest)->opcode = OP_ICONST;	\
		(dest)->inst_c0 = (val);	\
		(dest)->type = STACK_I4;	\
	} while (0)

#define PARAM_REGS 8

static void inline
add_general (guint32 *gr, guint32 *stack_size, ArgInfo *ainfo)
{
    ainfo->offset = *stack_size;

    if (*gr >= PARAM_REGS) {
		ainfo->storage = ArgOnStack;
		(*stack_size) += sizeof (gpointer);
    }
    else {
		ainfo->storage = ArgInIReg;
		ainfo->reg = *gr;
		*(gr) += 1;
    }
}

#define FLOAT_PARAM_REGS 8

static void inline
add_float (guint32 *gr, guint32 *fr, guint32 *stack_size, ArgInfo *ainfo, gboolean is_double)
{
    ainfo->offset = *stack_size;

    if (*gr >= PARAM_REGS) {
		ainfo->storage = ArgOnStack;
		(*stack_size) += sizeof (gpointer);
    }
    else {
		ainfo->storage = ArgInFloatReg;
		ainfo->reg = 8 + *fr;
		(*fr) += 1;
		(*gr) += 1;
    }
}

static void
add_valuetype (MonoGenericSharingContext *gsctx, MonoMethodSignature *sig, ArgInfo *ainfo, MonoType *type,
	       gboolean is_return,
	       guint32 *gr, guint32 *fr, guint32 *stack_size)
{
	guint32 size, i;
	MonoClass *klass;
	MonoMarshalType *info;
	gboolean is_hfa = TRUE;
	guint32 hfa_type = 0;

	klass = mono_class_from_mono_type (type);
	if (type->type == MONO_TYPE_TYPEDBYREF)
		size = 3 * sizeof (gpointer);
	else if (sig->pinvoke) 
		size = mono_type_native_stack_size (&klass->byval_arg, NULL);
	else 
		size = mini_type_stack_size (gsctx, &klass->byval_arg, NULL);

	if (!sig->pinvoke || (size == 0)) {
		/* Allways pass in memory */
		ainfo->offset = *stack_size;
		*stack_size += ALIGN_TO (size, 8);
		ainfo->storage = ArgOnStack;

		return;
	}

	/* Determine whenever it is a HFA (Homogeneous Floating Point Aggregate) */
	info = mono_marshal_load_type_info (klass);
	g_assert (info);
	for (i = 0; i < info->num_fields; ++i) {
		guint32 ftype = info->fields [i].field->type->type;
		if (!(info->fields [i].field->type->byref) && 
			((ftype == MONO_TYPE_R4) || (ftype == MONO_TYPE_R8))) {
			if (hfa_type == 0)
				hfa_type = ftype;
			else if (hfa_type != ftype)
				is_hfa = FALSE;
		}
		else
			is_hfa = FALSE;
	}
	if (hfa_type == 0)
		is_hfa = FALSE;

	ainfo->storage = ArgAggregate;
	ainfo->atype = AggregateNormal;

	if (is_hfa) {
		ainfo->atype = hfa_type == MONO_TYPE_R4 ? AggregateSingleHFA : AggregateDoubleHFA;
		if (is_return) {
			if (info->num_fields <= 8) {
				ainfo->reg = 8;
				ainfo->nregs = info->num_fields;
				ainfo->nslots = ainfo->nregs;
				return;
			}
			/* Fall through */
		}
		else {
			if ((*fr) + info->num_fields > 8)
				NOT_IMPLEMENTED;

			ainfo->reg = 8 + (*fr);
			ainfo->nregs = info->num_fields;
			ainfo->nslots = ainfo->nregs;
			(*fr) += info->num_fields;
			return;
		}
	}

	/* This also handles returning of TypedByRef used by some icalls */
	if (is_return) {
		if (size <= 32) {
			ainfo->reg = IA64_R8;
			ainfo->nregs = (size + 7) / 8;
			ainfo->nslots = ainfo->nregs;
			return;
		}
		NOT_IMPLEMENTED;
	}

	ainfo->reg = (*gr);
	ainfo->offset = *stack_size;
	ainfo->nslots = (size + 7) / 8;

	if (((*gr) + ainfo->nslots) <= 8) {
		/* Fits entirely in registers */
		ainfo->nregs = ainfo->nslots;
		(*gr) += ainfo->nregs;
		return;
	}

	ainfo->nregs = 8 - (*gr);
	(*gr) = 8;
	(*stack_size) += (ainfo->nslots - ainfo->nregs) * 8;
}

/*
 * get_call_info:
 *
 *  Obtain information about a call according to the calling convention.
 * For IA64, see the "Itanium Software Conventions and Runtime Architecture
 * Gude" document for more information.
 */
static CallInfo*
<<<<<<< HEAD
get_call_info (MonoMemPool *mp, MonoMethodSignature *sig, gboolean is_pinvoke)
=======
get_call_info (MonoGenericSharingContext *gsctx, MonoMethodSignature *sig, gboolean is_pinvoke)
>>>>>>> fb23c6fb
{
	guint32 i, gr, fr;
	MonoType *ret_type;
	int n = sig->hasthis + sig->param_count;
	guint32 stack_size = 0;
	CallInfo *cinfo;

	if (mp)
		cinfo = mono_mempool_alloc0 (mp, sizeof (CallInfo) + (sizeof (ArgInfo) * n));
	else
		cinfo = g_malloc0 (sizeof (CallInfo) + (sizeof (ArgInfo) * n));

	gr = 0;
	fr = 0;

	/* return value */
	{
		ret_type = mono_type_get_underlying_type (sig->ret);
		switch (ret_type->type) {
		case MONO_TYPE_BOOLEAN:
		case MONO_TYPE_I1:
		case MONO_TYPE_U1:
		case MONO_TYPE_I2:
		case MONO_TYPE_U2:
		case MONO_TYPE_CHAR:
		case MONO_TYPE_I4:
		case MONO_TYPE_U4:
		case MONO_TYPE_I:
		case MONO_TYPE_U:
		case MONO_TYPE_PTR:
		case MONO_TYPE_FNPTR:
		case MONO_TYPE_CLASS:
		case MONO_TYPE_OBJECT:
		case MONO_TYPE_SZARRAY:
		case MONO_TYPE_ARRAY:
		case MONO_TYPE_STRING:
			cinfo->ret.storage = ArgInIReg;
			cinfo->ret.reg = IA64_R8;
			break;
		case MONO_TYPE_U8:
		case MONO_TYPE_I8:
			cinfo->ret.storage = ArgInIReg;
			cinfo->ret.reg = IA64_R8;
			break;
		case MONO_TYPE_R4:
		case MONO_TYPE_R8:
			cinfo->ret.storage = ArgInFloatReg;
			cinfo->ret.reg = 8;
			break;
		case MONO_TYPE_GENERICINST:
			if (!mono_type_generic_inst_is_valuetype (sig->ret)) {
				cinfo->ret.storage = ArgInIReg;
				cinfo->ret.reg = IA64_R8;
				break;
			}
			/* Fall through */
		case MONO_TYPE_VALUETYPE:
		case MONO_TYPE_TYPEDBYREF: {
			guint32 tmp_gr = 0, tmp_fr = 0, tmp_stacksize = 0;

<<<<<<< HEAD
			if (sig->ret->byref) {
				/* This seems to happen with ldfld wrappers */
				cinfo->ret.storage = ArgInIReg;
			} else {
				add_valuetype (sig, &cinfo->ret, sig->ret, TRUE, &tmp_gr, &tmp_fr, &tmp_stacksize);
				if (cinfo->ret.storage == ArgOnStack)
					/* The caller passes the address where the value is stored */
					add_general (&gr, &stack_size, &cinfo->ret);
				if (cinfo->ret.storage == ArgInIReg)
					cinfo->ret.storage = ArgValuetypeAddrInIReg;
			}
=======
			add_valuetype (gsctx, sig, &cinfo->ret, sig->ret, TRUE, &tmp_gr, &tmp_fr, &tmp_stacksize);
			if (cinfo->ret.storage == ArgOnStack)
				/* The caller passes the address where the value is stored */
				add_general (&gr, &stack_size, &cinfo->ret);
			if (cinfo->ret.storage == ArgInIReg)
				cinfo->ret.storage = ArgValuetypeAddrInIReg;
>>>>>>> fb23c6fb
			break;
		}
		case MONO_TYPE_VOID:
			cinfo->ret.storage = ArgNone;
			break;
		default:
			g_error ("Can't handle as return value 0x%x", sig->ret->type);
		}
	}

	/* this */
	if (sig->hasthis)
		add_general (&gr, &stack_size, cinfo->args + 0);

	if (!sig->pinvoke && (sig->call_convention == MONO_CALL_VARARG) && (n == 0)) {
		gr = PARAM_REGS;
		fr = FLOAT_PARAM_REGS;
		
		/* Emit the signature cookie just before the implicit arguments */
		add_general (&gr, &stack_size, &cinfo->sig_cookie);
	}

	for (i = 0; i < sig->param_count; ++i) {
		ArgInfo *ainfo = &cinfo->args [sig->hasthis + i];
		MonoType *ptype;

		if (!sig->pinvoke && (sig->call_convention == MONO_CALL_VARARG) && (i == sig->sentinelpos)) {
			/* We allways pass the sig cookie on the stack for simplicity */
			/* 
			 * Prevent implicit arguments + the sig cookie from being passed 
			 * in registers.
			 */
			gr = PARAM_REGS;
			fr = FLOAT_PARAM_REGS;

			/* Emit the signature cookie just before the implicit arguments */
			add_general (&gr, &stack_size, &cinfo->sig_cookie);
		}

		if (sig->params [i]->byref) {
			add_general (&gr, &stack_size, ainfo);
			continue;
		}
		ptype = mono_type_get_underlying_type (sig->params [i]);
		switch (ptype->type) {
		case MONO_TYPE_BOOLEAN:
		case MONO_TYPE_I1:
		case MONO_TYPE_U1:
			add_general (&gr, &stack_size, ainfo);
			break;
		case MONO_TYPE_I2:
		case MONO_TYPE_U2:
		case MONO_TYPE_CHAR:
			add_general (&gr, &stack_size, ainfo);
			break;
		case MONO_TYPE_I4:
		case MONO_TYPE_U4:
			add_general (&gr, &stack_size, ainfo);
			break;
		case MONO_TYPE_I:
		case MONO_TYPE_U:
		case MONO_TYPE_PTR:
		case MONO_TYPE_FNPTR:
		case MONO_TYPE_CLASS:
		case MONO_TYPE_OBJECT:
		case MONO_TYPE_STRING:
		case MONO_TYPE_SZARRAY:
		case MONO_TYPE_ARRAY:
			add_general (&gr, &stack_size, ainfo);
			break;
		case MONO_TYPE_GENERICINST:
			if (!mono_type_generic_inst_is_valuetype (sig->params [i])) {
				add_general (&gr, &stack_size, ainfo);
				break;
			}
			/* Fall through */
		case MONO_TYPE_VALUETYPE:
		case MONO_TYPE_TYPEDBYREF:
			/* FIXME: */
			/* We allways pass valuetypes on the stack */
			add_valuetype (gsctx, sig, ainfo, sig->params [i], FALSE, &gr, &fr, &stack_size);
			break;
		case MONO_TYPE_U8:
		case MONO_TYPE_I8:
			add_general (&gr, &stack_size, ainfo);
			break;
		case MONO_TYPE_R4:
			add_float (&gr, &fr, &stack_size, ainfo, FALSE);
			break;
		case MONO_TYPE_R8:
			add_float (&gr, &fr, &stack_size, ainfo, TRUE);
			break;
		default:
			g_assert_not_reached ();
		}
	}

	if (!sig->pinvoke && (sig->call_convention == MONO_CALL_VARARG) && (n > 0) && (sig->sentinelpos == sig->param_count)) {
		gr = PARAM_REGS;
		fr = FLOAT_PARAM_REGS;
		
		/* Emit the signature cookie just before the implicit arguments */
		add_general (&gr, &stack_size, &cinfo->sig_cookie);
	}

	cinfo->stack_usage = stack_size;
	cinfo->reg_usage = gr;
	cinfo->freg_usage = fr;
	return cinfo;
}

/*
 * mono_arch_get_argument_info:
 * @csig:  a method signature
 * @param_count: the number of parameters to consider
 * @arg_info: an array to store the result infos
 *
 * Gathers information on parameters such as size, alignment and
 * padding. arg_info should be large enought to hold param_count + 1 entries. 
 *
 * Returns the size of the argument area on the stack.
 */
int
mono_arch_get_argument_info (MonoMethodSignature *csig, int param_count, MonoJitArgumentInfo *arg_info)
{
	int k;
	CallInfo *cinfo = get_call_info (NULL, csig, FALSE);
	guint32 args_size = cinfo->stack_usage;

	/* The arguments are saved to a stack area in mono_arch_instrument_prolog */
	if (csig->hasthis) {
		arg_info [0].offset = 0;
	}

	for (k = 0; k < param_count; k++) {
		arg_info [k + 1].offset = ((k + csig->hasthis) * 8);
		/* FIXME: */
		arg_info [k + 1].size = 0;
	}

	g_free (cinfo);

	return args_size;
}

/*
 * Initialize the cpu to execute managed code.
 */
void
mono_arch_cpu_init (void)
{
}

/*
 * Initialize architecture specific code.
 */
void
mono_arch_init (void)
{
}

/*
 * Cleanup architecture specific code.
 */
void
mono_arch_cleanup (void)
{
}

/*
 * This function returns the optimizations supported on this cpu.
 */
guint32
mono_arch_cpu_optimizazions (guint32 *exclude_mask)
{
	*exclude_mask = 0;

	return 0;
}

static void
mono_arch_break (void)
{
}

GList *
mono_arch_get_allocatable_int_vars (MonoCompile *cfg)
{
	GList *vars = NULL;
	int i;
	MonoMethodSignature *sig;
	MonoMethodHeader *header;
	CallInfo *cinfo;

	header = mono_method_get_header (cfg->method);

	sig = mono_method_signature (cfg->method);

<<<<<<< HEAD
	cinfo = get_call_info (cfg->mempool, sig, FALSE);
=======
	cinfo = get_call_info (cfg->generic_sharing_context, sig, FALSE);
>>>>>>> fb23c6fb

	for (i = 0; i < sig->param_count + sig->hasthis; ++i) {
		MonoInst *ins = cfg->args [i];

		ArgInfo *ainfo = &cinfo->args [i];

		if (ins->flags & (MONO_INST_IS_DEAD|MONO_INST_VOLATILE|MONO_INST_INDIRECT))
			continue;

		if (ainfo->storage == ArgInIReg) {
			/* The input registers are non-volatile */
			ins->opcode = OP_REGVAR;
			ins->dreg = 32 + ainfo->reg;
		}
	}

	for (i = 0; i < cfg->num_varinfo; i++) {
		MonoInst *ins = cfg->varinfo [i];
		MonoMethodVar *vmv = MONO_VARINFO (cfg, i);

		/* unused vars */
		if (vmv->range.first_use.abs_pos >= vmv->range.last_use.abs_pos)
			continue;

		if ((ins->flags & (MONO_INST_IS_DEAD|MONO_INST_VOLATILE|MONO_INST_INDIRECT)) || 
		    (ins->opcode != OP_LOCAL && ins->opcode != OP_ARG))
			continue;

		if (mono_is_regsize_var (ins->inst_vtype)) {
			g_assert (MONO_VARINFO (cfg, i)->reg == -1);
			g_assert (i == vmv->idx);
			vars = g_list_prepend (vars, vmv);
		}
	}

	vars = mono_varlist_sort (cfg, vars, 0);

	return vars;
}

static void
mono_ia64_alloc_stacked_registers (MonoCompile *cfg)
{
	CallInfo *cinfo;
	guint32 reserved_regs;
	MonoMethodHeader *header;

	if (cfg->arch.reg_local0 > 0)
		/* Already done */
		return;

<<<<<<< HEAD
	cinfo = get_call_info (cfg->mempool, mono_method_signature (cfg->method), FALSE);
=======
	cinfo = get_call_info (cfg->generic_sharing_context, mono_method_signature (cfg->method), FALSE);
>>>>>>> fb23c6fb

	header = mono_method_get_header (cfg->method);
	
	/* Some registers are reserved for use by the prolog/epilog */
	reserved_regs = header->num_clauses ? 4 : 3;

	if ((mono_jit_trace_calls != NULL && mono_trace_eval (cfg->method)) ||
		(cfg->prof_options & MONO_PROFILE_ENTER_LEAVE)) {
		/* One registers is needed by instrument_epilog to save the return value */
		reserved_regs ++;
		if (cinfo->reg_usage < 2)
			/* Number of arguments passed to function call in instrument_prolog */
			cinfo->reg_usage = 2;
	}

	cfg->arch.reg_in0 = 32;
	cfg->arch.reg_local0 = cfg->arch.reg_in0 + cinfo->reg_usage + reserved_regs;
	cfg->arch.reg_out0 = cfg->arch.reg_local0 + 16;

	cfg->arch.reg_saved_ar_pfs = cfg->arch.reg_local0 - 1;
	cfg->arch.reg_saved_b0 = cfg->arch.reg_local0 - 2;
	cfg->arch.reg_fp = cfg->arch.reg_local0 - 3;

	/* 
	 * Frames without handlers save sp to fp, frames with handlers save it into
	 * a dedicated register.
	 */
	if (header->num_clauses)
		cfg->arch.reg_saved_sp = cfg->arch.reg_local0 - 4;
	else
		cfg->arch.reg_saved_sp = cfg->arch.reg_fp;

	if ((mono_jit_trace_calls != NULL && mono_trace_eval (cfg->method)) ||
		(cfg->prof_options & MONO_PROFILE_ENTER_LEAVE)) {
		cfg->arch.reg_saved_return_val = cfg->arch.reg_local0 - reserved_regs;
	}

	/* 
	 * Need to allocate at least 2 out register for use by OP_THROW / the system
	 * exception throwing code.
	 */
	cfg->arch.n_out_regs = MAX (cfg->arch.n_out_regs, 2);
}

GList *
mono_arch_get_global_int_regs (MonoCompile *cfg)
{
	GList *regs = NULL;
	int i;

	mono_ia64_alloc_stacked_registers (cfg);

	for (i = cfg->arch.reg_local0; i < cfg->arch.reg_out0; ++i) {
		/* FIXME: regmask */
		g_assert (i < 64);
		regs = g_list_prepend (regs, (gpointer)(gssize)(i));
	}

	return regs;
}

/*
 * mono_arch_regalloc_cost:
 *
 *  Return the cost, in number of memory references, of the action of 
 * allocating the variable VMV into a register during global register
 * allocation.
 */
guint32
mono_arch_regalloc_cost (MonoCompile *cfg, MonoMethodVar *vmv)
{
	/* FIXME: Increase costs linearly to avoid using all local registers */

	return 0;
}
 
void
mono_arch_allocate_vars (MonoCompile *cfg)
{
	MonoMethodSignature *sig;
	MonoMethodHeader *header;
	MonoInst *inst;
	int i, offset;
	guint32 locals_stack_size, locals_stack_align;
	gint32 *offsets;
	CallInfo *cinfo;

	header = mono_method_get_header (cfg->method);

	sig = mono_method_signature (cfg->method);

<<<<<<< HEAD
	cinfo = get_call_info (cfg->mempool, sig, FALSE);
=======
	cinfo = get_call_info (cfg->generic_sharing_context, sig, FALSE);
>>>>>>> fb23c6fb

	/*
	 * Determine whenever the frame pointer can be eliminated.
	 * FIXME: Remove some of the restrictions.
	 */
	cfg->arch.omit_fp = TRUE;

	if (!debug_omit_fp ())
		cfg->arch.omit_fp = FALSE;

	if (cfg->flags & MONO_CFG_HAS_ALLOCA)
		cfg->arch.omit_fp = FALSE;
	if (header->num_clauses)
		cfg->arch.omit_fp = FALSE;
	if (cfg->param_area)
		cfg->arch.omit_fp = FALSE;
	if ((sig->ret->type != MONO_TYPE_VOID) && (cinfo->ret.storage == ArgAggregate))
		cfg->arch.omit_fp = FALSE;
	for (i = 0; i < sig->param_count + sig->hasthis; ++i) {
		ArgInfo *ainfo = &cinfo->args [i];

		if (ainfo->storage == ArgOnStack) {
			/* 
			 * The stack offset can only be determined when the frame
			 * size is known.
			 */
			cfg->arch.omit_fp = FALSE;
		}
	}

	mono_ia64_alloc_stacked_registers (cfg);

	/*
	 * We use the ABI calling conventions for managed code as well.
	 * Exception: valuetypes are never passed or returned in registers.
	 */

	if (cfg->arch.omit_fp) {
		cfg->flags |= MONO_CFG_HAS_SPILLUP;
		cfg->frame_reg = IA64_SP;
		offset = ARGS_OFFSET;
	}
	else {
		/* Locals are allocated backwards from %fp */
		cfg->frame_reg = cfg->arch.reg_fp;
		offset = 0;
	}

	if (cfg->method->save_lmf) {
		/* No LMF on IA64 */
	}

	if (sig->ret->type != MONO_TYPE_VOID) {
		switch (cinfo->ret.storage) {
		case ArgInIReg:
			cfg->ret->opcode = OP_REGVAR;
			cfg->ret->inst_c0 = cinfo->ret.reg;
			break;
		case ArgInFloatReg:
			cfg->ret->opcode = OP_REGVAR;
			cfg->ret->inst_c0 = cinfo->ret.reg;
			break;
		case ArgValuetypeAddrInIReg:
			if (cfg->new_ir) {
				cfg->vret_addr->opcode = OP_REGVAR;
				cfg->vret_addr->dreg = cfg->arch.reg_in0 + cinfo->ret.reg;
			} else {
				cfg->ret->opcode = OP_REGVAR;
				cfg->ret->inst_c0 = cfg->arch.reg_in0 + cinfo->ret.reg;
			}
			break;
		case ArgAggregate:
			/* Allocate a local to hold the result, the epilog will copy it to the correct place */
			if (cfg->arch.omit_fp)
				g_assert_not_reached ();
			offset = ALIGN_TO (offset, 8);
			offset += cinfo->ret.nslots * 8;
			cfg->ret->opcode = OP_REGOFFSET;
			cfg->ret->inst_basereg = cfg->frame_reg;
			cfg->ret->inst_offset = - offset;
			break;
		default:
			g_assert_not_reached ();
		}
		cfg->ret->dreg = cfg->ret->inst_c0;
	}

	/* Allocate locals */
	offsets = mono_allocate_stack_slots_full (cfg, cfg->arch.omit_fp ? FALSE : TRUE, &locals_stack_size, &locals_stack_align);
	if (locals_stack_align) {
		offset = ALIGN_TO (offset, locals_stack_align);
	}
	for (i = cfg->locals_start; i < cfg->num_varinfo; i++) {
		if (offsets [i] != -1) {
			MonoInst *inst = cfg->varinfo [i];
			inst->opcode = OP_REGOFFSET;
			inst->inst_basereg = cfg->frame_reg;
			if (cfg->arch.omit_fp)
				inst->inst_offset = (offset + offsets [i]);
			else
				inst->inst_offset = - (offset + offsets [i]);
			// printf ("allocated local %d to ", i); mono_print_tree_nl (inst);
		}
	}
	offset += locals_stack_size;

	if (!sig->pinvoke && (sig->call_convention == MONO_CALL_VARARG)) {
		if (cfg->arch.omit_fp)
			g_assert_not_reached ();
		g_assert (cinfo->sig_cookie.storage == ArgOnStack);
		cfg->sig_cookie = cinfo->sig_cookie.offset + ARGS_OFFSET;
	}

	for (i = 0; i < sig->param_count + sig->hasthis; ++i) {
		inst = cfg->args [i];
		if (inst->opcode != OP_REGVAR) {
			ArgInfo *ainfo = &cinfo->args [i];
			gboolean inreg = TRUE;
			MonoType *arg_type;

			if (sig->hasthis && (i == 0))
				arg_type = &mono_defaults.object_class->byval_arg;
			else
				arg_type = sig->params [i - sig->hasthis];

			/* FIXME: VOLATILE is only set if the liveness pass runs */
			if (inst->flags & (MONO_INST_VOLATILE|MONO_INST_INDIRECT))
				inreg = FALSE;

			inst->opcode = OP_REGOFFSET;

			switch (ainfo->storage) {
			case ArgInIReg:
				inst->opcode = OP_REGVAR;
				inst->dreg = cfg->arch.reg_in0 + ainfo->reg;
				break;
			case ArgInFloatReg:
				/* 
				 * Since float regs are volatile, we save the arguments to
				 * the stack in the prolog.
				 */
				inreg = FALSE;
				break;
			case ArgOnStack:
				if (cfg->arch.omit_fp)
					g_assert_not_reached ();
				inst->opcode = OP_REGOFFSET;
				inst->inst_basereg = cfg->frame_reg;
				inst->inst_offset = ARGS_OFFSET + ainfo->offset;
				break;
			case ArgAggregate:
				inreg = FALSE;
				break;
			default:
				NOT_IMPLEMENTED;
			}

			if (!inreg && (ainfo->storage != ArgOnStack)) {
				guint32 size = 0;

				inst->opcode = OP_REGOFFSET;
				inst->inst_basereg = cfg->frame_reg;
				/* These arguments are saved to the stack in the prolog */
				switch (ainfo->storage) {
				case ArgAggregate:
					if (ainfo->atype == AggregateSingleHFA)
						size = ainfo->nslots * 4;
					else
						size = ainfo->nslots * 8;
					break;
				default:
					size = sizeof (gpointer);
					break;
				}

				offset = ALIGN_TO (offset, sizeof (gpointer));

				if (cfg->arch.omit_fp) {
					inst->inst_offset = offset;
					offset += size;
				} else {
					offset += size;
					inst->inst_offset = - offset;
				}
			}
		}
	}

	/* 
	 * FIXME: This doesn't work because some variables are allocated during local
	 * regalloc.
	 */
	/*
	if (cfg->arch.omit_fp && offset == 16)
		offset = 0;
	*/

	cfg->stack_offset = offset;
}

void
mono_arch_create_vars (MonoCompile *cfg)
{
	MonoMethodSignature *sig;
	CallInfo *cinfo;

	sig = mono_method_signature (cfg->method);

<<<<<<< HEAD
	cinfo = get_call_info (cfg->mempool, sig, FALSE);
=======
	cinfo = get_call_info (cfg->generic_sharing_context, sig, FALSE);
>>>>>>> fb23c6fb

	if (cinfo->ret.storage == ArgAggregate)
		cfg->ret_var_is_local = TRUE;

	if (cfg->new_ir && (cinfo->ret.storage == ArgValuetypeAddrInIReg)) {
		cfg->vret_addr = mono_compile_create_var (cfg, &mono_defaults.int_class->byval_arg, OP_ARG);
		if (G_UNLIKELY (cfg->verbose_level > 1)) {
			printf ("vret_addr = ");
			mono_print_ins (cfg->vret_addr);
		}
	}
}

static void
add_outarg_reg (MonoCompile *cfg, MonoCallInst *call, MonoInst *arg, ArgStorage storage, int reg, MonoInst *tree)
{
	switch (storage) {
	case ArgInIReg:
		arg->opcode = OP_OUTARG_REG;
		arg->inst_left = tree;
		arg->inst_right = (MonoInst*)call;
		arg->backend.reg3 = reg;
		call->used_iregs |= 1 << reg;
		break;
	case ArgInFloatReg:
		arg->opcode = OP_OUTARG_FREG;
		arg->inst_left = tree;
		arg->inst_right = (MonoInst*)call;
		arg->backend.reg3 = reg;
		call->used_fregs |= 1 << reg;
		break;
	default:
		g_assert_not_reached ();
	}
}

static void
add_outarg_reg2 (MonoCompile *cfg, MonoCallInst *call, ArgStorage storage, int reg, MonoInst *tree)
{
	MonoInst *arg;

	MONO_INST_NEW (cfg, arg, OP_NOP);
	arg->sreg1 = tree->dreg;

	switch (storage) {
	case ArgInIReg:
		arg->opcode = OP_MOVE;
		arg->dreg = mono_alloc_ireg (cfg);

		mono_call_inst_add_outarg_reg (cfg, call, arg->dreg, reg, FALSE);
		break;
	case ArgInFloatReg:
		arg->opcode = OP_FMOVE;
		arg->dreg = mono_alloc_freg (cfg);

		mono_call_inst_add_outarg_reg (cfg, call, arg->dreg, reg, TRUE);
		break;
	default:
		g_assert_not_reached ();
	}

	MONO_ADD_INS (cfg->cbb, arg);
}

static void
emit_sig_cookie (MonoCompile *cfg, MonoCallInst *call, CallInfo *cinfo)
{
	MonoInst *arg;
	MonoMethodSignature *tmp_sig;
	MonoInst *sig_arg;

	/* FIXME: Add support for signature tokens to AOT */
	cfg->disable_aot = TRUE;

	g_assert (cinfo->sig_cookie.storage == ArgOnStack);

	/*
	 * mono_ArgIterator_Setup assumes the signature cookie is 
	 * passed first and all the arguments which were before it are
	 * passed on the stack after the signature. So compensate by 
	 * passing a different signature.
	 */
	tmp_sig = mono_metadata_signature_dup (call->signature);
	tmp_sig->param_count -= call->signature->sentinelpos;
	tmp_sig->sentinelpos = 0;
	memcpy (tmp_sig->params, call->signature->params + call->signature->sentinelpos, tmp_sig->param_count * sizeof (MonoType*));

	MONO_INST_NEW (cfg, sig_arg, OP_ICONST);
	sig_arg->inst_p0 = tmp_sig;

	MONO_INST_NEW (cfg, arg, OP_OUTARG);
	arg->inst_left = sig_arg;
	arg->inst_imm = 16 + cinfo->sig_cookie.offset;
	arg->type = STACK_PTR;

	/* prepend, so they get reversed */
	arg->next = call->out_args;
	call->out_args = arg;
}

/* 
 * take the arguments and generate the arch-specific
 * instructions to properly call the function in call.
 * This includes pushing, moving arguments to the right register
 * etc.
 */
MonoCallInst*
mono_arch_call_opcode (MonoCompile *cfg, MonoBasicBlock* bb, MonoCallInst *call, int is_virtual)
{
	MonoInst *arg, *in;
	MonoMethodSignature *sig;
	int i, n, stack_size;
	CallInfo *cinfo;
	ArgInfo *ainfo;

	stack_size = 0;

	mono_ia64_alloc_stacked_registers (cfg);

	sig = call->signature;
	n = sig->param_count + sig->hasthis;

<<<<<<< HEAD
	cinfo = get_call_info (cfg->mempool, sig, sig->pinvoke);
=======
	cinfo = get_call_info (cfg->generic_sharing_context, sig, sig->pinvoke);
>>>>>>> fb23c6fb

	if (cinfo->ret.storage == ArgAggregate) {
		/* The code in emit_this_vret_arg needs a local */
		cfg->arch.ret_var_addr_local = mono_compile_create_var (cfg, &mono_defaults.int_class->byval_arg, OP_LOCAL);
		((MonoInst*)cfg->arch.ret_var_addr_local)->flags |= MONO_INST_VOLATILE;
	}

	for (i = 0; i < n; ++i) {
		ainfo = cinfo->args + i;

		if (!sig->pinvoke && (sig->call_convention == MONO_CALL_VARARG) && (i == sig->sentinelpos)) {
			/* Emit the signature cookie just before the implicit arguments */
			emit_sig_cookie (cfg, call, cinfo);
		}

		if (is_virtual && i == 0) {
			/* the argument will be attached to the call instruction */
			in = call->args [i];
		} else {
			MonoType *arg_type;

			MONO_INST_NEW (cfg, arg, OP_OUTARG);
			in = call->args [i];
			arg->cil_code = in->cil_code;
			arg->inst_left = in;
			arg->type = in->type;
			/* prepend, so they get reversed */
			arg->next = call->out_args;
			call->out_args = arg;

			if (sig->hasthis && (i == 0))
				arg_type = &mono_defaults.object_class->byval_arg;
			else
				arg_type = sig->params [i - sig->hasthis];

			if ((i >= sig->hasthis) && (MONO_TYPE_ISSTRUCT(arg_type))) {
				MonoInst *stack_addr;
				guint32 align;
				guint32 size;

				if (arg_type->type == MONO_TYPE_TYPEDBYREF) {
					size = sizeof (MonoTypedRef);
					align = sizeof (gpointer);
				}
				else
				if (sig->pinvoke)
					size = mono_type_native_stack_size (&in->klass->byval_arg, &align);
				else {
					/* 
					 * Other backends use mini_type_stack_size (), but that
					 * aligns the size to 8, which is larger than the size of
					 * the source, leading to reads of invalid memory if the
					 * source is at the end of address space.
					 */
					size = mono_class_value_size (in->klass, &align);
				}

				if (ainfo->storage == ArgAggregate) {
					MonoInst *vtaddr, *load, *load2, *offset_ins, *set_reg;
					int slot, j;

					vtaddr = mono_compile_create_var (cfg, &mono_defaults.int_class->byval_arg, OP_LOCAL);

					/* 
					 * Part of the structure is passed in registers.
					 */
					for (j = 0; j < ainfo->nregs; ++j) {
						int offset, load_op, dest_reg, arg_storage;

						slot = ainfo->reg + j;
						
						if (ainfo->atype == AggregateSingleHFA) {
							load_op = CEE_LDIND_R4;
							offset = j * 4;
							dest_reg = ainfo->reg + j;
							arg_storage = ArgInFloatReg;
						} else if (ainfo->atype == AggregateDoubleHFA) {
							load_op = CEE_LDIND_R8;
							offset = j * 8;
							dest_reg = ainfo->reg + j;
							arg_storage = ArgInFloatReg;
						} else {
							load_op = CEE_LDIND_I;
							offset = j * 8;
							dest_reg = cfg->arch.reg_out0 + ainfo->reg + j;
							arg_storage = ArgInIReg;
						}

						MONO_INST_NEW (cfg, load, CEE_LDIND_I);
						load->ssa_op = MONO_SSA_LOAD;
						load->inst_i0 = (cfg)->varinfo [vtaddr->inst_c0];

						NEW_ICONST (cfg, offset_ins, offset);
						MONO_INST_NEW (cfg, load2, CEE_ADD);
						load2->inst_left = load;
						load2->inst_right = offset_ins;

						MONO_INST_NEW (cfg, load, load_op);
						load->inst_left = load2;

						if (j == 0)
							set_reg = arg;
						else
							MONO_INST_NEW (cfg, set_reg, OP_OUTARG_REG);
						add_outarg_reg (cfg, call, set_reg, arg_storage, dest_reg, load);
						if (set_reg != call->out_args) {
							set_reg->next = call->out_args;
							call->out_args = set_reg;
						}
					}

					/* 
					 * Part of the structure is passed on the stack.
					 */
					for (j = ainfo->nregs; j < ainfo->nslots; ++j) {
						MonoInst *outarg;

						slot = ainfo->reg + j;

						MONO_INST_NEW (cfg, load, CEE_LDIND_I);
						load->ssa_op = MONO_SSA_LOAD;
						load->inst_i0 = (cfg)->varinfo [vtaddr->inst_c0];

						NEW_ICONST (cfg, offset_ins, (j * sizeof (gpointer)));
						MONO_INST_NEW (cfg, load2, CEE_ADD);
						load2->inst_left = load;
						load2->inst_right = offset_ins;

						MONO_INST_NEW (cfg, load, CEE_LDIND_I);
						load->inst_left = load2;

						if (j == 0)
							outarg = arg;
						else
							MONO_INST_NEW (cfg, outarg, OP_OUTARG);
						outarg->inst_left = load;
						outarg->inst_imm = 16 + ainfo->offset + (slot - 8) * 8;

						if (outarg != call->out_args) {
							outarg->next = call->out_args;
							call->out_args = outarg;
						}
					}

					/* Trees can't be shared so make a copy */
					MONO_INST_NEW (cfg, arg, CEE_STIND_I);
					arg->cil_code = in->cil_code;
					arg->ssa_op = MONO_SSA_STORE;
					arg->inst_left = vtaddr;
					arg->inst_right = in;
					arg->type = in->type;
					
					/* prepend, so they get reversed */
					arg->next = call->out_args;
					call->out_args = arg;
				}
				else {
					MONO_INST_NEW (cfg, stack_addr, OP_REGOFFSET);
					stack_addr->inst_basereg = IA64_SP;
					stack_addr->inst_offset = 16 + ainfo->offset;
					stack_addr->inst_imm = size;

					arg->opcode = OP_OUTARG_VT;
					arg->inst_right = stack_addr;
				}
			}
			else {
				switch (ainfo->storage) {
				case ArgInIReg:
					add_outarg_reg (cfg, call, arg, ainfo->storage, cfg->arch.reg_out0 + ainfo->reg, in);
					break;
				case ArgInFloatReg:
					add_outarg_reg (cfg, call, arg, ainfo->storage, ainfo->reg, in);
					break;
				case ArgOnStack:
					if (arg_type->type == MONO_TYPE_R4 && !arg_type->byref) {
						arg->opcode = OP_OUTARG_R4;
					}
					else
						arg->opcode = OP_OUTARG;
					arg->inst_imm = 16 + ainfo->offset;
					break;
				default:
					g_assert_not_reached ();
				}
			}
		}
	}

	/* Handle the case where there are no implicit arguments */
	if (!sig->pinvoke && (sig->call_convention == MONO_CALL_VARARG) && (n == sig->sentinelpos)) {
		emit_sig_cookie (cfg, call, cinfo);
	}

	call->stack_usage = cinfo->stack_usage;
	cfg->param_area = MAX (cfg->param_area, call->stack_usage);
	cfg->arch.n_out_regs = MAX (cfg->arch.n_out_regs, cinfo->reg_usage);
	cfg->flags |= MONO_CFG_HAS_CALLS;

	return call;
}

static void
emit_sig_cookie2 (MonoCompile *cfg, MonoCallInst *call, CallInfo *cinfo)
{
	MonoMethodSignature *tmp_sig;

	/* Emit the signature cookie just before the implicit arguments */
	MonoInst *sig_arg;
	/* FIXME: Add support for signature tokens to AOT */
	cfg->disable_aot = TRUE;

	g_assert (cinfo->sig_cookie.storage == ArgOnStack);

	/*
	 * mono_ArgIterator_Setup assumes the signature cookie is 
	 * passed first and all the arguments which were before it are
	 * passed on the stack after the signature. So compensate by 
	 * passing a different signature.
	 */
	tmp_sig = mono_metadata_signature_dup (call->signature);
	tmp_sig->param_count -= call->signature->sentinelpos;
	tmp_sig->sentinelpos = 0;
	memcpy (tmp_sig->params, call->signature->params + call->signature->sentinelpos, tmp_sig->param_count * sizeof (MonoType*));

	MONO_INST_NEW (cfg, sig_arg, OP_ICONST);
	sig_arg->dreg = mono_alloc_ireg (cfg);
	sig_arg->inst_p0 = tmp_sig;
	MONO_ADD_INS (cfg->cbb, sig_arg);

	MONO_EMIT_NEW_STORE_MEMBASE (cfg, OP_STOREI8_MEMBASE_REG, IA64_SP, 16 + cinfo->sig_cookie.offset, sig_arg->dreg);
}

void
mono_arch_emit_call (MonoCompile *cfg, MonoCallInst *call, gboolean is_virtual)
{
	MonoInst *in;
	MonoMethodSignature *sig;
	int i, n, stack_size;
	CallInfo *cinfo;
	ArgInfo *ainfo;

	stack_size = 0;

	mono_ia64_alloc_stacked_registers (cfg);

	sig = call->signature;
	n = sig->param_count + sig->hasthis;

	cinfo = get_call_info (cfg->mempool, sig, sig->pinvoke);

	if (cinfo->ret.storage == ArgAggregate) {
		MonoInst *vtarg;
		MonoInst *local;

		/* 
		 * The valuetype is in registers after the call, need to be copied 
		 * to the stack. Save the address to a local here, so the call 
		 * instruction can access it.
		 */
		local = mono_compile_create_var (cfg, &mono_defaults.int_class->byval_arg, OP_LOCAL);
		local->flags |= MONO_INST_VOLATILE;
		cfg->arch.ret_var_addr_local = local;

		MONO_INST_NEW (cfg, vtarg, OP_MOVE);
		vtarg->sreg1 = call->vret_var->dreg;
		vtarg->dreg = local->dreg;
		MONO_ADD_INS (cfg->cbb, vtarg);
	}

	if (cinfo->ret.storage == ArgValuetypeAddrInIReg) {
		add_outarg_reg2 (cfg, call, ArgInIReg, cfg->arch.reg_out0 + cinfo->ret.reg, call->vret_var);
	}

	for (i = 0; i < n; ++i) {
		MonoType *arg_type;

		ainfo = cinfo->args + i;

		if (!sig->pinvoke && (sig->call_convention == MONO_CALL_VARARG) && (i == sig->sentinelpos)) {
			/* Emit the signature cookie just before the implicit arguments */
			emit_sig_cookie2 (cfg, call, cinfo);
		}

		in = call->args [i];

		if (sig->hasthis && (i == 0))
			arg_type = &mono_defaults.object_class->byval_arg;
		else
			arg_type = sig->params [i - sig->hasthis];

		if ((i >= sig->hasthis) && (MONO_TYPE_ISSTRUCT(arg_type))) {
			guint32 align;
			guint32 size;

			if (arg_type->type == MONO_TYPE_TYPEDBYREF) {
				size = sizeof (MonoTypedRef);
				align = sizeof (gpointer);
			}
			else if (sig->pinvoke)
				size = mono_type_native_stack_size (&in->klass->byval_arg, &align);
			else {
				/* 
				 * Other backends use mono_type_stack_size (), but that
				 * aligns the size to 8, which is larger than the size of
				 * the source, leading to reads of invalid memory if the
				 * source is at the end of address space.
				 */
				size = mono_class_value_size (in->klass, &align);
			}

			if (size > 0) {
				MonoInst *arg;

				MONO_INST_NEW (cfg, arg, OP_OUTARG_VT);
				arg->sreg1 = in->dreg;
				arg->klass = in->klass;
				arg->backend.size = size;
				arg->inst_p0 = call;
				arg->inst_p1 = mono_mempool_alloc (cfg->mempool, sizeof (ArgInfo));
				memcpy (arg->inst_p1, ainfo, sizeof (ArgInfo));

				MONO_ADD_INS (cfg->cbb, arg);
			}
		}
		else {
			switch (ainfo->storage) {
			case ArgInIReg:
				add_outarg_reg2 (cfg, call, ainfo->storage, cfg->arch.reg_out0 + ainfo->reg, in);
				break;
			case ArgInFloatReg:
				add_outarg_reg2 (cfg, call, ainfo->storage, ainfo->reg, in);
				break;
			case ArgOnStack:
				if (arg_type->type == MONO_TYPE_R4 && !arg_type->byref)
					MONO_EMIT_NEW_STORE_MEMBASE (cfg, OP_STORER4_MEMBASE_REG, IA64_SP, 16 + ainfo->offset, in->dreg);
				else if (arg_type->type == MONO_TYPE_R8 && !arg_type->byref)
					MONO_EMIT_NEW_STORE_MEMBASE (cfg, OP_STORER8_MEMBASE_REG, IA64_SP, 16 + ainfo->offset, in->dreg);
				else
					MONO_EMIT_NEW_STORE_MEMBASE (cfg, OP_STOREI8_MEMBASE_REG, IA64_SP, 16 + ainfo->offset, in->dreg);
				break;
			default:
				g_assert_not_reached ();
			}
		}
	}

	/* Handle the case where there are no implicit arguments */
	if (!sig->pinvoke && (sig->call_convention == MONO_CALL_VARARG) && (n == sig->sentinelpos)) {
		emit_sig_cookie2 (cfg, call, cinfo);
	}

	call->stack_usage = cinfo->stack_usage;
	cfg->param_area = MAX (cfg->param_area, call->stack_usage);
	cfg->arch.n_out_regs = MAX (cfg->arch.n_out_regs, cinfo->reg_usage);
	cfg->flags |= MONO_CFG_HAS_CALLS;
}

/* FIXME: Remove these later */
#define NEW_VARLOADA(cfg,dest,var,vartype) do {	\
        MONO_INST_NEW ((cfg), (dest), OP_LDADDR); \
		(dest)->ssa_op = MONO_SSA_ADDRESS_TAKEN;	\
		(dest)->inst_p0 = (var); \
		(var)->flags |= MONO_INST_INDIRECT;	\
		(dest)->type = STACK_MP;	\
		(dest)->klass = (var)->klass;	\
        (dest)->dreg = mono_alloc_dreg ((cfg), STACK_MP); \
	} while (0)

#define EMIT_NEW_VARLOADA(cfg,dest,var,vartype) do { NEW_VARLOADA ((cfg), (dest), (var), (vartype)); MONO_ADD_INS ((cfg)->cbb, (dest)); } while (0)

void
mono_arch_emit_outarg_vt (MonoCompile *cfg, MonoInst *ins)
{
	MonoInst *src_var = get_vreg_to_inst (cfg, ins->sreg1);
	MonoInst *src;
	MonoCallInst *call = (MonoCallInst*)ins->inst_p0;
	ArgInfo *ainfo = (ArgInfo*)ins->inst_p1;
	int size = ins->backend.size;

	g_assert (ins->klass);

	if (!src_var)
		src_var = mono_compile_create_var_for_vreg (cfg, &ins->klass->byval_arg, OP_LOCAL, ins->sreg1);

	EMIT_NEW_VARLOADA ((cfg), (src), src_var, src_var->inst_vtype);

	if (ainfo->storage == ArgAggregate) {
		MonoInst *load, *store;
		int i, slot;

		/* 
		 * Part of the structure is passed in registers.
		 */
		for (i = 0; i < ainfo->nregs; ++i) {
			slot = ainfo->reg + i;
			
			if (ainfo->atype == AggregateSingleHFA) {
				MONO_INST_NEW (cfg, load, OP_LOADR4_MEMBASE);
				load->inst_basereg = src->dreg;
				load->inst_offset = i * 4;
				load->dreg = mono_alloc_freg (cfg);

				mono_call_inst_add_outarg_reg (cfg, call, load->dreg, ainfo->reg + i, TRUE);
			} else if (ainfo->atype == AggregateDoubleHFA) {
				MONO_INST_NEW (cfg, load, OP_LOADR8_MEMBASE);
				load->inst_basereg = src->dreg;
				load->inst_offset = i * 8;
				load->dreg = mono_alloc_freg (cfg);

				mono_call_inst_add_outarg_reg (cfg, call, load->dreg, ainfo->reg + i, TRUE);
			} else {
				MONO_INST_NEW (cfg, load, OP_LOADI8_MEMBASE);
				load->inst_basereg = src->dreg;
				load->inst_offset = i * 8;
				load->dreg = mono_alloc_ireg (cfg);

				mono_call_inst_add_outarg_reg (cfg, call, load->dreg, cfg->arch.reg_out0 + ainfo->reg + i, FALSE);
			}
			MONO_ADD_INS (cfg->cbb, load);
		}

		/* 
		 * Part of the structure is passed on the stack.
		 */
		for (i = ainfo->nregs; i < ainfo->nslots; ++i) {
			slot = ainfo->reg + i;

			MONO_INST_NEW (cfg, load, OP_LOADI8_MEMBASE);
			load->inst_basereg = src->dreg;
			load->inst_offset = i * sizeof (gpointer);
			load->dreg = mono_alloc_preg (cfg);
			MONO_ADD_INS (cfg->cbb, load);

			MONO_INST_NEW (cfg, store, OP_STOREI8_MEMBASE_REG);
			store->sreg1 = load->dreg;
			store->inst_destbasereg = IA64_SP;
			store->inst_offset = 16 + ainfo->offset + (slot - 8) * 8;
			MONO_ADD_INS (cfg->cbb, store);
		}
	} else {
		mini_emit_memcpy2 (cfg, IA64_SP, 16 + ainfo->offset, src->dreg, 0, size, 0);
	}
}

void
mono_arch_emit_setret (MonoCompile *cfg, MonoMethod *method, MonoInst *val)
{
	CallInfo *cinfo = get_call_info (cfg->mempool, mono_method_signature (method), FALSE);

	switch (cinfo->ret.storage) {
	case ArgInIReg:
		MONO_EMIT_NEW_UNALU (cfg, OP_MOVE, cfg->ret->dreg, val->dreg);
		break;
	case ArgInFloatReg:
		MONO_EMIT_NEW_UNALU (cfg, OP_FMOVE, cfg->ret->dreg, val->dreg);
		break;
	default:
		g_assert_not_reached ();
	}
}

static void
peephole_pass (MonoCompile *cfg, MonoBasicBlock *bb)
{
	MonoInst *ins, *last_ins = NULL;
	ins = bb->code;

	while (ins) {
		switch (ins->opcode) {
		case OP_MOVE:
		case OP_FMOVE:
			/*
			 * Removes:
			 *
			 * OP_MOVE reg, reg 
			 */
			if (ins->dreg == ins->sreg1) {
				if (last_ins)
					last_ins->next = ins->next;				
				ins = ins->next;
				continue;
			}
			/* 
			 * Removes:
			 *
			 * OP_MOVE sreg, dreg 
			 * OP_MOVE dreg, sreg
			 */
			if (last_ins && last_ins->opcode == OP_MOVE &&
			    ins->sreg1 == last_ins->dreg &&
			    ins->dreg == last_ins->sreg1) {
				last_ins->next = ins->next;				
				ins = ins->next;				
				continue;
			}
			break;
		case OP_MUL_IMM: 
		case OP_IMUL_IMM: 
			/* remove unnecessary multiplication with 1 */
			if (ins->inst_imm == 1) {
				if (ins->dreg != ins->sreg1) {
					ins->opcode = OP_MOVE;
				} else {
					last_ins->next = ins->next;
					ins = ins->next;
					continue;
				}
			}
			break;
		}

		last_ins = ins;
		ins = ins->next;
	}
	bb->last_ins = last_ins;
}

int cond_to_ia64_cmp [][3] = {
	{OP_IA64_CMP_EQ, OP_IA64_CMP4_EQ, OP_IA64_FCMP_EQ},
	{OP_IA64_CMP_NE, OP_IA64_CMP4_NE, OP_IA64_FCMP_NE},
	{OP_IA64_CMP_LE, OP_IA64_CMP4_LE, OP_IA64_FCMP_LE},
	{OP_IA64_CMP_GE, OP_IA64_CMP4_GE, OP_IA64_FCMP_GE},
	{OP_IA64_CMP_LT, OP_IA64_CMP4_LT, OP_IA64_FCMP_LT},
	{OP_IA64_CMP_GT, OP_IA64_CMP4_GT, OP_IA64_FCMP_GT},
	{OP_IA64_CMP_LE_UN, OP_IA64_CMP4_LE_UN, OP_IA64_FCMP_LE_UN},
	{OP_IA64_CMP_GE_UN, OP_IA64_CMP4_GE_UN, OP_IA64_FCMP_GE_UN},
	{OP_IA64_CMP_LT_UN, OP_IA64_CMP4_LT_UN, OP_IA64_FCMP_LT_UN},
	{OP_IA64_CMP_GT_UN, OP_IA64_CMP4_GT_UN, OP_IA64_FCMP_GT_UN}
};

static int
opcode_to_ia64_cmp (int opcode, int cmp_opcode)
{
	return cond_to_ia64_cmp [mono_opcode_to_cond (opcode)][mono_opcode_to_type (opcode, cmp_opcode)];
}

int cond_to_ia64_cmp_imm [][3] = {
	{OP_IA64_CMP_EQ_IMM, OP_IA64_CMP4_EQ_IMM, 0},
	{OP_IA64_CMP_NE_IMM, OP_IA64_CMP4_NE_IMM, 0},
	{OP_IA64_CMP_GE_IMM, OP_IA64_CMP4_GE_IMM, 0},
	{OP_IA64_CMP_LE_IMM, OP_IA64_CMP4_LE_IMM, 0},
	{OP_IA64_CMP_GT_IMM, OP_IA64_CMP4_GT_IMM, 0},
	{OP_IA64_CMP_LT_IMM, OP_IA64_CMP4_LT_IMM, 0},
	{OP_IA64_CMP_GE_UN_IMM, OP_IA64_CMP4_GE_UN_IMM, 0},
	{OP_IA64_CMP_LE_UN_IMM, OP_IA64_CMP4_LE_UN_IMM, 0},
	{OP_IA64_CMP_GT_UN_IMM, OP_IA64_CMP4_GT_UN_IMM, 0},
	{OP_IA64_CMP_LT_UN_IMM, OP_IA64_CMP4_LT_UN_IMM, 0},
};

static int
opcode_to_ia64_cmp_imm (int opcode, int cmp_opcode)
{
	/* The condition needs to be reversed */
	return cond_to_ia64_cmp_imm [mono_opcode_to_cond (opcode)][mono_opcode_to_type (opcode, cmp_opcode)];
}

static void
insert_after_ins (MonoBasicBlock *bb, MonoInst *ins, MonoInst *to_insert)
{
	if (ins == NULL) {
		ins = bb->code;
		bb->code = to_insert;
		to_insert->next = ins;
	}
	else {
		to_insert->next = ins->next;
		ins->next = to_insert;
	}
}

#define NEW_INS(cfg,dest,op) do {	\
		(dest) = mono_mempool_alloc0 ((cfg)->mempool, sizeof (MonoInst));	\
		(dest)->opcode = (op);	\
        insert_after_ins (bb, last_ins, (dest)); \
        last_ins = (dest); \
	} while (0)

/*
 * mono_arch_lowering_pass:
 *
 *  Converts complex opcodes into simpler ones so that each IR instruction
 * corresponds to one machine instruction.
 */
static void
mono_arch_lowering_pass (MonoCompile *cfg, MonoBasicBlock *bb)
{
	MonoInst *ins, *next, *temp, *temp2, *temp3, *last_ins = NULL;
	ins = bb->code;

	if (bb->max_vreg > cfg->rs->next_vreg)
		cfg->rs->next_vreg = bb->max_vreg;

	while (ins) {
		switch (ins->opcode) {
		case OP_STOREI1_MEMBASE_IMM:
		case OP_STOREI2_MEMBASE_IMM:
		case OP_STOREI4_MEMBASE_IMM:
		case OP_STOREI8_MEMBASE_IMM:
		case OP_STORE_MEMBASE_IMM:
			/* There are no store_membase instructions on ia64 */
			if (ins->inst_offset == 0) {
				temp2 = NULL;
			} else if (ia64_is_imm14 (ins->inst_offset)) {
				NEW_INS (cfg, temp2, OP_ADD_IMM);
				temp2->sreg1 = ins->inst_destbasereg;
				temp2->inst_imm = ins->inst_offset;
				temp2->dreg = mono_regstate_next_int (cfg->rs);
			}
			else {
				NEW_INS (cfg, temp, OP_I8CONST);
				temp->inst_c0 = ins->inst_offset;
				temp->dreg = mono_regstate_next_int (cfg->rs);
				NEW_INS (cfg, temp2, CEE_ADD);
				temp2->sreg1 = ins->inst_destbasereg;
				temp2->sreg2 = temp->dreg;
				temp2->dreg = mono_regstate_next_int (cfg->rs);
			}

			switch (ins->opcode) {
			case OP_STOREI1_MEMBASE_IMM:
				ins->opcode = OP_STOREI1_MEMBASE_REG;
				break;
			case OP_STOREI2_MEMBASE_IMM:
				ins->opcode = OP_STOREI2_MEMBASE_REG;
				break;
			case OP_STOREI4_MEMBASE_IMM:
				ins->opcode = OP_STOREI4_MEMBASE_REG;
				break;
			case OP_STOREI8_MEMBASE_IMM:
			case OP_STORE_MEMBASE_IMM:
				ins->opcode = OP_STOREI8_MEMBASE_REG;
				break;
			default:
				g_assert_not_reached ();
			}

			if (ins->inst_imm == 0)
				ins->sreg1 = IA64_R0;
			else {
				NEW_INS (cfg, temp3, OP_I8CONST);
				temp3->inst_c0 = ins->inst_imm;
				temp3->dreg = mono_regstate_next_int (cfg->rs);
				ins->sreg1 = temp3->dreg;
			}

			ins->inst_offset = 0;
			if (temp2)
				ins->inst_destbasereg = temp2->dreg;
			break;
		case OP_STOREI1_MEMBASE_REG:
		case OP_STOREI2_MEMBASE_REG:
		case OP_STOREI4_MEMBASE_REG:
		case OP_STOREI8_MEMBASE_REG:
		case OP_STORER4_MEMBASE_REG:
		case OP_STORER8_MEMBASE_REG:
		case OP_STORE_MEMBASE_REG:
			/* There are no store_membase instructions on ia64 */
			if (ins->inst_offset == 0) {
				break;
			}
			else if (ia64_is_imm14 (ins->inst_offset)) {
				NEW_INS (cfg, temp2, OP_ADD_IMM);
				temp2->sreg1 = ins->inst_destbasereg;
				temp2->inst_imm = ins->inst_offset;
				temp2->dreg = mono_regstate_next_int (cfg->rs);
			}
			else {
				NEW_INS (cfg, temp, OP_I8CONST);
				temp->inst_c0 = ins->inst_offset;
				temp->dreg = mono_regstate_next_int (cfg->rs);
				NEW_INS (cfg, temp2, CEE_ADD);
				temp2->sreg1 = ins->inst_destbasereg;
				temp2->sreg2 = temp->dreg;
				temp2->dreg = mono_regstate_next_int (cfg->rs);
			}

			ins->inst_offset = 0;
			ins->inst_destbasereg = temp2->dreg;
			break;
		case OP_LOADI1_MEMBASE:
		case OP_LOADU1_MEMBASE:
		case OP_LOADI2_MEMBASE:
		case OP_LOADU2_MEMBASE:
		case OP_LOADI4_MEMBASE:
		case OP_LOADU4_MEMBASE:
		case OP_LOADI8_MEMBASE:
		case OP_LOAD_MEMBASE:
		case OP_LOADR4_MEMBASE:
		case OP_LOADR8_MEMBASE:
		case OP_ATOMIC_EXCHANGE_I4:
		case OP_ATOMIC_EXCHANGE_I8:
		case OP_ATOMIC_ADD_NEW_I4:
		case OP_ATOMIC_ADD_NEW_I8:
		case OP_ATOMIC_ADD_IMM_NEW_I4:
		case OP_ATOMIC_ADD_IMM_NEW_I8:
			/* There are no membase instructions on ia64 */
			if (ins->inst_offset == 0) {
				break;
			}
			else if (ia64_is_imm14 (ins->inst_offset)) {
				NEW_INS (cfg, temp2, OP_ADD_IMM);
				temp2->sreg1 = ins->inst_basereg;
				temp2->inst_imm = ins->inst_offset;
				temp2->dreg = mono_regstate_next_int (cfg->rs);
			}
			else {
				NEW_INS (cfg, temp, OP_I8CONST);
				temp->inst_c0 = ins->inst_offset;
				temp->dreg = mono_regstate_next_int (cfg->rs);
				NEW_INS (cfg, temp2, CEE_ADD);
				temp2->sreg1 = ins->inst_basereg;
				temp2->sreg2 = temp->dreg;
				temp2->dreg = mono_regstate_next_int (cfg->rs);
			}

			ins->inst_offset = 0;
			ins->inst_basereg = temp2->dreg;
			break;
		case OP_ADD_IMM:
		case OP_IADD_IMM:
		case OP_LADD_IMM:
		case OP_ISUB_IMM:
		case OP_LSUB_IMM:
		case OP_AND_IMM:
		case OP_IAND_IMM:
		case OP_LAND_IMM:
		case OP_IOR_IMM:
		case OP_LOR_IMM:
		case OP_IXOR_IMM:
		case OP_LXOR_IMM:
		case OP_SHL_IMM:
		case OP_SHR_IMM:
		case OP_ISHL_IMM:
		case OP_LSHL_IMM:
		case OP_ISHR_IMM:
		case OP_LSHR_IMM:
		case OP_ISHR_UN_IMM:
		case OP_LSHR_UN_IMM: {
			gboolean is_imm = FALSE;
			gboolean switched = FALSE;

			if (ins->opcode == OP_AND_IMM && ins->inst_imm == 255) {
				ins->opcode = OP_ZEXT_I1;
				break;
			}

			switch (ins->opcode) {
			case OP_ADD_IMM:
			case OP_IADD_IMM:
			case OP_LADD_IMM:
				is_imm = ia64_is_imm14 (ins->inst_imm);
				switched = TRUE;
				break;
			case OP_ISUB_IMM:
			case OP_LSUB_IMM:
				is_imm = ia64_is_imm14 (- (ins->inst_imm));
				if (is_imm) {
					/* A = B - IMM -> A = B + (-IMM) */
					ins->inst_imm = - ins->inst_imm;
					ins->opcode = OP_IADD_IMM;
				}
				switched = TRUE;
				break;
			case OP_IAND_IMM:
			case OP_IOR_IMM:
			case OP_IXOR_IMM:
			case OP_AND_IMM:
			case OP_LAND_IMM:
			case OP_LOR_IMM:
			case OP_LXOR_IMM:
				is_imm = ia64_is_imm8 (ins->inst_imm);
				switched = TRUE;
				break;
			case OP_SHL_IMM:
			case OP_SHR_IMM:
			case OP_ISHL_IMM:
			case OP_LSHL_IMM:
			case OP_ISHR_IMM:
			case OP_LSHR_IMM:
			case OP_ISHR_UN_IMM:
			case OP_LSHR_UN_IMM:
				is_imm = (ins->inst_imm >= 0) && (ins->inst_imm < 64);
				break;
			default:
				break;
			}

			if (is_imm) {
				if (switched)
					ins->sreg2 = ins->sreg1;
				break;
			}

			ins->opcode = mono_op_imm_to_op (ins->opcode);

			if (ins->inst_imm == 0)
				ins->sreg2 = IA64_R0;
			else {
				NEW_INS (cfg, temp, OP_I8CONST);
				temp->inst_c0 = ins->inst_imm;
				temp->dreg = mono_regstate_next_int (cfg->rs);
				ins->sreg2 = temp->dreg;
			}
			break;
		}
		case OP_COMPARE_IMM:
		case OP_ICOMPARE_IMM:
		case OP_LCOMPARE_IMM: {
			/* Instead of compare+b<cond>, ia64 has compare<cond>+br */
			gboolean imm;
			CompRelation cond;

			next = ins->next;

			/* Branch opts can eliminate the branch */
			if (!next || (!(MONO_IS_COND_BRANCH_OP (next) || MONO_IS_COND_EXC (next) || MONO_IS_SETCC (next)))) {
				ins->opcode = OP_NOP;
				break;
			}

			/* 
			 * The compare_imm instructions have switched up arguments, and 
			 * some of them take an imm between -127 and 128.
			 */
			next = ins->next;
			cond = mono_opcode_to_cond (next->opcode);
			if ((cond == CMP_LT) || (cond == CMP_GE))
				imm = ia64_is_imm8 (ins->inst_imm - 1);
			else if ((cond == CMP_LT_UN) || (cond == CMP_GE_UN))
				imm = ia64_is_imm8 (ins->inst_imm - 1) && (ins->inst_imm > 0);
			else
				imm = ia64_is_imm8 (ins->inst_imm);

			if (imm) {
				ins->opcode = opcode_to_ia64_cmp_imm (next->opcode, ins->opcode);
				ins->sreg2 = ins->sreg1;
			}
			else {
				ins->opcode = opcode_to_ia64_cmp (next->opcode, ins->opcode);

				if (ins->inst_imm == 0)
					ins->sreg2 = IA64_R0;
				else {
					NEW_INS (cfg, temp, OP_I8CONST);
					temp->inst_c0 = ins->inst_imm;
					temp->dreg = mono_regstate_next_int (cfg->rs);
					ins->sreg2 = temp->dreg;
				}
			}

			if (MONO_IS_COND_BRANCH_OP (next)) {
				next->opcode = OP_IA64_BR_COND;
				if (! (next->flags & MONO_INST_BRLABEL))
					next->inst_target_bb = next->inst_true_bb;
			} else if (MONO_IS_COND_EXC (next)) {
				next->opcode = OP_IA64_COND_EXC;
			} else if (MONO_IS_SETCC (next)) {
				next->opcode = OP_IA64_CSET;
			} else {
				printf ("%s\n", mono_inst_name (next->opcode));
				NOT_IMPLEMENTED;
			}

			break;
		}
		case OP_COMPARE:
		case OP_ICOMPARE:
		case OP_LCOMPARE:
		case OP_FCOMPARE: {
			/* Instead of compare+b<cond>, ia64 has compare<cond>+br */

			next = ins->next;

			/* Branch opts can eliminate the branch */
			if (!next || (!(MONO_IS_COND_BRANCH_OP (next) || MONO_IS_COND_EXC (next) || MONO_IS_SETCC (next)))) {
				ins->opcode = OP_NOP;
				break;
			}

			ins->opcode = opcode_to_ia64_cmp (next->opcode, ins->opcode);

			if (MONO_IS_COND_BRANCH_OP (next)) {
				next->opcode = OP_IA64_BR_COND;
				if (! (next->flags & MONO_INST_BRLABEL))
					next->inst_target_bb = next->inst_true_bb;
			} else if (MONO_IS_COND_EXC (next)) {
				next->opcode = OP_IA64_COND_EXC;
			} else if (MONO_IS_SETCC (next)) {
				next->opcode = OP_IA64_CSET;
			} else {
				printf ("%s\n", mono_inst_name (next->opcode));
				NOT_IMPLEMENTED;
			}

			break;
		}
		case OP_FCEQ:
		case OP_FCGT:
		case OP_FCGT_UN:
		case OP_FCLT:
		case OP_FCLT_UN:
			/* The front end removes the fcompare, so introduce it again */
			NEW_INS (cfg, temp, opcode_to_ia64_cmp (ins->opcode, OP_FCOMPARE));
			temp->sreg1 = ins->sreg1;
			temp->sreg2 = ins->sreg2;
			
			ins->opcode = OP_IA64_CSET;
			break;
		case OP_MUL_IMM:
		case OP_LMUL_IMM:
		case OP_IMUL_IMM: {
			int i, sum_reg;
			gboolean found = FALSE;
			int shl_op = ins->opcode == OP_IMUL_IMM ? OP_ISHL_IMM : OP_SHL_IMM;

			/* First the easy cases */
			if (ins->inst_imm == 1) {
				ins->opcode = OP_MOVE;
				break;
			}
			for (i = 1; i < 64; ++i)
				if (ins->inst_imm == (((gint64)1) << i)) {
					ins->opcode = shl_op;
					ins->inst_imm = i;
					found = TRUE;
					break;
				}

			/* This could be optimized */
			if (!found) {
				sum_reg = 0;
				for (i = 0; i < 64; ++i) {
					if (ins->inst_imm & (((gint64)1) << i)) {
						NEW_INS (cfg, temp, shl_op);
						temp->dreg = mono_regstate_next_int (cfg->rs);
						temp->sreg1 = ins->sreg1;
						temp->inst_imm = i;

						if (sum_reg == 0)
							sum_reg = temp->dreg;
						else {
							NEW_INS (cfg, temp2, CEE_ADD);
							temp2->dreg = mono_regstate_next_int (cfg->rs);
							temp2->sreg1 = sum_reg;
							temp2->sreg2 = temp->dreg;
							sum_reg = temp2->dreg;
						}
					}
				}
				ins->opcode = OP_MOVE;
				ins->sreg1 = sum_reg;
			}
			break;
		}
		case CEE_CONV_OVF_U4:
			NEW_INS (cfg, temp, OP_IA64_CMP4_LT);
			temp->sreg1 = ins->sreg1;
			temp->sreg2 = IA64_R0;

			NEW_INS (cfg, temp, OP_IA64_COND_EXC);
			temp->inst_p1 = (char*)"OverflowException";

			ins->opcode = OP_MOVE;
			break;
		case CEE_CONV_OVF_I4_UN:
			NEW_INS (cfg, temp, OP_ICONST);
			temp->inst_c0 = 0x7fffffff;
			temp->dreg = mono_regstate_next_int (cfg->rs);

			NEW_INS (cfg, temp2, OP_IA64_CMP4_GT_UN);
			temp2->sreg1 = ins->sreg1;
			temp2->sreg2 = temp->dreg;

			NEW_INS (cfg, temp, OP_IA64_COND_EXC);
			temp->inst_p1 = (char*)"OverflowException";

			ins->opcode = OP_MOVE;
			break;
		case OP_FCONV_TO_I4:
		case OP_FCONV_TO_I2:
		case OP_FCONV_TO_U2:
		case OP_FCONV_TO_I1:
		case OP_FCONV_TO_U1:
			NEW_INS (cfg, temp, OP_FCONV_TO_I8);
			temp->sreg1 = ins->sreg1;
			temp->dreg = ins->dreg;

			switch (ins->opcode) {
			case OP_FCONV_TO_I4:
				ins->opcode = OP_SEXT_I4;
				break;
			case OP_FCONV_TO_I2:
				ins->opcode = OP_SEXT_I2;
				break;
			case OP_FCONV_TO_U2:
				ins->opcode = OP_ZEXT_I4;
				break;
			case OP_FCONV_TO_I1:
				ins->opcode = OP_SEXT_I1;
				break;
			case OP_FCONV_TO_U1:
				ins->opcode = OP_ZEXT_I1;
				break;
			default:
				g_assert_not_reached ();
			}
			ins->sreg1 = ins->dreg;
			break;
		default:
			break;
		}
		last_ins = ins;
		ins = ins->next;
	}
	bb->last_ins = last_ins;

	bb->max_vreg = cfg->rs->next_vreg;
}

void
mono_arch_local_regalloc (MonoCompile *cfg, MonoBasicBlock *bb)
{
	if (!bb->code)
		return;

	mono_arch_lowering_pass (cfg, bb);

	mono_local_regalloc (cfg, bb);
}

/*
 * emit_load_volatile_arguments:
 *
 *  Load volatile arguments from the stack to the original input registers.
 * Required before a tail call.
 */
static Ia64CodegenState
emit_load_volatile_arguments (MonoCompile *cfg, Ia64CodegenState code)
{
	MonoMethod *method = cfg->method;
	MonoMethodSignature *sig;
	MonoInst *ins;
	CallInfo *cinfo;
	guint32 i;

	/* FIXME: Generate intermediate code instead */

	sig = mono_method_signature (method);

<<<<<<< HEAD
	cinfo = get_call_info (cfg->mempool, sig, FALSE);
=======
	cinfo = get_call_info (cfg->generic_sharing_context, sig, FALSE);
>>>>>>> fb23c6fb
	
	/* This is the opposite of the code in emit_prolog */
	for (i = 0; i < sig->param_count + sig->hasthis; ++i) {
		ArgInfo *ainfo = cinfo->args + i;
		gint32 stack_offset;
		MonoType *arg_type;

		ins = cfg->args [i];

		if (sig->hasthis && (i == 0))
			arg_type = &mono_defaults.object_class->byval_arg;
		else
			arg_type = sig->params [i - sig->hasthis];

		arg_type = mono_type_get_underlying_type (arg_type);

		stack_offset = ainfo->offset + ARGS_OFFSET;

		/* Save volatile arguments to the stack */
		if (ins->opcode != OP_REGVAR) {
			switch (ainfo->storage) {
			case ArgInIReg:
			case ArgInFloatReg:
				/* FIXME: big offsets */
				g_assert (ins->opcode == OP_REGOFFSET);
				ia64_adds_imm (code, GP_SCRATCH_REG, ins->inst_offset, ins->inst_basereg);
				if (arg_type->byref)
					ia64_ld8 (code, cfg->arch.reg_in0 + ainfo->reg, GP_SCRATCH_REG);
				else {
					switch (arg_type->type) {
					case MONO_TYPE_R4:
						ia64_ldfs (code, ainfo->reg, GP_SCRATCH_REG);
						break;
					case MONO_TYPE_R8:
						ia64_ldfd (code, ainfo->reg, GP_SCRATCH_REG);
						break;
					default:
						ia64_ld8 (code, cfg->arch.reg_in0 + ainfo->reg, GP_SCRATCH_REG);
						break;
					}
				}
				break;
			case ArgOnStack:
				break;
			default:
				NOT_IMPLEMENTED;
			}
		}

		if (ins->opcode == OP_REGVAR) {
			/* Argument allocated to (non-volatile) register */
			switch (ainfo->storage) {
			case ArgInIReg:
				if (ins->dreg != cfg->arch.reg_in0 + ainfo->reg)
					ia64_mov (code, cfg->arch.reg_in0 + ainfo->reg, ins->dreg);
				break;
			case ArgOnStack:
				ia64_adds_imm (code, GP_SCRATCH_REG, 16 + ainfo->offset, cfg->frame_reg);
				ia64_st8 (code, GP_SCRATCH_REG, ins->dreg);
				break;
			default:
				NOT_IMPLEMENTED;
			}
		}
	}

	return code;
}

static Ia64CodegenState
emit_move_return_value (MonoCompile *cfg, MonoInst *ins, Ia64CodegenState code)
{
	CallInfo *cinfo;
	int i;

	/* Move return value to the target register */
	switch (ins->opcode) {
	case OP_VOIDCALL:
	case OP_VOIDCALL_REG:
	case OP_VOIDCALL_MEMBASE:
		break;
	case CEE_CALL:
	case OP_CALL:
	case OP_CALL_REG:
	case OP_CALL_MEMBASE:
	case OP_LCALL:
	case OP_LCALL_REG:
	case OP_LCALL_MEMBASE:
		g_assert (ins->dreg == IA64_R8);
		break;
	case OP_FCALL:
	case OP_FCALL_REG:
	case OP_FCALL_MEMBASE:
		g_assert (ins->dreg == 8);
		break;
	case OP_VCALL:
	case OP_VCALL_REG:
	case OP_VCALL_MEMBASE:
	case OP_VCALL2:
	case OP_VCALL2_REG:
	case OP_VCALL2_MEMBASE: {
		ArgStorage storage;

<<<<<<< HEAD
		cinfo = get_call_info (cfg->mempool, ((MonoCallInst*)ins)->signature, FALSE);
=======
		cinfo = get_call_info (cfg->generic_sharing_context, ((MonoCallInst*)ins)->signature, FALSE);
>>>>>>> fb23c6fb
		storage = cinfo->ret.storage;

		if (storage == ArgAggregate) {
			MonoInst *local = (MonoInst*)cfg->arch.ret_var_addr_local;

			/* Load address of stack space allocated for the return value */
			ia64_movl (code, GP_SCRATCH_REG, local->inst_offset);
			ia64_add (code, GP_SCRATCH_REG, GP_SCRATCH_REG, local->inst_basereg);
			ia64_ld8 (code, GP_SCRATCH_REG, GP_SCRATCH_REG);

			for (i = 0; i < cinfo->ret.nregs; ++i) {
				switch (cinfo->ret.atype) {
				case AggregateNormal:
					ia64_st8_inc_imm_hint (code, GP_SCRATCH_REG, cinfo->ret.reg + i, 8, 0);
					break;
				case AggregateSingleHFA:
					ia64_stfs_inc_imm_hint (code, GP_SCRATCH_REG, cinfo->ret.reg + i, 4, 0);
					break;
				case AggregateDoubleHFA:
					ia64_stfd_inc_imm_hint (code, GP_SCRATCH_REG, cinfo->ret.reg + i, 8, 0);
					break;
				default:
					g_assert_not_reached ();
				}
			}
		}
		break;
	}
	default:
		g_assert_not_reached ();
	}

	return code;
}

#define add_patch_info(cfg,code,patch_type,data) do { \
	mono_add_patch_info (cfg, code.buf + code.nins - cfg->native_code, patch_type, data); \
} while (0)

#define emit_cond_system_exception(cfg,code,exc_name,predicate) do { \
	MonoInst *tins = mono_branch_optimize_exception_target (cfg, bb, exc_name); \
    if (tins == NULL) \
        add_patch_info (cfg, code, MONO_PATCH_INFO_EXC, exc_name); \
    else \
		add_patch_info (cfg, code, MONO_PATCH_INFO_BB, tins->inst_true_bb); \
	ia64_br_cond_pred (code, (predicate), 0); \
} while (0)

static Ia64CodegenState
emit_call (MonoCompile *cfg, Ia64CodegenState code, guint32 patch_type, gconstpointer data)
{
	add_patch_info (cfg, code, patch_type, data);

	if ((patch_type == MONO_PATCH_INFO_ABS) || (patch_type == MONO_PATCH_INFO_INTERNAL_METHOD)) {
		/* Indirect call */
		/* mono_arch_patch_callsite will patch this */
		/* mono_arch_nullify_class_init_trampoline will patch this */
		ia64_movl (code, GP_SCRATCH_REG, 0);
		ia64_ld8_inc_imm (code, GP_SCRATCH_REG2, GP_SCRATCH_REG, 8);
		ia64_mov_to_br (code, IA64_B6, GP_SCRATCH_REG2);
		ia64_ld8 (code, IA64_GP, GP_SCRATCH_REG);
		ia64_br_call_reg (code, IA64_B0, IA64_B6);
	}
	else {
		/* Can't use a direct call since the displacement might be too small */
		/* mono_arch_patch_callsite will patch this */
		ia64_movl (code, GP_SCRATCH_REG, 0);
		ia64_mov_to_br (code, IA64_B6, GP_SCRATCH_REG);
		ia64_br_call_reg (code, IA64_B0, IA64_B6);
	}

	return code;
}

#define bb_is_loop_start(bb) ((bb)->loop_body_start && (bb)->nesting)

void
mono_arch_output_basic_block (MonoCompile *cfg, MonoBasicBlock *bb)
{
	MonoInst *ins;
	MonoCallInst *call;
	guint offset;
	Ia64CodegenState code;
	guint8 *code_start = cfg->native_code + cfg->code_len;
	MonoInst *last_ins = NULL;
	guint last_offset = 0;
	int max_len, cpos;

	if (cfg->opt & MONO_OPT_PEEPHOLE)
		peephole_pass (cfg, bb);

	if (cfg->opt & MONO_OPT_LOOP) {
		/* FIXME: */
	}

	if (cfg->verbose_level > 2)
		g_print ("Basic block %d starting at offset 0x%x\n", bb->block_num, bb->native_offset);

	cpos = bb->max_offset;

	if (cfg->prof_options & MONO_PROFILE_COVERAGE) {
		NOT_IMPLEMENTED;
	}

	offset = code_start - cfg->native_code;

	ia64_codegen_init (code, code_start);

#if 0
	if (strstr (cfg->method->name, "conv_ovf_i1") && (bb->block_num == 2))
		break_count ();
#endif

	ins = bb->code;
	while (ins) {
		offset = code.buf - cfg->native_code;

		max_len = ((int)(((guint8 *)ins_get_spec (ins->opcode))[MONO_INST_LEN])) + 128;

		while (offset + max_len + 16 > cfg->code_size) {
			ia64_codegen_close (code);

			offset = code.buf - cfg->native_code;

			cfg->code_size *= 2;
			cfg->native_code = g_realloc (cfg->native_code, cfg->code_size);
			code_start = cfg->native_code + offset;
			mono_jit_stats.code_reallocs++;

			ia64_codegen_init (code, code_start);
		}

		mono_debug_record_line_number (cfg, ins, offset);

		switch (ins->opcode) {
		case OP_ICONST:
		case OP_I8CONST:
			if (ia64_is_imm14 (ins->inst_c0))
				ia64_adds_imm (code, ins->dreg, ins->inst_c0, IA64_R0);
			else
				ia64_movl (code, ins->dreg, ins->inst_c0);
			break;
		case OP_JUMP_TABLE:
			add_patch_info (cfg, code, (MonoJumpInfoType)ins->inst_i1, ins->inst_p0);
			ia64_movl (code, ins->dreg, 0);
			break;
		case OP_MOVE:
			ia64_mov (code, ins->dreg, ins->sreg1);
			break;
		case OP_BR:
		case OP_IA64_BR_COND: {
			int pred = 0;
			if (ins->opcode == OP_IA64_BR_COND)
				pred = 6;
			if (ins->flags & MONO_INST_BRLABEL) {
				if (ins->inst_i0->inst_c0) {
					NOT_IMPLEMENTED;
				} else {
					add_patch_info (cfg, code, MONO_PATCH_INFO_LABEL, ins->inst_i0);
					ia64_br_cond_pred (code, pred, 0);
				}
			} else {
				if (ins->inst_target_bb->native_offset) {
					guint8 *pos = code.buf + code.nins;

					ia64_br_cond_pred (code, pred, 0);
					ia64_begin_bundle (code);
					ia64_patch (pos, cfg->native_code + ins->inst_target_bb->native_offset);
				} else {
					add_patch_info (cfg, code, MONO_PATCH_INFO_BB, ins->inst_target_bb);
					ia64_br_cond_pred (code, pred, 0);
				} 
			}
			break;
		}
		case OP_LABEL:
			ia64_begin_bundle (code);
			ins->inst_c0 = code.buf - cfg->native_code;
			break;
		case OP_NOP:
		case OP_DUMMY_USE:
		case OP_DUMMY_STORE:
		case OP_NOT_REACHED:
			break;
		case OP_BR_REG:
			ia64_mov_to_br (code, IA64_B6, ins->sreg1);
			ia64_br_cond_reg (code, IA64_B6);
			break;
		case CEE_ADD:
		case OP_IADD:
		case OP_LADD:
			ia64_add (code, ins->dreg, ins->sreg1, ins->sreg2);
			break;
		case CEE_SUB:
		case OP_ISUB:
		case OP_LSUB:
			ia64_sub (code, ins->dreg, ins->sreg1, ins->sreg2);
			break;
		case CEE_AND:
		case OP_IAND:
		case OP_LAND:
			ia64_and (code, ins->dreg, ins->sreg1, ins->sreg2);
			break;
		case CEE_OR:
		case OP_IOR:
		case OP_LOR:
			ia64_or (code, ins->dreg, ins->sreg1, ins->sreg2);
			break;
		case CEE_XOR:
		case OP_IXOR:
		case OP_LXOR:
			ia64_xor (code, ins->dreg, ins->sreg1, ins->sreg2);
			break;
		case CEE_NEG:
		case OP_INEG:
		case OP_LNEG:
			ia64_sub (code, ins->dreg, IA64_R0, ins->sreg1);
			break;
		case CEE_NOT:
		case OP_INOT:
		case OP_LNOT:
			ia64_andcm_imm (code, ins->dreg, -1, ins->sreg1);
			break;
		case CEE_SHL:
		case OP_ISHL:
		case OP_LSHL:
			ia64_shl (code, ins->dreg, ins->sreg1, ins->sreg2);
			break;
		case OP_ISHR:
		case OP_LSHR:
			ia64_shr (code, ins->dreg, ins->sreg1, ins->sreg2);
			break;
		case OP_ISHR_UN:
			ia64_zxt4 (code, GP_SCRATCH_REG, ins->sreg1);
			ia64_shr_u (code, ins->dreg, GP_SCRATCH_REG, ins->sreg2);
			break;
		case OP_LSHR_UN:
			ia64_shr_u (code, ins->dreg, ins->sreg1, ins->sreg2);
			break;
		case OP_IADDCC:
			/* p6 and p7 is set if there is signed/unsigned overflow */
			
			/* Set p8-p9 == (sreg2 > 0) */
			ia64_cmp4_lt (code, 8, 9, IA64_R0, ins->sreg2);

			ia64_add (code, GP_SCRATCH_REG, ins->sreg1, ins->sreg2);
			
			/* (sreg2 > 0) && (res < ins->sreg1) => signed overflow */
			ia64_cmp4_lt_pred (code, 8, 6, 10, GP_SCRATCH_REG, ins->sreg1);
			/* (sreg2 <= 0) && (res > ins->sreg1) => signed overflow */
			ia64_cmp4_lt_pred (code, 9, 6, 10, ins->sreg1, GP_SCRATCH_REG);

			/* res <u sreg1 => unsigned overflow */
			ia64_cmp4_ltu (code, 7, 10, GP_SCRATCH_REG, ins->sreg1);

			/* FIXME: Predicate this since this is a side effect */
			ia64_mov (code, ins->dreg, GP_SCRATCH_REG);
			break;
		case OP_ISUBCC:
			/* p6 and p7 is set if there is signed/unsigned overflow */
			
			/* Set p8-p9 == (sreg2 > 0) */
			ia64_cmp4_lt (code, 8, 9, IA64_R0, ins->sreg2);

			ia64_sub (code, GP_SCRATCH_REG, ins->sreg1, ins->sreg2);
			
			/* (sreg2 > 0) && (res > ins->sreg1) => signed overflow */
			ia64_cmp4_gt_pred (code, 8, 6, 10, GP_SCRATCH_REG, ins->sreg1);
			/* (sreg2 <= 0) && (res < ins->sreg1) => signed overflow */
			ia64_cmp4_lt_pred (code, 9, 6, 10, GP_SCRATCH_REG, ins->sreg1);

			/* sreg1 <u sreg2 => unsigned overflow */
			ia64_cmp4_ltu (code, 7, 10, ins->sreg1, ins->sreg2);

			/* FIXME: Predicate this since this is a side effect */
			ia64_mov (code, ins->dreg, GP_SCRATCH_REG);
			break;
		case OP_ADDCC:
			/* Same as OP_IADDCC */
			ia64_cmp_lt (code, 8, 9, IA64_R0, ins->sreg2);

			ia64_add (code, GP_SCRATCH_REG, ins->sreg1, ins->sreg2);
			
			ia64_cmp_lt_pred (code, 8, 6, 10, GP_SCRATCH_REG, ins->sreg1);
			ia64_cmp_lt_pred (code, 9, 6, 10, ins->sreg1, GP_SCRATCH_REG);

			ia64_cmp_ltu (code, 7, 10, GP_SCRATCH_REG, ins->sreg1);

			ia64_mov (code, ins->dreg, GP_SCRATCH_REG);
			break;
		case OP_SUBCC:
			/* Same as OP_ISUBCC */

			ia64_cmp_lt (code, 8, 9, IA64_R0, ins->sreg2);

			ia64_sub (code, GP_SCRATCH_REG, ins->sreg1, ins->sreg2);
			
			ia64_cmp_gt_pred (code, 8, 6, 10, GP_SCRATCH_REG, ins->sreg1);
			ia64_cmp_lt_pred (code, 9, 6, 10, GP_SCRATCH_REG, ins->sreg1);

			ia64_cmp_ltu (code, 7, 10, ins->sreg1, ins->sreg2);

			ia64_mov (code, ins->dreg, GP_SCRATCH_REG);
			break;
		case OP_ADD_IMM:
		case OP_IADD_IMM:
		case OP_LADD_IMM:
			ia64_adds_imm (code, ins->dreg, ins->inst_imm, ins->sreg1);
			break;
		case OP_IAND_IMM:
		case OP_AND_IMM:
		case OP_LAND_IMM:
			ia64_and_imm (code, ins->dreg, ins->inst_imm, ins->sreg1);
			break;
		case OP_IOR_IMM:
		case OP_LOR_IMM:
			ia64_or_imm (code, ins->dreg, ins->inst_imm, ins->sreg1);
			break;
		case OP_IXOR_IMM:
		case OP_LXOR_IMM:
			ia64_xor_imm (code, ins->dreg, ins->inst_imm, ins->sreg1);
			break;
		case OP_SHL_IMM:
		case OP_ISHL_IMM:
		case OP_LSHL_IMM:
			ia64_shl_imm (code, ins->dreg, ins->sreg1, ins->inst_imm);
			break;
		case OP_SHR_IMM:
		case OP_ISHR_IMM:
		case OP_LSHR_IMM:
			ia64_shr_imm (code, ins->dreg, ins->sreg1, ins->inst_imm);
			break;
		case OP_ISHR_UN_IMM:
			ia64_zxt4 (code, GP_SCRATCH_REG, ins->sreg1);
			ia64_shr_u_imm (code, ins->dreg, GP_SCRATCH_REG, ins->inst_imm);
			break;
		case OP_LSHR_UN_IMM:
			ia64_shr_u_imm (code, ins->dreg, ins->sreg1, ins->inst_imm);
			break;
		case CEE_MUL:
			/* Based on gcc code */
			ia64_setf_sig (code, FP_SCRATCH_REG, ins->sreg1);
			ia64_setf_sig (code, FP_SCRATCH_REG2, ins->sreg2);
			ia64_xmpy_l (code, FP_SCRATCH_REG, FP_SCRATCH_REG, FP_SCRATCH_REG2);
			ia64_getf_sig (code, ins->dreg, FP_SCRATCH_REG);
			break;

		case OP_STOREI1_MEMBASE_REG:
			ia64_st1_hint (code, ins->inst_destbasereg, ins->sreg1, 0);
			break;
		case OP_STOREI2_MEMBASE_REG:
			ia64_st2_hint (code, ins->inst_destbasereg, ins->sreg1, 0);
			break;
		case OP_STOREI4_MEMBASE_REG:
			ia64_st4_hint (code, ins->inst_destbasereg, ins->sreg1, 0);
			break;
		case OP_STOREI8_MEMBASE_REG:
		case OP_STORE_MEMBASE_REG:
			if (ins->inst_offset != 0) {
				/* This is generated by local regalloc */
				if (ia64_is_imm14 (ins->inst_offset)) {
					ia64_adds_imm (code, GP_SCRATCH_REG, ins->inst_offset, ins->inst_destbasereg);
				} else {
					ia64_movl (code, GP_SCRATCH_REG, ins->inst_offset);
					ia64_add (code, GP_SCRATCH_REG, GP_SCRATCH_REG, ins->inst_destbasereg);
				}
				ins->inst_destbasereg = GP_SCRATCH_REG;
			}
			ia64_st8_hint (code, ins->inst_destbasereg, ins->sreg1, 0);
			break;

		case OP_IA64_STOREI1_MEMBASE_INC_REG:
			ia64_st1_inc_imm_hint (code, ins->inst_destbasereg, ins->sreg1, 1, 0);
			break;
		case OP_IA64_STOREI2_MEMBASE_INC_REG:
			ia64_st2_inc_imm_hint (code, ins->inst_destbasereg, ins->sreg1, 2, 0);
			break;
		case OP_IA64_STOREI4_MEMBASE_INC_REG:
			ia64_st4_inc_imm_hint (code, ins->inst_destbasereg, ins->sreg1, 4, 0);
			break;
		case OP_IA64_STOREI8_MEMBASE_INC_REG:
			ia64_st8_inc_imm_hint (code, ins->inst_destbasereg, ins->sreg1, 8, 0);
			break;

		case OP_LOADU1_MEMBASE:
			ia64_ld1 (code, ins->dreg, ins->inst_basereg);
			break;
		case OP_LOADU2_MEMBASE:
			ia64_ld2 (code, ins->dreg, ins->inst_basereg);
			break;
		case OP_LOADU4_MEMBASE:
			ia64_ld4 (code, ins->dreg, ins->inst_basereg);
			break;
		case OP_LOADI1_MEMBASE:
			ia64_ld1 (code, ins->dreg, ins->inst_basereg);
			ia64_sxt1 (code, ins->dreg, ins->dreg);
			break;
		case OP_LOADI2_MEMBASE:
			ia64_ld2 (code, ins->dreg, ins->inst_basereg);
			ia64_sxt2 (code, ins->dreg, ins->dreg);
			break;
		case OP_LOADI4_MEMBASE:
			ia64_ld4 (code, ins->dreg, ins->inst_basereg);
			ia64_sxt4 (code, ins->dreg, ins->dreg);
			break;
		case OP_LOAD_MEMBASE:
		case OP_LOADI8_MEMBASE:
			if (ins->inst_offset != 0) {
				/* This is generated by local regalloc */
				if (ia64_is_imm14 (ins->inst_offset)) {
					ia64_adds_imm (code, GP_SCRATCH_REG, ins->inst_offset, ins->inst_basereg);
				} else {
					ia64_movl (code, GP_SCRATCH_REG, ins->inst_offset);
					ia64_add (code, GP_SCRATCH_REG, GP_SCRATCH_REG, ins->inst_basereg);
				}
				ins->inst_basereg = GP_SCRATCH_REG;
			}
			ia64_ld8 (code, ins->dreg, ins->inst_basereg);
			break;

		case OP_IA64_LOADU1_MEMBASE_INC:
			ia64_ld1_inc_imm_hint (code, ins->dreg, ins->inst_basereg, 1, 0);
			break;
		case OP_IA64_LOADU2_MEMBASE_INC:
			ia64_ld2_inc_imm_hint (code, ins->dreg, ins->inst_basereg, 2, 0);
			break;
		case OP_IA64_LOADU4_MEMBASE_INC:
			ia64_ld4_inc_imm_hint (code, ins->dreg, ins->inst_basereg, 4, 0);
			break;
		case OP_IA64_LOADI8_MEMBASE_INC:
			ia64_ld8_inc_imm_hint (code, ins->dreg, ins->inst_basereg, 8, 0);
			break;

		case OP_SEXT_I1:
			ia64_sxt1 (code, ins->dreg, ins->sreg1);
			break;
		case OP_SEXT_I2:
			ia64_sxt2 (code, ins->dreg, ins->sreg1);
			break;
		case OP_SEXT_I4:
			ia64_sxt4 (code, ins->dreg, ins->sreg1);
			break;
		case OP_ZEXT_I1:
			ia64_zxt1 (code, ins->dreg, ins->sreg1);
			break;
		case OP_ZEXT_I2:
			ia64_zxt2 (code, ins->dreg, ins->sreg1);
			break;
		case OP_ZEXT_I4:
			ia64_zxt4 (code, ins->dreg, ins->sreg1);
			break;

			/* Compare opcodes */
		case OP_IA64_CMP4_EQ:
			ia64_cmp4_eq (code, 6, 7, ins->sreg1, ins->sreg2);
			break;
		case OP_IA64_CMP4_NE:
			ia64_cmp4_ne (code, 6, 7, ins->sreg1, ins->sreg2);
			break;
		case OP_IA64_CMP4_LE:
			ia64_cmp4_le (code, 6, 7, ins->sreg1, ins->sreg2);
			break;
		case OP_IA64_CMP4_LT:
			ia64_cmp4_lt (code, 6, 7, ins->sreg1, ins->sreg2);
			break;
		case OP_IA64_CMP4_GE:
			ia64_cmp4_ge (code, 6, 7, ins->sreg1, ins->sreg2);
			break;
		case OP_IA64_CMP4_GT:
			ia64_cmp4_gt (code, 6, 7, ins->sreg1, ins->sreg2);
			break;
		case OP_IA64_CMP4_LT_UN:
			ia64_cmp4_ltu (code, 6, 7, ins->sreg1, ins->sreg2);
			break;
		case OP_IA64_CMP4_LE_UN:
			ia64_cmp4_leu (code, 6, 7, ins->sreg1, ins->sreg2);
			break;
		case OP_IA64_CMP4_GT_UN:
			ia64_cmp4_gtu (code, 6, 7, ins->sreg1, ins->sreg2);
			break;
		case OP_IA64_CMP4_GE_UN:
			ia64_cmp4_geu (code, 6, 7, ins->sreg1, ins->sreg2);
			break;
		case OP_IA64_CMP_EQ:
			ia64_cmp_eq (code, 6, 7, ins->sreg1, ins->sreg2);
			break;
		case OP_IA64_CMP_NE:
			ia64_cmp_ne (code, 6, 7, ins->sreg1, ins->sreg2);
			break;
		case OP_IA64_CMP_LE:
			ia64_cmp_le (code, 6, 7, ins->sreg1, ins->sreg2);
			break;
		case OP_IA64_CMP_LT:
			ia64_cmp_lt (code, 6, 7, ins->sreg1, ins->sreg2);
			break;
		case OP_IA64_CMP_GE:
			ia64_cmp_ge (code, 6, 7, ins->sreg1, ins->sreg2);
			break;
		case OP_IA64_CMP_GT:
			ia64_cmp_gt (code, 6, 7, ins->sreg1, ins->sreg2);
			break;
		case OP_IA64_CMP_GT_UN:
			ia64_cmp_gtu (code, 6, 7, ins->sreg1, ins->sreg2);
			break;
		case OP_IA64_CMP_LT_UN:
			ia64_cmp_ltu (code, 6, 7, ins->sreg1, ins->sreg2);
			break;
		case OP_IA64_CMP_GE_UN:
			ia64_cmp_geu (code, 6, 7, ins->sreg1, ins->sreg2);
			break;
		case OP_IA64_CMP_LE_UN:
			ia64_cmp_leu (code, 6, 7, ins->sreg1, ins->sreg2);
			break;
		case OP_IA64_CMP4_EQ_IMM:
			ia64_cmp4_eq_imm (code, 6, 7, ins->inst_imm, ins->sreg2);
			break;
		case OP_IA64_CMP4_NE_IMM:
			ia64_cmp4_ne_imm (code, 6, 7, ins->inst_imm, ins->sreg2);
			break;
		case OP_IA64_CMP4_LE_IMM:
			ia64_cmp4_le_imm (code, 6, 7, ins->inst_imm, ins->sreg2);
			break;
		case OP_IA64_CMP4_LT_IMM:
			ia64_cmp4_lt_imm (code, 6, 7, ins->inst_imm, ins->sreg2);
			break;
		case OP_IA64_CMP4_GE_IMM:
			ia64_cmp4_ge_imm (code, 6, 7, ins->inst_imm, ins->sreg2);
			break;
		case OP_IA64_CMP4_GT_IMM:
			ia64_cmp4_gt_imm (code, 6, 7, ins->inst_imm, ins->sreg2);
			break;
		case OP_IA64_CMP4_LT_UN_IMM:
			ia64_cmp4_ltu_imm (code, 6, 7, ins->inst_imm, ins->sreg2);
			break;
		case OP_IA64_CMP4_LE_UN_IMM:
			ia64_cmp4_leu_imm (code, 6, 7, ins->inst_imm, ins->sreg2);
			break;
		case OP_IA64_CMP4_GT_UN_IMM:
			ia64_cmp4_gtu_imm (code, 6, 7, ins->inst_imm, ins->sreg2);
			break;
		case OP_IA64_CMP4_GE_UN_IMM:
			ia64_cmp4_geu_imm (code, 6, 7, ins->inst_imm, ins->sreg2);
			break;
		case OP_IA64_CMP_EQ_IMM:
			ia64_cmp_eq_imm (code, 6, 7, ins->inst_imm, ins->sreg2);
			break;
		case OP_IA64_CMP_NE_IMM:
			ia64_cmp_ne_imm (code, 6, 7, ins->inst_imm, ins->sreg2);
			break;
		case OP_IA64_CMP_LE_IMM:
			ia64_cmp_le_imm (code, 6, 7, ins->inst_imm, ins->sreg2);
			break;
		case OP_IA64_CMP_LT_IMM:
			ia64_cmp_lt_imm (code, 6, 7, ins->inst_imm, ins->sreg2);
			break;
		case OP_IA64_CMP_GE_IMM:
			ia64_cmp_ge_imm (code, 6, 7, ins->inst_imm, ins->sreg2);
			break;
		case OP_IA64_CMP_GT_IMM:
			ia64_cmp_gt_imm (code, 6, 7, ins->inst_imm, ins->sreg2);
			break;
		case OP_IA64_CMP_GT_UN_IMM:
			ia64_cmp_gtu_imm (code, 6, 7, ins->inst_imm, ins->sreg2);
			break;
		case OP_IA64_CMP_LT_UN_IMM:
			ia64_cmp_ltu_imm (code, 6, 7, ins->inst_imm, ins->sreg2);
			break;
		case OP_IA64_CMP_GE_UN_IMM:
			ia64_cmp_geu_imm (code, 6, 7, ins->inst_imm, ins->sreg2);
			break;
		case OP_IA64_CMP_LE_UN_IMM:
			ia64_cmp_leu_imm (code, 6, 7, ins->inst_imm, ins->sreg2);
			break;
		case OP_IA64_FCMP_EQ:
			ia64_fcmp_eq_sf (code, 6, 7, ins->sreg1, ins->sreg2, 0);
			break;
		case OP_IA64_FCMP_NE:
			ia64_fcmp_ne_sf (code, 6, 7, ins->sreg1, ins->sreg2, 0);
			break;
		case OP_IA64_FCMP_LT:
			ia64_fcmp_lt_sf (code, 6, 7, ins->sreg1, ins->sreg2, 0);
			break;
		case OP_IA64_FCMP_GT:
			ia64_fcmp_gt_sf (code, 6, 7, ins->sreg1, ins->sreg2, 0);
			break;
		case OP_IA64_FCMP_LE:
			ia64_fcmp_le_sf (code, 6, 7, ins->sreg1, ins->sreg2, 0);
			break;
		case OP_IA64_FCMP_GE:
			ia64_fcmp_ge_sf (code, 6, 7, ins->sreg1, ins->sreg2, 0);
			break;
		case OP_IA64_FCMP_GT_UN:
			ia64_fcmp_gt_sf (code, 6, 7, ins->sreg1, ins->sreg2, 0);
			ia64_fcmp_unord_sf_pred (code, 7, 6, 7, ins->sreg1, ins->sreg2, 0);
			break;
		case OP_IA64_FCMP_LT_UN:
			ia64_fcmp_lt_sf (code, 6, 7, ins->sreg1, ins->sreg2, 0);
			ia64_fcmp_unord_sf_pred (code, 7, 6, 7, ins->sreg1, ins->sreg2, 0);
			break;
		case OP_IA64_FCMP_GE_UN:
			ia64_fcmp_ge_sf (code, 6, 7, ins->sreg1, ins->sreg2, 0);
			ia64_fcmp_unord_sf_pred (code, 7, 6, 7, ins->sreg1, ins->sreg2, 0);
			break;
		case OP_IA64_FCMP_LE_UN:
			ia64_fcmp_le_sf (code, 6, 7, ins->sreg1, ins->sreg2, 0);
			ia64_fcmp_unord_sf_pred (code, 7, 6, 7, ins->sreg1, ins->sreg2, 0);
			break;

		case OP_COND_EXC_IOV:
		case OP_COND_EXC_OV:
			emit_cond_system_exception (cfg, code, "OverflowException", 6);
			break;
		case OP_COND_EXC_IC:
		case OP_COND_EXC_C:
			emit_cond_system_exception (cfg, code, "OverflowException", 7);
			break;
		case OP_IA64_COND_EXC:
			emit_cond_system_exception (cfg, code, ins->inst_p1, 6);
			break;
		case OP_IA64_CSET:
			ia64_mov_pred (code, 7, ins->dreg, IA64_R0);
			ia64_no_stop (code);
			ia64_add1_pred (code, 6, ins->dreg, IA64_R0, IA64_R0);
			break;
		case CEE_CONV_I1:
		case OP_ICONV_TO_I1:
		case OP_LCONV_TO_I1:
			/* FIXME: Is this needed ? */
			ia64_sxt1 (code, ins->dreg, ins->sreg1);
			break;
		case CEE_CONV_I2:
		case OP_ICONV_TO_I2:
		case OP_LCONV_TO_I2:
			/* FIXME: Is this needed ? */
			ia64_sxt2 (code, ins->dreg, ins->sreg1);
			break;
		case CEE_CONV_I4:
		case OP_ICONV_TO_I4:
		case OP_LCONV_TO_I4:
			/* FIXME: Is this needed ? */
			ia64_sxt4 (code, ins->dreg, ins->sreg1);
			break;
		case CEE_CONV_U1:
		case OP_ICONV_TO_U1:
		case OP_LCONV_TO_U1:
			/* FIXME: Is this needed */
			ia64_zxt1 (code, ins->dreg, ins->sreg1);
			break;
		case CEE_CONV_U2:
		case OP_ICONV_TO_U2:
		case OP_LCONV_TO_U2:
			/* FIXME: Is this needed */
			ia64_zxt2 (code, ins->dreg, ins->sreg1);
			break;
		case CEE_CONV_U4:
		case OP_ICONV_TO_U4:
		case OP_LCONV_TO_U4:
			/* FIXME: Is this needed */
			ia64_zxt4 (code, ins->dreg, ins->sreg1);
			break;
		case CEE_CONV_I8:
		case CEE_CONV_I:
		case OP_ICONV_TO_I8:
		case OP_ICONV_TO_I:
			ia64_sxt4 (code, ins->dreg, ins->sreg1);
			break;
		case CEE_CONV_U8:
		case CEE_CONV_U:
		case OP_ICONV_TO_U8:
		case OP_ICONV_TO_U:
			ia64_zxt4 (code, ins->dreg, ins->sreg1);
			break;

			/*
			 * FLOAT OPCODES
			 */
		case OP_R8CONST: {
			double d = *(double *)ins->inst_p0;

			if ((d == 0.0) && (mono_signbit (d) == 0))
				ia64_fmov (code, ins->dreg, 0);
			else if (d == 1.0)
				ia64_fmov (code, ins->dreg, 1);
			else {
				add_patch_info (cfg, code, MONO_PATCH_INFO_R8, ins->inst_p0);
				ia64_movl (code, GP_SCRATCH_REG, 0);
				ia64_ldfd (code, ins->dreg, GP_SCRATCH_REG);
			}
			break;
		}
		case OP_R4CONST: {
			float f = *(float *)ins->inst_p0;

			if ((f == 0.0) && (mono_signbit (f) == 0))
				ia64_fmov (code, ins->dreg, 0);
			else if (f == 1.0)
				ia64_fmov (code, ins->dreg, 1);
			else {
				add_patch_info (cfg, code, MONO_PATCH_INFO_R4, ins->inst_p0);
				ia64_movl (code, GP_SCRATCH_REG, 0);
				ia64_ldfs (code, ins->dreg, GP_SCRATCH_REG);
			}
			break;
		}
		case OP_FMOVE:
			ia64_fmov (code, ins->dreg, ins->sreg1);
			break;
		case OP_STORER8_MEMBASE_REG:
			if (ins->inst_offset != 0) {
				/* This is generated by local regalloc */
				if (ia64_is_imm14 (ins->inst_offset)) {
					ia64_adds_imm (code, GP_SCRATCH_REG, ins->inst_offset, ins->inst_destbasereg);
				} else {
					ia64_movl (code, GP_SCRATCH_REG, ins->inst_offset);
					ia64_add (code, GP_SCRATCH_REG, GP_SCRATCH_REG, ins->inst_destbasereg);
				}
				ins->inst_destbasereg = GP_SCRATCH_REG;
			}
			ia64_stfd_hint (code, ins->inst_destbasereg, ins->sreg1, 0);
			break;
		case OP_STORER4_MEMBASE_REG:
			ia64_fnorm_s_sf (code, FP_SCRATCH_REG, ins->sreg1, 0);
			ia64_stfs_hint (code, ins->inst_destbasereg, FP_SCRATCH_REG, 0);
			break;
		case OP_LOADR8_MEMBASE:
			if (ins->inst_offset != 0) {
				/* This is generated by local regalloc */
				if (ia64_is_imm14 (ins->inst_offset)) {
					ia64_adds_imm (code, GP_SCRATCH_REG, ins->inst_offset, ins->inst_basereg);
				} else {
					ia64_movl (code, GP_SCRATCH_REG, ins->inst_offset);
					ia64_add (code, GP_SCRATCH_REG, GP_SCRATCH_REG, ins->inst_basereg);
				}
				ins->inst_basereg = GP_SCRATCH_REG;
			}
			ia64_ldfd (code, ins->dreg, ins->inst_basereg);
			break;
		case OP_LOADR4_MEMBASE:
			ia64_ldfs (code, ins->dreg, ins->inst_basereg);
			ia64_fnorm_d_sf (code, ins->dreg, ins->dreg, 0);
			break;
		case CEE_CONV_R4:
		case OP_ICONV_TO_R4:
			ia64_setf_sig (code, ins->dreg, ins->sreg1);
			ia64_fcvt_xf (code, ins->dreg, ins->dreg);
			ia64_fnorm_s_sf (code, ins->dreg, ins->dreg, 0);
			break;
		case CEE_CONV_R8:
		case OP_ICONV_TO_R8:
			ia64_setf_sig (code, ins->dreg, ins->sreg1);
			ia64_fcvt_xf (code, ins->dreg, ins->dreg);
			ia64_fnorm_d_sf (code, ins->dreg, ins->dreg, 0);
			break;
		case OP_LCONV_TO_R8:
			/* FIXME: Difference with CEE_CONV_R8 ? */
			ia64_setf_sig (code, ins->dreg, ins->sreg1);
			ia64_fcvt_xf (code, ins->dreg, ins->dreg);
			ia64_fnorm_d_sf (code, ins->dreg, ins->dreg, 0);
			break;
		case OP_LCONV_TO_R4:
			/* FIXME: Difference with CEE_CONV_R4 ? */
			ia64_setf_sig (code, ins->dreg, ins->sreg1);
			ia64_fcvt_xf (code, ins->dreg, ins->dreg);
			ia64_fnorm_s_sf (code, ins->dreg, ins->dreg, 0);
			break;
		case OP_FCONV_TO_R4:
			ia64_fnorm_s_sf (code, ins->dreg, ins->sreg1, 0);
			break;
		case OP_FCONV_TO_R8:
			/* Nothing to do */
			break;
		case OP_FCONV_TO_I8:
			ia64_fcvt_fx_trunc_sf (code, FP_SCRATCH_REG, ins->sreg1, 0);
			ia64_getf_sig (code, ins->dreg, FP_SCRATCH_REG);
			break;
		case OP_FADD:
			ia64_fma_d_sf (code, ins->dreg, ins->sreg1, 1, ins->sreg2, 0);
			break;
		case OP_FSUB:
			ia64_fms_d_sf (code, ins->dreg, ins->sreg1, 1, ins->sreg2, 0);
			break;
		case OP_FMUL:
			ia64_fma_d_sf (code, ins->dreg, ins->sreg1, ins->sreg2, 0, 0);
			break;
		case OP_FNEG:
			ia64_fmerge_ns (code, ins->dreg, ins->sreg1, ins->sreg1);
			break;
		case OP_CKFINITE:
			/* Quiet NaN */
			ia64_fclass_m (code, 6, 7, ins->sreg1, 0x080);
			emit_cond_system_exception (cfg, code, "ArithmeticException", 6);
			/* Signaling NaN */
			ia64_fclass_m (code, 6, 7, ins->sreg1, 0x040);
			emit_cond_system_exception (cfg, code, "ArithmeticException", 6);
			/* Positive infinity */
			ia64_fclass_m (code, 6, 7, ins->sreg1, 0x021);
			emit_cond_system_exception (cfg, code, "ArithmeticException", 6);
			/* Negative infinity */
			ia64_fclass_m (code, 6, 7, ins->sreg1, 0x022);
			emit_cond_system_exception (cfg, code, "ArithmeticException", 6);
			break;

		/* Calls */
		case OP_CHECK_THIS:
			/* ensure ins->sreg1 is not NULL */
			ia64_ld8 (code, GP_SCRATCH_REG, ins->sreg1);
			break;
		case OP_ARGLIST:
			ia64_adds_imm (code, GP_SCRATCH_REG, cfg->sig_cookie, cfg->frame_reg);
			ia64_st8 (code, ins->sreg1, GP_SCRATCH_REG);
			break;
		case OP_FCALL:
		case OP_LCALL:
		case OP_VCALL:
		case OP_VCALL2:
		case OP_VOIDCALL:
		case CEE_CALL:
		case OP_CALL:
			call = (MonoCallInst*)ins;

			if (ins->flags & MONO_INST_HAS_METHOD)
				code = emit_call (cfg, code, MONO_PATCH_INFO_METHOD, call->method);
			else
				code = emit_call (cfg, code, MONO_PATCH_INFO_ABS, call->fptr);

			code = emit_move_return_value (cfg, ins, code);
			break;

		case OP_CALL_REG:
		case OP_FCALL_REG:
		case OP_LCALL_REG:
		case OP_VCALL_REG:
		case OP_VCALL2_REG:
		case OP_VOIDCALL_REG:
			call = (MonoCallInst*)ins;

			/* Indirect call */
			/* 
			 * mono_arch_patch_delegate_trampoline will patch this, this is why R8 is 
			 * used.
			 */
			ia64_mov (code, IA64_R8, ins->sreg1);
			ia64_ld8_inc_imm (code, GP_SCRATCH_REG2, IA64_R8, 8);
			ia64_mov_to_br (code, IA64_B6, GP_SCRATCH_REG2);
			ia64_ld8 (code, IA64_GP, IA64_R8);
			ia64_br_call_reg (code, IA64_B0, IA64_B6);

			code = emit_move_return_value (cfg, ins, code);
			break;

		case OP_FCALL_MEMBASE:
		case OP_LCALL_MEMBASE:
		case OP_VCALL_MEMBASE:
		case OP_VCALL2_MEMBASE:
		case OP_VOIDCALL_MEMBASE:
		case OP_CALL_MEMBASE: {
			MonoCallInst *call = (MonoCallInst*)ins;
			CallInfo *cinfo;
			int out_reg;

			/* 
			 * There are no membase instructions on ia64, but we can't 
			 * lower this since get_vcall_slot_addr () needs to decode it.
			 */

			/* Keep this in synch with get_vcall_slot_addr */
			ia64_mov (code, IA64_R11, ins->sreg1);
			if (ia64_is_imm14 (ins->inst_offset))
				ia64_adds_imm (code, IA64_R8, ins->inst_offset, ins->sreg1);
			else {
				ia64_movl (code, GP_SCRATCH_REG, ins->inst_offset);
				ia64_add (code, IA64_R8, GP_SCRATCH_REG, ins->sreg1);
			}

			if (call->method && ins->inst_offset < 0) {
				/* 
				 * This is a possible IMT call so save the IMT method in a global 
				 * register where mono_arch_find_imt_method () and its friends can access 
				 * it.
				 */
				ia64_movl (code, IA64_R9, call->method);
			}

			/* 
			 * mono_arch_find_this_arg () needs to find the this argument in a global 
			 * register.
			 */
			cinfo = get_call_info (NULL, call->signature, FALSE);
			out_reg = cfg->arch.reg_out0;
			if (cinfo->ret.storage == ArgValuetypeAddrInIReg)
				out_reg ++;
			g_free (cinfo);
			ia64_mov (code, IA64_R10, out_reg);

			ia64_begin_bundle (code);
			ia64_codegen_set_one_ins_per_bundle (code, TRUE);

			ia64_ld8 (code, GP_SCRATCH_REG, IA64_R8);

			ia64_mov_to_br (code, IA64_B6, GP_SCRATCH_REG);

			/*
			 * This nop will tell get_vcall_slot_addr that this is a virtual 
			 * call.
			 */
			ia64_nop_i (code, 0x12345);

			ia64_br_call_reg (code, IA64_B0, IA64_B6);

			ia64_codegen_set_one_ins_per_bundle (code, FALSE);

			code = emit_move_return_value (cfg, ins, code);
			break;
		}
		case OP_JMP: {
			/*
			 * Keep in sync with the code in emit_epilog.
			 */

			if (cfg->prof_options & MONO_PROFILE_ENTER_LEAVE)
				NOT_IMPLEMENTED;

			g_assert (!cfg->method->save_lmf);

			/* Load arguments into their original registers */
			code = emit_load_volatile_arguments (cfg, code);

			if (cfg->arch.stack_alloc_size) {
				if (cfg->arch.omit_fp) {
					if (ia64_is_imm14 (cfg->arch.stack_alloc_size))
						ia64_adds_imm (code, IA64_SP, (cfg->arch.stack_alloc_size), IA64_SP);
					else {
						ia64_movl (code, GP_SCRATCH_REG, cfg->arch.stack_alloc_size);
						ia64_add (code, IA64_SP, GP_SCRATCH_REG, IA64_SP);
					}
				}
				else
					ia64_mov (code, IA64_SP, cfg->arch.reg_saved_sp);
			}
			ia64_mov_to_ar_i (code, IA64_PFS, cfg->arch.reg_saved_ar_pfs);
			ia64_mov_ret_to_br (code, IA64_B0, cfg->arch.reg_saved_b0);

			add_patch_info (cfg, code, MONO_PATCH_INFO_METHOD_JUMP, ins->inst_p0);
			ia64_movl (code, GP_SCRATCH_REG, 0);
			ia64_mov_to_br (code, IA64_B6, GP_SCRATCH_REG);
			ia64_br_cond_reg (code, IA64_B6);

			break;
		}
		case OP_BREAK:
			code = emit_call (cfg, code, MONO_PATCH_INFO_ABS, mono_arch_break);
			break;

		case OP_LOCALLOC: {
			gint32 abi_offset;

			/* FIXME: Sigaltstack support */

			/* keep alignment */
			ia64_adds_imm (code, GP_SCRATCH_REG, MONO_ARCH_LOCALLOC_ALIGNMENT - 1, ins->sreg1);
			ia64_movl (code, GP_SCRATCH_REG2, ~(MONO_ARCH_LOCALLOC_ALIGNMENT - 1));
			ia64_and (code, GP_SCRATCH_REG, GP_SCRATCH_REG, GP_SCRATCH_REG2);

			ia64_sub (code, IA64_SP, IA64_SP, GP_SCRATCH_REG);

			ia64_mov (code, ins->dreg, IA64_SP);

			/* An area at sp is reserved by the ABI for parameter passing */
			abi_offset = - ALIGN_TO (cfg->param_area + 16, MONO_ARCH_LOCALLOC_ALIGNMENT);
			if (ia64_is_adds_imm (abi_offset))
				ia64_adds_imm (code, IA64_SP, abi_offset, IA64_SP);
			else {
				ia64_movl (code, GP_SCRATCH_REG2, abi_offset);
				ia64_add (code, IA64_SP, IA64_SP, GP_SCRATCH_REG2);
			}

			if (ins->flags & MONO_INST_INIT) {
				/* Upper limit */
				ia64_add (code, GP_SCRATCH_REG2, ins->dreg, GP_SCRATCH_REG);

				ia64_codegen_set_one_ins_per_bundle (code, TRUE);

				/* Init loop */
				ia64_st8_inc_imm_hint (code, ins->dreg, IA64_R0, 8, 0);
				ia64_cmp_lt (code, 8, 9, ins->dreg, GP_SCRATCH_REG2);
				ia64_br_cond_pred (code, 8, -2);

				ia64_codegen_set_one_ins_per_bundle (code, FALSE);

				ia64_sub (code, ins->dreg, GP_SCRATCH_REG2, GP_SCRATCH_REG);
			}

			break;
		}
		case OP_LOCALLOC_IMM: {
			gint32 abi_offset;

			/* FIXME: Sigaltstack support */

			gssize size = ins->inst_imm;
			size = (size + (MONO_ARCH_FRAME_ALIGNMENT - 1)) & ~ (MONO_ARCH_FRAME_ALIGNMENT - 1);

			if (ia64_is_adds_imm (size))
				ia64_adds_imm (code, GP_SCRATCH_REG, size, IA64_R0);
			else
				ia64_movl (code, GP_SCRATCH_REG, size);

			ia64_sub (code, IA64_SP, IA64_SP, GP_SCRATCH_REG);
			ia64_mov (code, ins->dreg, IA64_SP);

			/* An area at sp is reserved by the ABI for parameter passing */
			abi_offset = - ALIGN_TO (cfg->param_area + 16, MONO_ARCH_FRAME_ALIGNMENT);
			if (ia64_is_adds_imm (abi_offset))
				ia64_adds_imm (code, IA64_SP, abi_offset, IA64_SP);
			else {
				ia64_movl (code, GP_SCRATCH_REG2, abi_offset);
				ia64_add (code, IA64_SP, IA64_SP, GP_SCRATCH_REG2);
			}

			if (ins->flags & MONO_INST_INIT) {
				/* Upper limit */
				ia64_add (code, GP_SCRATCH_REG2, ins->dreg, GP_SCRATCH_REG);

				ia64_codegen_set_one_ins_per_bundle (code, TRUE);

				/* Init loop */
				ia64_st8_inc_imm_hint (code, ins->dreg, IA64_R0, 8, 0);
				ia64_cmp_lt (code, 8, 9, ins->dreg, GP_SCRATCH_REG2);
				ia64_br_cond_pred (code, 8, -2);

				ia64_codegen_set_one_ins_per_bundle (code, FALSE);

				ia64_sub (code, ins->dreg, GP_SCRATCH_REG2, GP_SCRATCH_REG);
			}

			break;
		}
		case OP_TLS_GET:
			ia64_adds_imm (code, ins->dreg, ins->inst_offset, IA64_TP);
			ia64_ld8 (code, ins->dreg, ins->dreg);
			break;

			/* Synchronization */
		case OP_MEMORY_BARRIER:
			ia64_mf (code);
			break;
		case OP_ATOMIC_ADD_IMM_NEW_I4:
			g_assert (ins->inst_offset == 0);
			ia64_fetchadd4_acq_hint (code, ins->dreg, ins->inst_basereg, ins->inst_imm, 0);
			ia64_adds_imm (code, ins->dreg, ins->inst_imm, ins->dreg);
			break;
		case OP_ATOMIC_ADD_IMM_NEW_I8:
			g_assert (ins->inst_offset == 0);
			ia64_fetchadd8_acq_hint (code, ins->dreg, ins->inst_basereg, ins->inst_imm, 0);
			ia64_adds_imm (code, ins->dreg, ins->inst_imm, ins->dreg);
			break;
		case OP_ATOMIC_EXCHANGE_I4:
			ia64_xchg4_hint (code, ins->dreg, ins->inst_basereg, ins->sreg2, 0);
			ia64_sxt4 (code, ins->dreg, ins->dreg);
			break;
		case OP_ATOMIC_EXCHANGE_I8:
			ia64_xchg8_hint (code, ins->dreg, ins->inst_basereg, ins->sreg2, 0);
			break;
		case OP_ATOMIC_ADD_NEW_I4: {
			guint8 *label, *buf;

			/* From libatomic_ops */
			ia64_mf (code);

			ia64_begin_bundle (code);
			label = code.buf + code.nins;
			ia64_ld4_acq (code, GP_SCRATCH_REG, ins->sreg1);
			ia64_add (code, GP_SCRATCH_REG2, GP_SCRATCH_REG, ins->sreg2);
			ia64_mov_to_ar_m (code, IA64_CCV, GP_SCRATCH_REG);
			ia64_cmpxchg4_acq_hint (code, GP_SCRATCH_REG2, ins->sreg1, GP_SCRATCH_REG2, 0);
			ia64_cmp4_eq (code, 6, 7, GP_SCRATCH_REG, GP_SCRATCH_REG2);
			buf = code.buf + code.nins;
			ia64_br_cond_pred (code, 7, 0);
			ia64_begin_bundle (code);
			ia64_patch (buf, label);
			ia64_add (code, ins->dreg, GP_SCRATCH_REG, ins->sreg2);
			break;
		}
		case OP_ATOMIC_ADD_NEW_I8: {
			guint8 *label, *buf;

			/* From libatomic_ops */
			ia64_mf (code);

			ia64_begin_bundle (code);
			label = code.buf + code.nins;
			ia64_ld8_acq (code, GP_SCRATCH_REG, ins->sreg1);
			ia64_add (code, GP_SCRATCH_REG2, GP_SCRATCH_REG, ins->sreg2);
			ia64_mov_to_ar_m (code, IA64_CCV, GP_SCRATCH_REG);
			ia64_cmpxchg8_acq_hint (code, GP_SCRATCH_REG2, ins->sreg1, GP_SCRATCH_REG2, 0);
			ia64_cmp_eq (code, 6, 7, GP_SCRATCH_REG, GP_SCRATCH_REG2);
			buf = code.buf + code.nins;
			ia64_br_cond_pred (code, 7, 0);
			ia64_begin_bundle (code);
			ia64_patch (buf, label);
			ia64_add (code, ins->dreg, GP_SCRATCH_REG, ins->sreg2);
			break;
		}

			/* Exception handling */
		case OP_CALL_HANDLER:
			/*
			 * Using a call instruction would mess up the register stack, so
			 * save the return address to a register and use a
			 * branch.
			 */
			ia64_codegen_set_one_ins_per_bundle (code, TRUE);
			ia64_mov (code, IA64_R15, IA64_R0);
			ia64_mov_from_ip (code, GP_SCRATCH_REG);
			/* Add the length of OP_CALL_HANDLER */
			ia64_adds_imm (code, GP_SCRATCH_REG, 5 * 16, GP_SCRATCH_REG);
			add_patch_info (cfg, code, MONO_PATCH_INFO_BB, ins->inst_target_bb);
			ia64_movl (code, GP_SCRATCH_REG2, 0);
			ia64_mov_to_br (code, IA64_B6, GP_SCRATCH_REG2);
			ia64_br_cond_reg (code, IA64_B6);
			ia64_codegen_set_one_ins_per_bundle (code, FALSE);
			break;
		case OP_START_HANDLER: {
			/*
			 * We receive the return address in GP_SCRATCH_REG.
			 */
			MonoInst *spvar = mono_find_spvar_for_region (cfg, bb->region);

			/* 
			 * R15 determines our caller. It is used since it is writable using
			 * libunwind.
			 * R15 == 0 means we are called by OP_CALL_HANDLER or via resume_context ()
			 * R15 != 0 means we are called by call_filter ().
			 */
			ia64_codegen_set_one_ins_per_bundle (code, TRUE);
			ia64_cmp_eq (code, 6, 7, IA64_R15, IA64_R0);

			ia64_br_cond_pred (code, 6, 6);

			/*
			 * Called by call_filter:
			 * Allocate a new stack frame, and set the fp register from the 
			 * value passed in by the caller.
			 * We allocate a similar frame as is done by the prolog, so
			 * if an exception is thrown while executing the filter, the
			 * unwinder can unwind through the filter frame using the unwind
			 * info for the prolog. 
			 */
			ia64_alloc (code, cfg->arch.reg_saved_ar_pfs, cfg->arch.reg_local0 - cfg->arch.reg_in0, cfg->arch.reg_out0 - cfg->arch.reg_local0, cfg->arch.n_out_regs, 0);
			ia64_mov_from_br (code, cfg->arch.reg_saved_b0, IA64_B0);
			ia64_mov (code, cfg->arch.reg_saved_sp, IA64_SP);
			ia64_mov (code, cfg->frame_reg, IA64_R15);
			/* Signal to endfilter that we are called by call_filter */
			ia64_mov (code, GP_SCRATCH_REG, IA64_R0);

			/* Save the return address */
			ia64_adds_imm (code, GP_SCRATCH_REG2, spvar->inst_offset, cfg->frame_reg);
			ia64_st8_hint (code, GP_SCRATCH_REG2, GP_SCRATCH_REG, 0);
			ia64_codegen_set_one_ins_per_bundle (code, FALSE);

			break;
		}
		case OP_ENDFINALLY:
		case OP_ENDFILTER: {
			/* FIXME: Return the value in ENDFILTER */
			MonoInst *spvar = mono_find_spvar_for_region (cfg, bb->region);

			/* Load the return address */
			ia64_adds_imm (code, GP_SCRATCH_REG, spvar->inst_offset, cfg->frame_reg);
			ia64_ld8_hint (code, GP_SCRATCH_REG, GP_SCRATCH_REG, 0);

			/* Test caller */
			ia64_cmp_eq (code, 6, 7, GP_SCRATCH_REG, IA64_R0);
			ia64_br_cond_pred (code, 7, 4);

			/* Called by call_filter */
			/* Pop frame */
			ia64_mov_to_ar_i (code, IA64_PFS, cfg->arch.reg_saved_ar_pfs);
			ia64_mov_to_br (code, IA64_B0, cfg->arch.reg_saved_b0);
			ia64_br_ret_reg (code, IA64_B0);			

			/* Called by CALL_HANDLER */
			ia64_mov_to_br (code, IA64_B6, GP_SCRATCH_REG);
			ia64_br_cond_reg (code, IA64_B6);
			break;
		}
		case OP_THROW:
			ia64_mov (code, cfg->arch.reg_out0, ins->sreg1);
			code = emit_call (cfg, code, MONO_PATCH_INFO_INTERNAL_METHOD, 
							  (gpointer)"mono_arch_throw_exception");

			/* 
			 * This might be the last instruction in the method, so add a dummy
			 * instruction so the unwinder will work.
			 */
			ia64_break_i (code, 0);
			break;
		case OP_RETHROW:
			ia64_mov (code, cfg->arch.reg_out0, ins->sreg1);
			code = emit_call (cfg, code, MONO_PATCH_INFO_INTERNAL_METHOD, 
							  (gpointer)"mono_arch_rethrow_exception");

			ia64_break_i (code, 0);
			break;

		default:
			g_warning ("unknown opcode %s in %s()\n", mono_inst_name (ins->opcode), __FUNCTION__);
			g_assert_not_reached ();
		}

		if ((code.buf - cfg->native_code - offset) > max_len) {
			g_warning ("wrong maximal instruction length of instruction %s (expected %d, got %ld)",
				   mono_inst_name (ins->opcode), max_len, code.buf - cfg->native_code - offset);
			g_assert_not_reached ();
		}
	       
		cpos += max_len;

		last_ins = ins;
		last_offset = offset;
		
		ins = ins->next;
	}

	ia64_codegen_close (code);

	cfg->code_len = code.buf - cfg->native_code;
}

void
mono_arch_register_lowlevel_calls (void)
{
	mono_register_jit_icall (mono_arch_break, "mono_arch_break", NULL, TRUE);
}

static Ia64InsType ins_types_in_template [32][3] = {
	{IA64_INS_TYPE_M, IA64_INS_TYPE_I, IA64_INS_TYPE_I},
	{IA64_INS_TYPE_M, IA64_INS_TYPE_I, IA64_INS_TYPE_I},
	{IA64_INS_TYPE_M, IA64_INS_TYPE_I, IA64_INS_TYPE_I},
	{IA64_INS_TYPE_M, IA64_INS_TYPE_I, IA64_INS_TYPE_I},
	{IA64_INS_TYPE_M, IA64_INS_TYPE_LX, IA64_INS_TYPE_LX},
	{IA64_INS_TYPE_M, IA64_INS_TYPE_LX, IA64_INS_TYPE_LX},
	{0, 0, 0},
	{0, 0, 0},
	{IA64_INS_TYPE_M, IA64_INS_TYPE_M, IA64_INS_TYPE_I},
	{IA64_INS_TYPE_M, IA64_INS_TYPE_M, IA64_INS_TYPE_I},
	{IA64_INS_TYPE_M, IA64_INS_TYPE_M, IA64_INS_TYPE_I},
	{IA64_INS_TYPE_M, IA64_INS_TYPE_M, IA64_INS_TYPE_I},
	{IA64_INS_TYPE_M, IA64_INS_TYPE_F, IA64_INS_TYPE_I},
	{IA64_INS_TYPE_M, IA64_INS_TYPE_F, IA64_INS_TYPE_I},
	{IA64_INS_TYPE_M, IA64_INS_TYPE_M, IA64_INS_TYPE_F},
	{IA64_INS_TYPE_M, IA64_INS_TYPE_M, IA64_INS_TYPE_F},
	{IA64_INS_TYPE_M, IA64_INS_TYPE_I, IA64_INS_TYPE_B},
	{IA64_INS_TYPE_M, IA64_INS_TYPE_I, IA64_INS_TYPE_B},
	{IA64_INS_TYPE_M, IA64_INS_TYPE_B, IA64_INS_TYPE_B},
	{IA64_INS_TYPE_M, IA64_INS_TYPE_B, IA64_INS_TYPE_B},
	{0, 0, 0},
	{0, 0, 0},
	{IA64_INS_TYPE_B, IA64_INS_TYPE_B, IA64_INS_TYPE_B},
	{IA64_INS_TYPE_B, IA64_INS_TYPE_B, IA64_INS_TYPE_B},
	{IA64_INS_TYPE_M, IA64_INS_TYPE_M, IA64_INS_TYPE_B},
	{IA64_INS_TYPE_M, IA64_INS_TYPE_M, IA64_INS_TYPE_B},
	{0, 0, 0},
	{0, 0, 0},
	{IA64_INS_TYPE_M, IA64_INS_TYPE_F, IA64_INS_TYPE_B},
	{IA64_INS_TYPE_M, IA64_INS_TYPE_F, IA64_INS_TYPE_B},
	{0, 0, 0},
	{0, 0, 0}
};

static gboolean stops_in_template [32][3] = {
	{ FALSE, FALSE, FALSE },
	{ FALSE, FALSE, TRUE },
	{ FALSE, TRUE, FALSE },
	{ FALSE, TRUE, TRUE },
	{ FALSE, FALSE, FALSE },
	{ FALSE, FALSE, TRUE },
	{ FALSE, FALSE, FALSE },
	{ FALSE, FALSE, FALSE },

	{ FALSE, FALSE, FALSE },
	{ FALSE, FALSE, TRUE },
	{ TRUE, FALSE, FALSE },
	{ TRUE, FALSE, TRUE },
	{ FALSE, FALSE, FALSE },
	{ FALSE, FALSE, TRUE },
	{ FALSE, FALSE, FALSE },
	{ FALSE, FALSE, TRUE },

	{ FALSE, FALSE, FALSE },
	{ FALSE, FALSE, TRUE },
	{ FALSE, FALSE, FALSE },
	{ FALSE, FALSE, TRUE },
	{ FALSE, FALSE, FALSE },
	{ FALSE, FALSE, FALSE },
	{ FALSE, FALSE, FALSE },
	{ FALSE, FALSE, TRUE },

	{ FALSE, FALSE, FALSE },
	{ FALSE, FALSE, TRUE },
	{ FALSE, FALSE, FALSE },
	{ FALSE, FALSE, FALSE },
	{ FALSE, FALSE, FALSE },
	{ FALSE, FALSE, TRUE },
	{ FALSE, FALSE, FALSE },
	{ FALSE, FALSE, FALSE }
};

static int last_stop_in_template [32] = {
	-1, 2, 1, 2, -1, 2, -1, -1,
	-1, 2, 0, 2, -1, 2, -1, 2,
	-1, 2, -1, 2, -1, -1, -1, 2,
	-1, 2, -1, -1, -1, 2, -1, -1
};

static guint64 nops_for_ins_types [6] = {
	IA64_NOP_I,
	IA64_NOP_I,
	IA64_NOP_M,
	IA64_NOP_F,
	IA64_NOP_B,
	IA64_NOP_X
};

#define ITYPE_MATCH(itype1, itype2) (((itype1) == (itype2)) || (((itype2) == IA64_INS_TYPE_A) && (((itype1) == IA64_INS_TYPE_I) || ((itype1) == IA64_INS_TYPE_M))))

/* 
 * Debugging support
 */

#if 0
#define DEBUG_INS_SCHED(a) do { a; } while (0)
#else
#define DEBUG_INS_SCHED(a)
#endif

static void
ia64_analyze_deps (Ia64CodegenState *code, int *deps_start, int *stops)
{
	int i, pos, ins_index, current_deps_start, current_ins_start, reg;
	guint8 *deps = code->dep_info;
	gboolean need_stop, no_stop;

	for (i = 0; i < code->nins; ++i)
		stops [i] = FALSE;
	
	ins_index = 0;
	current_deps_start = 0;
	current_ins_start = 0;
	deps_start [ins_index] = current_ins_start;
	pos = 0;
	no_stop = FALSE;
	DEBUG_INS_SCHED (printf ("BEGIN.\n"));
	while (pos < code->dep_info_pos) {
		need_stop = FALSE;
		switch (deps [pos]) {
		case IA64_END_OF_INS:
			ins_index ++;
			current_ins_start = pos + 2;
			deps_start [ins_index] = current_ins_start;
			no_stop = FALSE;
			DEBUG_INS_SCHED (printf ("(%d) END INS.\n", ins_index - 1));
			break;
		case IA64_NONE:
			break;
		case IA64_READ_GR:
			reg = deps [pos + 1];

			DEBUG_INS_SCHED (printf ("READ GR: %d\n", reg));
			for (i = current_deps_start; i < current_ins_start; i += 2)
				if (deps [i] == IA64_WRITE_GR && deps [i + 1] == reg)
					need_stop = TRUE;
			break;
		case IA64_WRITE_GR:
			reg = code->dep_info [pos + 1];

			DEBUG_INS_SCHED (printf ("WRITE GR: %d\n", reg));
			for (i = current_deps_start; i < current_ins_start; i += 2)
				if (deps [i] == IA64_WRITE_GR && deps [i + 1] == reg)
					need_stop = TRUE;
			break;
		case IA64_READ_PR:
			reg = deps [pos + 1];

			DEBUG_INS_SCHED (printf ("READ PR: %d\n", reg));
			for (i = current_deps_start; i < current_ins_start; i += 2)
				if (((deps [i] == IA64_WRITE_PR) || (deps [i] == IA64_WRITE_PR_FLOAT)) && deps [i + 1] == reg)
					need_stop = TRUE;
			break;
		case IA64_READ_PR_BRANCH:
			reg = deps [pos + 1];

			/* Writes to prs by non-float instructions are visible to branches */
			DEBUG_INS_SCHED (printf ("READ PR BRANCH: %d\n", reg));
			for (i = current_deps_start; i < current_ins_start; i += 2)
				if (deps [i] == IA64_WRITE_PR_FLOAT && deps [i + 1] == reg)
					need_stop = TRUE;
			break;
		case IA64_WRITE_PR:
			reg = code->dep_info [pos + 1];

			DEBUG_INS_SCHED (printf ("WRITE PR: %d\n", reg));
			for (i = current_deps_start; i < current_ins_start; i += 2)
				if (((deps [i] == IA64_WRITE_PR) || (deps [i] == IA64_WRITE_PR_FLOAT)) && deps [i + 1] == reg)
					need_stop = TRUE;
			break;
		case IA64_WRITE_PR_FLOAT:
			reg = code->dep_info [pos + 1];

			DEBUG_INS_SCHED (printf ("WRITE PR FP: %d\n", reg));
			for (i = current_deps_start; i < current_ins_start; i += 2)
				if (((deps [i] == IA64_WRITE_GR) || (deps [i] == IA64_WRITE_PR_FLOAT)) && deps [i + 1] == reg)
					need_stop = TRUE;
			break;
		case IA64_READ_BR:
			reg = deps [pos + 1];

			DEBUG_INS_SCHED (printf ("READ BR: %d\n", reg));
			for (i = current_deps_start; i < current_ins_start; i += 2)
				if (deps [i] == IA64_WRITE_BR && deps [i + 1] == reg)
					need_stop = TRUE;
			break;
		case IA64_WRITE_BR:
			reg = code->dep_info [pos + 1];

			DEBUG_INS_SCHED (printf ("WRITE BR: %d\n", reg));
			for (i = current_deps_start; i < current_ins_start; i += 2)
				if (deps [i] == IA64_WRITE_BR && deps [i + 1] == reg)
					need_stop = TRUE;
			break;
		case IA64_READ_BR_BRANCH:
			reg = deps [pos + 1];

			/* Writes to brs are visible to branches */
			DEBUG_INS_SCHED (printf ("READ BR BRACH: %d\n", reg));
			break;
		case IA64_READ_FR:
			reg = deps [pos + 1];

			DEBUG_INS_SCHED (printf ("READ BR: %d\n", reg));
			for (i = current_deps_start; i < current_ins_start; i += 2)
				if (deps [i] == IA64_WRITE_FR && deps [i + 1] == reg)
					need_stop = TRUE;
			break;
		case IA64_WRITE_FR:
			reg = code->dep_info [pos + 1];

			DEBUG_INS_SCHED (printf ("WRITE BR: %d\n", reg));
			for (i = current_deps_start; i < current_ins_start; i += 2)
				if (deps [i] == IA64_WRITE_FR && deps [i + 1] == reg)
					need_stop = TRUE;
			break;
		case IA64_READ_AR:
			reg = deps [pos + 1];

			DEBUG_INS_SCHED (printf ("READ AR: %d\n", reg));
			for (i = current_deps_start; i < current_ins_start; i += 2)
				if (deps [i] == IA64_WRITE_AR && deps [i + 1] == reg)
					need_stop = TRUE;
			break;
		case IA64_WRITE_AR:
			reg = code->dep_info [pos + 1];

			DEBUG_INS_SCHED (printf ("WRITE AR: %d\n", reg));
			for (i = current_deps_start; i < current_ins_start; i += 2)
				if (deps [i] == IA64_WRITE_AR && deps [i + 1] == reg)
					need_stop = TRUE;
			break;
		case IA64_NO_STOP:
			/* 
			 * Explicitly indicate that a stop is not required. Useful for
			 * example when two predicated instructions with negated predicates
			 * write the same registers.
			 */
			no_stop = TRUE;
			break;
		default:
			g_assert_not_reached ();
		}
		pos += 2;

		if (need_stop && !no_stop) {
			g_assert (ins_index > 0);
			stops [ins_index - 1] = 1;

			DEBUG_INS_SCHED (printf ("STOP\n"));
			current_deps_start = current_ins_start;

			/* Skip remaining deps for this instruction */
			while (deps [pos] != IA64_END_OF_INS)
				pos += 2;
		}
	}

	if (code->nins > 0) {
		/* No dependency info for the last instruction */
		stops [code->nins - 1] = 1;
	}

	deps_start [code->nins] = code->dep_info_pos;
}

static void
ia64_real_emit_bundle (Ia64CodegenState *code, int *deps_start, int *stops, int n, guint64 template, guint64 ins1, guint64 ins2, guint64 ins3, guint8 nops)
{
	int stop_pos, i, deps_to_shift, dep_shift;

	g_assert (n <= code->nins);

	// if (n > 1) printf ("FOUND: %ld.\n", template);

	ia64_emit_bundle_template (code, template, ins1, ins2, ins3);

	stop_pos = last_stop_in_template [template] + 1;
	if (stop_pos > n)
		stop_pos = n;

	/* Compute the number of 'real' instructions before the stop */
	deps_to_shift = stop_pos;
	if (stop_pos >= 3 && (nops & (1 << 2)))
		deps_to_shift --;
	if (stop_pos >= 2 && (nops & (1 << 1)))
		deps_to_shift --;
	if (stop_pos >= 1 && (nops & (1 << 0)))
		deps_to_shift --;

	/* 
	 * We have to keep some dependencies whose instructions have been shifted
	 * out of the buffer. So nullify the end_of_ins markers in the dependency
	 * array.
	 */
	for (i = deps_start [deps_to_shift]; i < deps_start [n]; i += 2)
		if (code->dep_info [i] == IA64_END_OF_INS)
			code->dep_info [i] = IA64_NONE;

	g_assert (deps_start [deps_to_shift] <= code->dep_info_pos);
	memcpy (code->dep_info, &code->dep_info [deps_start [deps_to_shift]], code->dep_info_pos - deps_start [deps_to_shift]);
	code->dep_info_pos = code->dep_info_pos - deps_start [deps_to_shift];

	dep_shift = deps_start [deps_to_shift];
	for (i = 0; i < code->nins + 1 - n; ++i)
		deps_start [i] = deps_start [n + i] - dep_shift;

	/* Determine the exact positions of instructions with unwind ops */
	if (code->unw_op_count) {
		int ins_pos [16];
		int curr_ins, curr_ins_pos;

		curr_ins = 0;
		curr_ins_pos = ((code->buf - code->region_start - 16) / 16) * 3;
		for (i = 0; i < 3; ++i) {
			if (! (nops & (1 << i))) {
				ins_pos [curr_ins] = curr_ins_pos + i;
				curr_ins ++;
			}
		}

		for (i = code->unw_op_pos; i < code->unw_op_count; ++i) {
			if (code->unw_ops_pos [i] < n) {
				code->unw_ops [i].when = ins_pos [code->unw_ops_pos [i]];
				//printf ("UNW-OP: %d -> %d\n", code->unw_ops_pos [i], code->unw_ops [i].when);
			}
		}
		if (code->unw_op_pos < code->unw_op_count)
			code->unw_op_pos += n;
	}

	if (n == code->nins) {
		code->template = 0;
		code->nins = 0;
	}		
	else {
		memcpy (&code->instructions [0], &code->instructions [n], (code->nins - n) * sizeof (guint64));
		memcpy (&code->itypes [0], &code->itypes [n], (code->nins - n) * sizeof (int));
		memcpy (&stops [0], &stops [n], (code->nins - n) * sizeof (int));
		code->nins -= n;
	}
}

void
ia64_emit_bundle (Ia64CodegenState *code, gboolean flush)
{
	int i, ins_type, template, nins_to_emit;
	int deps_start [16];
	int stops [16];
	gboolean found;

	/*
	 * We implement a simple scheduler which tries to put three instructions 
	 * per bundle, then two, then one.
	 */
	ia64_analyze_deps (code, deps_start, stops);

	if ((code->nins >= 3) && !code->one_ins_per_bundle) {
		/* Find a suitable template */
		for (template = 0; template < 32; ++template) {
			if (stops_in_template [template][0] != stops [0] ||
				stops_in_template [template][1] != stops [1] ||
				stops_in_template [template][2] != stops [2])
				continue;

			found = TRUE;
			for (i = 0; i < 3; ++i) {
				ins_type = ins_types_in_template [template][i];
				switch (code->itypes [i]) {
				case IA64_INS_TYPE_A:
					found &= (ins_type == IA64_INS_TYPE_I) || (ins_type == IA64_INS_TYPE_M);
					break;
				default:
					found &= (ins_type == code->itypes [i]);
					break;
				}
			}

			if (found)
				found = debug_ins_sched ();

			if (found) {
				ia64_real_emit_bundle (code, deps_start, stops, 3, template, code->instructions [0], code->instructions [1], code->instructions [2], 0);
				break;
			}
		}
	}

	if (code->nins < IA64_INS_BUFFER_SIZE && !flush)
		/* Wait for more instructions */
		return;

	/* If it didn't work out, try putting two instructions into one bundle */
	if ((code->nins >= 2) && !code->one_ins_per_bundle) {
		/* Try a nop at the end */
		for (template = 0; template < 32; ++template) {
			if (stops_in_template [template][0] != stops [0] ||
				((stops_in_template [template][1] != stops [1]) &&
				 (stops_in_template [template][2] != stops [1])))
				 
				continue;

			if (!ITYPE_MATCH (ins_types_in_template [template][0], code->itypes [0]) ||
				!ITYPE_MATCH (ins_types_in_template [template][1], code->itypes [1]))
				continue;

			if (!debug_ins_sched ())
				continue;

			ia64_real_emit_bundle (code, deps_start, stops, 2, template, code->instructions [0], code->instructions [1], nops_for_ins_types [ins_types_in_template [template][2]], 1 << 2);
			break;
		}
	}

	if (code->nins < IA64_INS_BUFFER_SIZE && !flush)
		/* Wait for more instructions */
		return;

	if ((code->nins >= 2) && !code->one_ins_per_bundle) {
		/* Try a nop in the middle */
		for (template = 0; template < 32; ++template) {
			if (((stops_in_template [template][0] != stops [0]) &&
				 (stops_in_template [template][1] != stops [0])) ||
				stops_in_template [template][2] != stops [1])
				continue;

			if (!ITYPE_MATCH (ins_types_in_template [template][0], code->itypes [0]) ||
				!ITYPE_MATCH (ins_types_in_template [template][2], code->itypes [1]))
				continue;

			if (!debug_ins_sched ())
				continue;

			ia64_real_emit_bundle (code, deps_start, stops, 2, template, code->instructions [0], nops_for_ins_types [ins_types_in_template [template][1]], code->instructions [1], 1 << 1);
			break;
		}
	}

	if ((code->nins >= 2) && flush && !code->one_ins_per_bundle) {
		/* Try a nop at the beginning */
		for (template = 0; template < 32; ++template) {
			if ((stops_in_template [template][1] != stops [0]) ||
				(stops_in_template [template][2] != stops [1]))
				continue;

			if (!ITYPE_MATCH (ins_types_in_template [template][1], code->itypes [0]) ||
				!ITYPE_MATCH (ins_types_in_template [template][2], code->itypes [1]))
				continue;

			if (!debug_ins_sched ())
				continue;

			ia64_real_emit_bundle (code, deps_start, stops, 2, template, nops_for_ins_types [ins_types_in_template [template][0]], code->instructions [0], code->instructions [1], 1 << 0);
			break;
		}
	}

	if (code->nins < IA64_INS_BUFFER_SIZE && !flush)
		/* Wait for more instructions */
		return;

	if (flush)
		nins_to_emit = code->nins;
	else
		nins_to_emit = 1;

	while (nins_to_emit > 0) {
		if (!debug_ins_sched ())
			stops [0] = 1;
		switch (code->itypes [0]) {
		case IA64_INS_TYPE_A:
			if (stops [0])
				ia64_real_emit_bundle (code, deps_start, stops, 1, IA64_TEMPLATE_MIIS, code->instructions [0], IA64_NOP_I, IA64_NOP_I, 0);
			else
				ia64_real_emit_bundle (code, deps_start, stops, 1, IA64_TEMPLATE_MII, code->instructions [0], IA64_NOP_I, IA64_NOP_I, 0);
			break;
		case IA64_INS_TYPE_I:
			if (stops [0])
				ia64_real_emit_bundle (code, deps_start, stops, 1, IA64_TEMPLATE_MIIS, IA64_NOP_M, code->instructions [0], IA64_NOP_I, 0);
			else
				ia64_real_emit_bundle (code, deps_start, stops, 1, IA64_TEMPLATE_MII, IA64_NOP_M, code->instructions [0], IA64_NOP_I, 0);
			break;
		case IA64_INS_TYPE_M:
			if (stops [0])
				ia64_real_emit_bundle (code, deps_start, stops, 1, IA64_TEMPLATE_MIIS, code->instructions [0], IA64_NOP_I, IA64_NOP_I, 0);
			else
				ia64_real_emit_bundle (code, deps_start, stops, 1, IA64_TEMPLATE_MII, code->instructions [0], IA64_NOP_I, IA64_NOP_I, 0);
			break;
		case IA64_INS_TYPE_B:
			if (stops [0])
				ia64_real_emit_bundle (code, deps_start, stops, 1, IA64_TEMPLATE_MIBS, IA64_NOP_M, IA64_NOP_I, code->instructions [0], 0);
			else
				ia64_real_emit_bundle (code, deps_start, stops, 1, IA64_TEMPLATE_MIB, IA64_NOP_M, IA64_NOP_I, code->instructions [0], 0);
			break;
		case IA64_INS_TYPE_F:
			if (stops [0])
				ia64_real_emit_bundle (code, deps_start, stops, 1, IA64_TEMPLATE_MFIS, IA64_NOP_M, code->instructions [0], IA64_NOP_I, 0);
			else
				ia64_real_emit_bundle (code, deps_start, stops, 1, IA64_TEMPLATE_MFI, IA64_NOP_M, code->instructions [0], IA64_NOP_I, 0);
			break;
		case IA64_INS_TYPE_LX:
			if (stops [0] || stops [1])
				ia64_real_emit_bundle (code, deps_start, stops, 2, IA64_TEMPLATE_MLXS, IA64_NOP_M, code->instructions [0], code->instructions [1], 0);
			else
				ia64_real_emit_bundle (code, deps_start, stops, 2, IA64_TEMPLATE_MLX, IA64_NOP_M, code->instructions [0], code->instructions [1], 0);
			nins_to_emit --;
			break;
		default:
			g_assert_not_reached ();
		}
		nins_to_emit --;
	}
}

unw_dyn_region_info_t*
mono_ia64_create_unwind_region (Ia64CodegenState *code)
{
	unw_dyn_region_info_t *r;

	g_assert (code->nins == 0);
	r = g_malloc0 (_U_dyn_region_info_size (code->unw_op_count));
	memcpy (&r->op, &code->unw_ops, sizeof (unw_dyn_op_t) * code->unw_op_count);
	r->op_count = code->unw_op_count;
	r->insn_count = ((code->buf - code->region_start) >> 4) * 3;
	code->unw_op_count = 0;
	code->unw_op_pos = 0;
	code->region_start = code->buf;

	return r;
}

static void 
ia64_patch (unsigned char* code, gpointer target)
{
	int template, i;
	guint64 instructions [3];
	guint8 gen_buf [16];
	Ia64CodegenState gen;
	int ins_to_skip;
	gboolean found;

	/* 
	 * code encodes both the position inside the buffer and code.nins when
	 * the instruction was emitted.
	 */
	ins_to_skip = (guint64)code % 16;
	code = (unsigned char*)((guint64)code & ~15);

	/*
	 * Search for the first instruction which is 'patchable', skipping
	 * ins_to_skip instructions.
	 */

	while (TRUE) {

	template = ia64_bundle_template (code);
	instructions [0] = ia64_bundle_ins1 (code);
	instructions [1] = ia64_bundle_ins2 (code);
	instructions [2] = ia64_bundle_ins3 (code);

	ia64_codegen_init (gen, gen_buf);

	found = FALSE;
	for (i = 0; i < 3; ++i) {
		guint64 ins = instructions [i];
		int opcode = ia64_ins_opcode (ins);

		if (ins == nops_for_ins_types [ins_types_in_template [template][i]])
			continue;

		if (ins_to_skip) {
			ins_to_skip --;
			continue;
		}

		switch (ins_types_in_template [template][i]) {
		case IA64_INS_TYPE_A:
		case IA64_INS_TYPE_M:
			if ((opcode == 8) && (ia64_ins_x2a (ins) == 2) && (ia64_ins_ve (ins) == 0)) {
				/* adds */
				ia64_adds_imm_pred (gen, ia64_ins_qp (ins), ia64_ins_r1 (ins), (guint64)target, ia64_ins_r3 (ins));
				instructions [i] = gen.instructions [0];
				found = TRUE;
			}
			else
				NOT_IMPLEMENTED;
			break;
		case IA64_INS_TYPE_B:
			if ((opcode == 4) && (ia64_ins_btype (ins) == 0)) {
				/* br.cond */
				gint64 disp = ((guint8*)target - code) >> 4;

				/* FIXME: hints */
				ia64_br_cond_hint_pred (gen, ia64_ins_qp (ins), disp, 0, 0, 0);
				
				instructions [i] = gen.instructions [0];
				found = TRUE;
			}
			else if (opcode == 5) {
				/* br.call */
				gint64 disp = ((guint8*)target - code) >> 4;

				/* FIXME: hints */
				ia64_br_call_hint_pred (gen, ia64_ins_qp (ins), ia64_ins_b1 (ins), disp, 0, 0, 0);
				instructions [i] = gen.instructions [0];
				found = TRUE;
			}
			else
				NOT_IMPLEMENTED;
			break;
		case IA64_INS_TYPE_LX:
			if (i == 1)
				break;

			if ((opcode == 6) && (ia64_ins_vc (ins) == 0)) {
				/* movl */
				ia64_movl_pred (gen, ia64_ins_qp (ins), ia64_ins_r1 (ins), target);
				instructions [1] = gen.instructions [0];
				instructions [2] = gen.instructions [1];
				found = TRUE;
			}
			else
				NOT_IMPLEMENTED;

			break;
		default:
			NOT_IMPLEMENTED;
		}

		if (found) {
			/* Rewrite code */
			ia64_codegen_init (gen, code);
			ia64_emit_bundle_template (&gen, template, instructions [0], instructions [1], instructions [2]);
			return;
		}
	}

	code += 16;
	}
}

void
mono_arch_patch_code (MonoMethod *method, MonoDomain *domain, guint8 *code, MonoJumpInfo *ji, gboolean run_cctors)
{
	MonoJumpInfo *patch_info;

	for (patch_info = ji; patch_info; patch_info = patch_info->next) {
		unsigned char *ip = patch_info->ip.i + code;
		const unsigned char *target;

		target = mono_resolve_patch_target (method, domain, code, patch_info, run_cctors);

		if (patch_info->type == MONO_PATCH_INFO_NONE)
			continue;
		if (mono_compile_aot) {
			NOT_IMPLEMENTED;
		}

		ia64_patch (ip, (gpointer)target);
	}
}

guint8 *
mono_arch_emit_prolog (MonoCompile *cfg)
{
	MonoMethod *method = cfg->method;
	MonoMethodSignature *sig;
	MonoInst *inst;
	int alloc_size, pos, i;
	Ia64CodegenState code;
	CallInfo *cinfo;
	
	sig = mono_method_signature (method);
	pos = 0;

<<<<<<< HEAD
	cinfo = get_call_info (cfg->mempool, sig, FALSE);
=======
	cinfo = get_call_info (cfg->generic_sharing_context, sig, FALSE);
>>>>>>> fb23c6fb

	cfg->code_size =  MAX (((MonoMethodNormal *)method)->header->code_size * 4, 512);

	if (mono_jit_trace_calls != NULL && mono_trace_eval (method))
		cfg->code_size += 1024;
	if (cfg->prof_options & MONO_PROFILE_ENTER_LEAVE)
		cfg->code_size += 1024;

	cfg->native_code = g_malloc (cfg->code_size);

	ia64_codegen_init (code, cfg->native_code);

	alloc_size = ALIGN_TO (cfg->stack_offset, MONO_ARCH_FRAME_ALIGNMENT);
	if (cfg->param_area)
		alloc_size += cfg->param_area;
	if (alloc_size)
		/* scratch area */
		alloc_size += 16;
	alloc_size = ALIGN_TO (alloc_size, MONO_ARCH_FRAME_ALIGNMENT);

	if (cfg->flags & MONO_CFG_HAS_ALLOCA)
		/* Force sp to be saved/restored */
		alloc_size += MONO_ARCH_FRAME_ALIGNMENT;

	cfg->arch.stack_alloc_size = alloc_size;

	pos = 0;

	if (method->save_lmf) {
		/* No LMF on IA64 */
	}

	alloc_size -= pos;

	ia64_unw_save_reg (code, UNW_IA64_AR_PFS, UNW_IA64_GR + cfg->arch.reg_saved_ar_pfs);
	ia64_alloc (code, cfg->arch.reg_saved_ar_pfs, cfg->arch.reg_local0 - cfg->arch.reg_in0, cfg->arch.reg_out0 - cfg->arch.reg_local0, cfg->arch.n_out_regs, 0);
	ia64_unw_save_reg (code, UNW_IA64_RP, UNW_IA64_GR + cfg->arch.reg_saved_b0);
	ia64_mov_from_br (code, cfg->arch.reg_saved_b0, IA64_B0);

	if ((alloc_size || cinfo->stack_usage) && !cfg->arch.omit_fp) {
		ia64_unw_save_reg (code, UNW_IA64_SP, UNW_IA64_GR + cfg->arch.reg_saved_sp);
		ia64_mov (code, cfg->arch.reg_saved_sp, IA64_SP);
		if (cfg->frame_reg != cfg->arch.reg_saved_sp)
			ia64_mov (code, cfg->frame_reg, IA64_SP);
	}

	if (alloc_size) {
#if defined(MONO_ARCH_SIGSEGV_ON_ALTSTACK)
		int pagesize = getpagesize ();

		if (alloc_size >= pagesize) {
			gint32 remaining_size = alloc_size;

			/* Generate stack touching code */
			ia64_mov (code, GP_SCRATCH_REG, IA64_SP);			
			while (remaining_size >= pagesize) {
				ia64_movl (code, GP_SCRATCH_REG2, pagesize);
				ia64_sub (code, GP_SCRATCH_REG, GP_SCRATCH_REG, GP_SCRATCH_REG2);
				ia64_ld8 (code, GP_SCRATCH_REG2, GP_SCRATCH_REG);
				remaining_size -= pagesize;
			}
		}
#endif
		if (ia64_is_imm14 (-alloc_size)) {
			if (cfg->arch.omit_fp)
				ia64_unw_add (code, UNW_IA64_SP, (-alloc_size));
			ia64_adds_imm (code, IA64_SP, (-alloc_size), IA64_SP);
		}
		else {
			ia64_movl (code, GP_SCRATCH_REG, -alloc_size);
			if (cfg->arch.omit_fp)
				ia64_unw_add (code, UNW_IA64_SP, (-alloc_size));
			ia64_add (code, IA64_SP, GP_SCRATCH_REG, IA64_SP);
		}
	}

	ia64_begin_bundle (code);

	/* Initialize unwind info */
	cfg->arch.r_pro = mono_ia64_create_unwind_region (&code);

	if (sig->ret->type != MONO_TYPE_VOID) {
		if ((cinfo->ret.storage == ArgInIReg) && (cfg->ret->opcode != OP_REGVAR)) {
			/* Save volatile arguments to the stack */
			NOT_IMPLEMENTED;
		}
	}

	/* Keep this in sync with emit_load_volatile_arguments */
	for (i = 0; i < sig->param_count + sig->hasthis; ++i) {
		ArgInfo *ainfo = cinfo->args + i;
		gint32 stack_offset;
		MonoType *arg_type;

		inst = cfg->args [i];

		if (sig->hasthis && (i == 0))
			arg_type = &mono_defaults.object_class->byval_arg;
		else
			arg_type = sig->params [i - sig->hasthis];

		arg_type = mono_type_get_underlying_type (arg_type);

		stack_offset = ainfo->offset + ARGS_OFFSET;

		/* Save volatile arguments to the stack */
		if (inst->opcode != OP_REGVAR) {
			switch (ainfo->storage) {
			case ArgInIReg:
			case ArgInFloatReg:
				g_assert (inst->opcode == OP_REGOFFSET);
				if (ia64_is_adds_imm (inst->inst_offset))
					ia64_adds_imm (code, GP_SCRATCH_REG, inst->inst_offset, inst->inst_basereg);
				else {
					ia64_movl (code, GP_SCRATCH_REG2, inst->inst_offset);
					ia64_add (code, GP_SCRATCH_REG, GP_SCRATCH_REG, GP_SCRATCH_REG2);
				}
				if (arg_type->byref)
					ia64_st8_hint (code, GP_SCRATCH_REG, cfg->arch.reg_in0 + ainfo->reg, 0);
				else {
					switch (arg_type->type) {
					case MONO_TYPE_R4:
						ia64_stfs_hint (code, GP_SCRATCH_REG, ainfo->reg, 0);
						break;
					case MONO_TYPE_R8:
						ia64_stfd_hint (code, GP_SCRATCH_REG, ainfo->reg, 0);
						break;
					default:
						ia64_st8_hint (code, GP_SCRATCH_REG, cfg->arch.reg_in0 + ainfo->reg, 0);
						break;
					}
				}
				break;
			case ArgOnStack:
				break;
			case ArgAggregate:
				if (ainfo->nslots != ainfo->nregs)
					NOT_IMPLEMENTED;

				g_assert (inst->opcode == OP_REGOFFSET);
				ia64_adds_imm (code, GP_SCRATCH_REG, inst->inst_offset, inst->inst_basereg);
				for (i = 0; i < ainfo->nregs; ++i) {
					switch (ainfo->atype) {
					case AggregateNormal:
						ia64_st8_inc_imm_hint (code, GP_SCRATCH_REG, cfg->arch.reg_in0 + ainfo->reg + i, sizeof (gpointer), 0);
						break;
					case AggregateSingleHFA:
						ia64_stfs_inc_imm_hint (code, GP_SCRATCH_REG, ainfo->reg + i, 4, 0);
						break;
					case AggregateDoubleHFA:
						ia64_stfd_inc_imm_hint (code, GP_SCRATCH_REG, ainfo->reg + i, sizeof (gpointer), 0);
						break;
					default:
						NOT_IMPLEMENTED;
					}
				}
				break;
			default:
				g_assert_not_reached ();
			}
		}

		if (inst->opcode == OP_REGVAR) {
			/* Argument allocated to (non-volatile) register */
			switch (ainfo->storage) {
			case ArgInIReg:
				if (inst->dreg != cfg->arch.reg_in0 + ainfo->reg)
					ia64_mov (code, inst->dreg, cfg->arch.reg_in0 + ainfo->reg);
				break;
			case ArgOnStack:
				ia64_adds_imm (code, GP_SCRATCH_REG, 16 + ainfo->offset, cfg->frame_reg);
				ia64_ld8 (code, inst->dreg, GP_SCRATCH_REG);
				break;
			default:
				NOT_IMPLEMENTED;
			}
		}
	}

	if (method->save_lmf) {
		/* No LMF on IA64 */
	}

	ia64_codegen_close (code);

	if (mono_jit_trace_calls != NULL && mono_trace_eval (method))
		code.buf = mono_arch_instrument_prolog (cfg, mono_trace_enter_method, code.buf, TRUE);

	cfg->code_len = code.buf - cfg->native_code;

	g_assert (cfg->code_len < cfg->code_size);

	cfg->arch.prolog_end_offset = cfg->code_len;

	return code.buf;
}

void
mono_arch_emit_epilog (MonoCompile *cfg)
{
	MonoMethod *method = cfg->method;
	int i, pos;
	int max_epilog_size = 16 * 4;
	Ia64CodegenState code;
	guint8 *buf;
	CallInfo *cinfo;
	ArgInfo *ainfo;

	if (mono_jit_trace_calls != NULL)
		max_epilog_size += 1024;

	cfg->arch.epilog_begin_offset = cfg->code_len;

	while (cfg->code_len + max_epilog_size > cfg->code_size) {
		cfg->code_size *= 2;
		cfg->native_code = g_realloc (cfg->native_code, cfg->code_size);
		mono_jit_stats.code_reallocs++;
	}

	/* FIXME: Emit unwind info */

	buf = cfg->native_code + cfg->code_len;

	if (mono_jit_trace_calls != NULL && mono_trace_eval (method))
		buf = mono_arch_instrument_epilog (cfg, mono_trace_leave_method, buf, TRUE);

	ia64_codegen_init (code, buf);

	/* the code restoring the registers must be kept in sync with OP_JMP */
	pos = 0;
	
	if (method->save_lmf) {
		/* No LMF on IA64 */
	}

	/* Load returned vtypes into registers if needed */
<<<<<<< HEAD
	cinfo = get_call_info (cfg->mempool, mono_method_signature (method), FALSE);
=======
	cinfo = get_call_info (cfg->generic_sharing_context, mono_method_signature (method), FALSE);
>>>>>>> fb23c6fb
	ainfo = &cinfo->ret;
	switch (ainfo->storage) {
	case ArgAggregate:
		if (ainfo->nslots != ainfo->nregs)
			NOT_IMPLEMENTED;

		g_assert (cfg->ret->opcode == OP_REGOFFSET);
		ia64_adds_imm (code, GP_SCRATCH_REG, cfg->ret->inst_offset, cfg->ret->inst_basereg);
		for (i = 0; i < ainfo->nregs; ++i) {
			switch (ainfo->atype) {
			case AggregateNormal:
				ia64_ld8_inc_imm_hint (code, ainfo->reg + i, GP_SCRATCH_REG, sizeof (gpointer), 0);
				break;
			case AggregateSingleHFA:
				ia64_ldfs_inc_imm_hint (code, ainfo->reg + i, GP_SCRATCH_REG, 4, 0);
				break;
			case AggregateDoubleHFA:
				ia64_ldfd_inc_imm_hint (code, ainfo->reg + i, GP_SCRATCH_REG, sizeof (gpointer), 0);
				break;
			default:
				g_assert_not_reached ();
			}
		}
		break;
	default:
		break;
	}

	ia64_begin_bundle (code);

	code.region_start = cfg->native_code;

	/* Label the unwind state at the start of the exception throwing region */
	//ia64_unw_label_state (code, 1234);

	if (cfg->arch.stack_alloc_size) {
		if (cfg->arch.omit_fp) {
			if (ia64_is_imm14 (cfg->arch.stack_alloc_size)) {
				ia64_unw_pop_frames (code, 1);
				ia64_adds_imm (code, IA64_SP, (cfg->arch.stack_alloc_size), IA64_SP);
			} else {
				ia64_movl (code, GP_SCRATCH_REG, cfg->arch.stack_alloc_size);
				ia64_unw_pop_frames (code, 1);
				ia64_add (code, IA64_SP, GP_SCRATCH_REG, IA64_SP);
			}
		}
		else {
			ia64_unw_pop_frames (code, 1);
			ia64_mov (code, IA64_SP, cfg->arch.reg_saved_sp);
		}
	}
	ia64_mov_to_ar_i (code, IA64_PFS, cfg->arch.reg_saved_ar_pfs);
	ia64_mov_ret_to_br (code, IA64_B0, cfg->arch.reg_saved_b0);
	ia64_br_ret_reg (code, IA64_B0);

	ia64_codegen_close (code);

	cfg->arch.r_epilog = mono_ia64_create_unwind_region (&code);
	cfg->arch.r_pro->next = cfg->arch.r_epilog;

	cfg->code_len = code.buf - cfg->native_code;

	g_assert (cfg->code_len < cfg->code_size);
}

void
mono_arch_emit_exceptions (MonoCompile *cfg)
{
	MonoJumpInfo *patch_info;
	int i, nthrows;
	Ia64CodegenState code;
	gboolean empty = TRUE;
	//unw_dyn_region_info_t *r_exceptions;
	MonoClass *exc_classes [16];
	guint8 *exc_throw_start [16], *exc_throw_end [16];
	guint32 code_size = 0;

	/* Compute needed space */
	for (patch_info = cfg->patch_info; patch_info; patch_info = patch_info->next) {
		if (patch_info->type == MONO_PATCH_INFO_EXC)
			code_size += 256;
		if (patch_info->type == MONO_PATCH_INFO_R8)
			code_size += 8 + 7; /* sizeof (double) + alignment */
		if (patch_info->type == MONO_PATCH_INFO_R4)
			code_size += 4 + 7; /* sizeof (float) + alignment */
	}

	if (code_size == 0)
		return;

	while (cfg->code_len + code_size > (cfg->code_size - 16)) {
		cfg->code_size *= 2;
		cfg->native_code = g_realloc (cfg->native_code, cfg->code_size);
		mono_jit_stats.code_reallocs++;
	}

	ia64_codegen_init (code, cfg->native_code + cfg->code_len);

	/* The unwind state here is the same as before the epilog */
	//ia64_unw_copy_state (code, 1234);

	/* add code to raise exceptions */
	/* FIXME: Optimize this */
	nthrows = 0;
	for (patch_info = cfg->patch_info; patch_info; patch_info = patch_info->next) {
		switch (patch_info->type) {
		case MONO_PATCH_INFO_EXC: {
			MonoClass *exc_class;
			guint8* throw_ip;
			guint8* buf;
			guint64 exc_token_index;

			exc_class = mono_class_from_name (mono_defaults.corlib, "System", patch_info->data.name);
			g_assert (exc_class);
			exc_token_index = mono_metadata_token_index (exc_class->type_token);
			throw_ip = cfg->native_code + patch_info->ip.i;

			ia64_begin_bundle (code);

			ia64_patch (cfg->native_code + patch_info->ip.i, code.buf);

			/* Find a throw sequence for the same exception class */
			for (i = 0; i < nthrows; ++i)
				if (exc_classes [i] == exc_class)
					break;

			if (i < nthrows) {
				gint64 offset = exc_throw_end [i] - 16 - throw_ip;

				if (ia64_is_adds_imm (offset))
					ia64_adds_imm (code, cfg->arch.reg_out0 + 1, offset, IA64_R0);
				else
					ia64_movl (code, cfg->arch.reg_out0 + 1, offset);

				buf = code.buf + code.nins;
				ia64_br_cond_pred (code, 0, 0);
				ia64_begin_bundle (code);
				ia64_patch (buf, exc_throw_start [i]);

				patch_info->type = MONO_PATCH_INFO_NONE;
			}
			else {
				/* Arg1 */
				buf = code.buf;
				ia64_movl (code, cfg->arch.reg_out0 + 1, 0);

				ia64_begin_bundle (code);

				if (nthrows < 16) {
					exc_classes [nthrows] = exc_class;
					exc_throw_start [nthrows] = code.buf;
				}

				/* Arg2 */
				if (ia64_is_adds_imm (exc_token_index))
					ia64_adds_imm (code, cfg->arch.reg_out0 + 0, exc_token_index, IA64_R0);
				else
					ia64_movl (code, cfg->arch.reg_out0 + 0, exc_token_index);

				patch_info->data.name = "mono_arch_throw_corlib_exception";
				patch_info->type = MONO_PATCH_INFO_INTERNAL_METHOD;
				patch_info->ip.i = code.buf + code.nins - cfg->native_code;

				/* Indirect call */
				ia64_movl (code, GP_SCRATCH_REG, 0);
				ia64_ld8_inc_imm (code, GP_SCRATCH_REG2, GP_SCRATCH_REG, 8);
				ia64_mov_to_br (code, IA64_B6, GP_SCRATCH_REG2);
				ia64_ld8 (code, IA64_GP, GP_SCRATCH_REG);

				ia64_br_call_reg (code, IA64_B0, IA64_B6);

				/* Patch up the throw offset */
				ia64_begin_bundle (code);

				ia64_patch (buf, (gpointer)(code.buf - 16 - throw_ip));

				if (nthrows < 16) {
					exc_throw_end [nthrows] = code.buf;
					nthrows ++;
				}
			}

			empty = FALSE;
			break;
		}
		default:
			break;
		}
	}

	if (!empty)
		/* The unwinder needs this to work */
		ia64_break_i (code, 0);

	ia64_codegen_close (code);

	/* FIXME: */
	//r_exceptions = mono_ia64_create_unwind_region (&code);
	//cfg->arch.r_epilog = r_exceptions;

	cfg->code_len = code.buf - cfg->native_code;

	g_assert (cfg->code_len < cfg->code_size);
}

void*
mono_arch_instrument_prolog (MonoCompile *cfg, void *func, void *p, gboolean enable_arguments)
{
	Ia64CodegenState code;
	CallInfo *cinfo = NULL;
	MonoMethodSignature *sig;
	MonoInst *ins;
	int i, n, stack_area = 0;

	ia64_codegen_init (code, p);

	/* Keep this in sync with mono_arch_get_argument_info */

	if (enable_arguments) {
		/* Allocate a new area on the stack and save arguments there */
		sig = mono_method_signature (cfg->method);

<<<<<<< HEAD
		cinfo = get_call_info (cfg->mempool, sig, FALSE);
=======
		cinfo = get_call_info (cfg->generic_sharing_context, sig, FALSE);
>>>>>>> fb23c6fb

		n = sig->param_count + sig->hasthis;

		stack_area = ALIGN_TO (n * 8, 16);

		if (n) {
			ia64_movl (code, GP_SCRATCH_REG, stack_area);

			ia64_sub (code, IA64_SP, IA64_SP, GP_SCRATCH_REG);

			/* FIXME: Allocate out registers */

			ia64_mov (code, cfg->arch.reg_out0 + 1, IA64_SP);

			/* Required by the ABI */
			ia64_adds_imm (code, IA64_SP, -16, IA64_SP);

			add_patch_info (cfg, code, MONO_PATCH_INFO_METHODCONST, cfg->method);
			ia64_movl (code, cfg->arch.reg_out0 + 0, 0);

			/* Save arguments to the stack */
			for (i = 0; i < n; ++i) {
				ins = cfg->args [i];

				if (ins->opcode == OP_REGVAR) {
					ia64_movl (code, GP_SCRATCH_REG, (i * 8));
					ia64_add (code, GP_SCRATCH_REG, cfg->arch.reg_out0 + 1, GP_SCRATCH_REG);
					ia64_st8 (code, GP_SCRATCH_REG, ins->dreg);
				}
				else {
					ia64_movl (code, GP_SCRATCH_REG, ins->inst_offset);
					ia64_add (code, GP_SCRATCH_REG, ins->inst_basereg, GP_SCRATCH_REG);
					ia64_ld8 (code, GP_SCRATCH_REG2, GP_SCRATCH_REG);
					ia64_movl (code, GP_SCRATCH_REG, (i * 8));				
					ia64_add (code, GP_SCRATCH_REG, cfg->arch.reg_out0 + 1, GP_SCRATCH_REG);
					ia64_st8 (code, GP_SCRATCH_REG, GP_SCRATCH_REG2);
				}
			}
		}
		else
			ia64_mov (code, cfg->arch.reg_out0 + 1, IA64_R0);
	}
	else
		ia64_mov (code, cfg->arch.reg_out0 + 1, IA64_R0);

	add_patch_info (cfg, code, MONO_PATCH_INFO_METHODCONST, cfg->method);
	ia64_movl (code, cfg->arch.reg_out0 + 0, 0);

	code = emit_call (cfg, code, MONO_PATCH_INFO_ABS, (gpointer)func);

	if (enable_arguments && stack_area) {
		ia64_movl (code, GP_SCRATCH_REG, stack_area);

		ia64_add (code, IA64_SP, IA64_SP, GP_SCRATCH_REG);

		ia64_adds_imm (code, IA64_SP, 16, IA64_SP);
	}

	ia64_codegen_close (code);

	return code.buf;
}

void*
mono_arch_instrument_epilog (MonoCompile *cfg, void *func, void *p, gboolean enable_arguments)
{
	Ia64CodegenState code;
	CallInfo *cinfo = NULL;
	MonoMethod *method = cfg->method;
	MonoMethodSignature *sig = mono_method_signature (cfg->method);

	ia64_codegen_init (code, p);

<<<<<<< HEAD
	cinfo = get_call_info (cfg->mempool, sig, FALSE);
=======
	cinfo = get_call_info (cfg->generic_sharing_context, sig, FALSE);
>>>>>>> fb23c6fb

	/* Save return value + pass it to func */
	switch (cinfo->ret.storage) {
	case ArgNone:
		break;
	case ArgInIReg:
		ia64_mov (code, cfg->arch.reg_saved_return_val, cinfo->ret.reg);
		ia64_mov (code, cfg->arch.reg_out0 + 1, cinfo->ret.reg);
		break;
	case ArgInFloatReg:
		ia64_adds_imm (code, IA64_SP, -16, IA64_SP);
		ia64_adds_imm (code, GP_SCRATCH_REG, 16, IA64_SP);
		ia64_stfd_hint (code, GP_SCRATCH_REG, cinfo->ret.reg, 0);
		ia64_fmov (code, 8 + 1, cinfo->ret.reg);
		break;
	case ArgValuetypeAddrInIReg:
		ia64_mov (code, cfg->arch.reg_out0 + 1, cfg->arch.reg_in0 + cinfo->ret.reg);
		break;
	case ArgAggregate:
		NOT_IMPLEMENTED;
		break;
	default:
		break;
	}

	add_patch_info (cfg, code, MONO_PATCH_INFO_METHODCONST, method);
	ia64_movl (code, cfg->arch.reg_out0 + 0, 0);
	code = emit_call (cfg, code, MONO_PATCH_INFO_ABS, (gpointer)func);

	/* Restore return value */
	switch (cinfo->ret.storage) {
	case ArgNone:
		break;
	case ArgInIReg:
		ia64_mov (code, cinfo->ret.reg, cfg->arch.reg_saved_return_val);
		break;
	case ArgInFloatReg:
		ia64_adds_imm (code, GP_SCRATCH_REG, 16, IA64_SP);
		ia64_ldfd (code, cinfo->ret.reg, GP_SCRATCH_REG);
		break;
	case ArgValuetypeAddrInIReg:
		break;
	case ArgAggregate:
		break;
	default:
		break;
	}

	ia64_codegen_close (code);

	return code.buf;
}

void
mono_arch_save_unwind_info (MonoCompile *cfg)
{
	unw_dyn_info_t *di;

	/* FIXME: Unregister this for dynamic methods */

	di = g_malloc0 (sizeof (unw_dyn_info_t));
	di->start_ip = (unw_word_t) cfg->native_code;
	di->end_ip = (unw_word_t) cfg->native_code + cfg->code_len;
	di->gp = 0;
	di->format = UNW_INFO_FORMAT_DYNAMIC;
	di->u.pi.name_ptr = (unw_word_t)mono_method_full_name (cfg->method, TRUE);
	di->u.pi.regions = cfg->arch.r_pro;

	_U_dyn_register (di);

	/*
	{
		unw_dyn_region_info_t *region = di->u.pi.regions;

		printf ("Unwind info for method %s:\n", mono_method_full_name (cfg->method, TRUE));
		while (region) {
			printf ("    [Region: %d]\n", region->insn_count);
			region = region->next;
		}
	}
	*/
}

void
mono_arch_flush_icache (guint8 *code, gint size)
{
	guint8* p = (guint8*)((guint64)code & ~(0x3f));
	guint8* end = (guint8*)((guint64)code + size);

#ifdef __INTEL_COMPILER
	/* icc doesn't define an fc.i instrinsic, but fc==fc.i on itanium 2 */
	while (p < end) {
		__fc ((guint64)p);
		p += 32;
	}
#else
	while (p < end) {
		__asm__ __volatile__ ("fc.i %0"::"r"(p));
		/* FIXME: This could be increased to 128 on some cpus */
		p += 32;
	}
#endif
}

void
mono_arch_flush_register_windows (void)
{
	/* Not needed because of libunwind */
}

gboolean 
mono_arch_is_inst_imm (gint64 imm)
{
	/* The lowering pass will take care of it */

	return TRUE;
}

/*
 * Determine whenever the trap whose info is in SIGINFO is caused by
 * integer overflow.
 */
gboolean
mono_arch_is_int_overflow (void *sigctx, void *info)
{
	/* Division is emulated with explicit overflow checks */
	return FALSE;
}

guint32
mono_arch_get_patch_offset (guint8 *code)
{
	NOT_IMPLEMENTED;

	return 0;
}

gpointer
mono_arch_get_vcall_slot (guint8* code, gpointer *regs, int *displacement)
{
	guint8 *bundle2 = code - 48;
	guint8 *bundle3 = code - 32;
	guint8 *bundle4 = code - 16;
	guint64 ins21 = ia64_bundle_ins1 (bundle2);
	guint64 ins22 = ia64_bundle_ins2 (bundle2);
	guint64 ins23 = ia64_bundle_ins3 (bundle2);
	guint64 ins31 = ia64_bundle_ins1 (bundle3);
	guint64 ins32 = ia64_bundle_ins2 (bundle3);
	guint64 ins33 = ia64_bundle_ins3 (bundle3);
	guint64 ins41 = ia64_bundle_ins1 (bundle4);
	guint64 ins42 = ia64_bundle_ins2 (bundle4);
	guint64 ins43 = ia64_bundle_ins3 (bundle4);

	/* 
	 * Virtual calls are made with:
	 *
	 * [MII]       ld8 r31=[r8]
	 *             nop.i 0x0
	 *             nop.i 0x0;;
	 * [MII]       nop.m 0x0
	 *             mov.sptk b6=r31,0x2000000000f32a80
	 *             nop.i 0x0
	 * [MII]       nop.m 0x0
	 *             nop.i 0x123456
	 *             nop.i 0x0
	 * [MIB]       nop.m 0x0
	 *             nop.i 0x0
	 *             br.call.sptk.few b0=b6;;
	 */

	if (((ia64_bundle_template (bundle3) == IA64_TEMPLATE_MII) ||
		 (ia64_bundle_template (bundle3) == IA64_TEMPLATE_MIIS)) &&
		(ia64_bundle_template (bundle4) == IA64_TEMPLATE_MIBS) &&
		(ins31 == IA64_NOP_M) && 
		(ia64_ins_opcode (ins32) == 0) && (ia64_ins_x3 (ins32) == 0) && (ia64_ins_x6 (ins32) == 0x1) && (ia64_ins_y (ins32) == 0) &&
		(ins33 == IA64_NOP_I) &&
		(ins41 == IA64_NOP_M) &&
		(ins42 == IA64_NOP_I) &&
		(ia64_ins_opcode (ins43) == 1) && (ia64_ins_b1 (ins43) == 0) && (ia64_ins_b2 (ins43) == 6) &&
		((ins32 >> 6) & 0xfffff) == 0x12345) {
		g_assert (ins21 == IA64_NOP_M);
		g_assert (ins23 == IA64_NOP_I);
		g_assert (ia64_ins_opcode (ins22) == 0);
		g_assert (ia64_ins_x3 (ins22) == 7);
		g_assert (ia64_ins_x (ins22) == 0);
		g_assert (ia64_ins_b1 (ins22) == IA64_B6);

		*displacement = (gssize)regs [IA64_R8] - (gssize)regs [IA64_R11];

		return regs [IA64_R11];
	}

	return NULL;
}

gpointer*
mono_arch_get_vcall_slot_addr (guint8* code, gpointer *regs)
{
	gpointer vt;
	int displacement;
	vt = mono_arch_get_vcall_slot (code, regs, &displacement);
	if (!vt)
		return NULL;
	return (gpointer*)(gpointer)((char*)vt + displacement);
}

gpointer*
mono_arch_get_delegate_method_ptr_addr (guint8* code, gpointer *regs)
{
	NOT_IMPLEMENTED;

	return NULL;
}

static gboolean tls_offset_inited = FALSE;

void
mono_arch_setup_jit_tls_data (MonoJitTlsData *tls)
{
	if (!tls_offset_inited) {
		tls_offset_inited = TRUE;

		appdomain_tls_offset = mono_domain_get_tls_offset ();
		thread_tls_offset = mono_thread_get_tls_offset ();
	}		
}

void
mono_arch_free_jit_tls_data (MonoJitTlsData *tls)
{
}

void
mono_arch_emit_this_vret_args (MonoCompile *cfg, MonoCallInst *inst, int this_reg, int this_type, int vt_reg)
{
	MonoCallInst *call = (MonoCallInst*)inst;
	int out_reg = cfg->arch.reg_out0;

	if (vt_reg != -1) {
<<<<<<< HEAD
		CallInfo * cinfo = get_call_info (cfg->mempool, inst->signature, FALSE);
=======
		CallInfo * cinfo = get_call_info (cfg->generic_sharing_context, inst->signature, FALSE);
>>>>>>> fb23c6fb
		MonoInst *vtarg;

		if (cinfo->ret.storage == ArgAggregate) {
			MonoInst *local = (MonoInst*)cfg->arch.ret_var_addr_local;

			/* 
			 * The valuetype is in registers after the call, need to be copied 
			 * to the stack. Save the address to a local here, so the call 
			 * instruction can access it.
			 */
			g_assert (local->opcode == OP_REGOFFSET);
			MONO_EMIT_NEW_STORE_MEMBASE (cfg, OP_STOREI8_MEMBASE_REG, local->inst_basereg, local->inst_offset, vt_reg);
		}
		else {
			MONO_INST_NEW (cfg, vtarg, OP_MOVE);
			vtarg->sreg1 = vt_reg;
			vtarg->dreg = mono_regstate_next_int (cfg->rs);
			mono_bblock_add_inst (cfg->cbb, vtarg);

			mono_call_inst_add_outarg_reg (cfg, call, vtarg->dreg, out_reg, FALSE);

			out_reg ++;
		}
	}

	/* add the this argument */
	if (this_reg != -1) {
		MonoInst *this;
		MONO_INST_NEW (cfg, this, OP_MOVE);
		this->type = this_type;
		this->sreg1 = this_reg;
		this->dreg = mono_regstate_next_int (cfg->rs);
		mono_bblock_add_inst (cfg->cbb, this);

		mono_call_inst_add_outarg_reg (cfg, call, this->dreg, out_reg, FALSE);
	}
}


#ifdef MONO_ARCH_HAVE_IMT

/*
 * LOCKING: called with the domain lock held
 */
gpointer
mono_arch_build_imt_thunk (MonoVTable *vtable, MonoDomain *domain, MonoIMTCheckItem **imt_entries, int count)
{
	int i;
	int size = 0;
	guint8 *start, *buf;
	Ia64CodegenState code;

	size = count * 256;
	buf = g_malloc0 (size);
	ia64_codegen_init (code, buf);

	/* IA64_R9 contains the IMT method */

	for (i = 0; i < count; ++i) {
		MonoIMTCheckItem *item = imt_entries [i];
		ia64_begin_bundle (code);
		item->code_target = (guint8*)code.buf + code.nins;
		if (item->is_equals) {
			if (item->check_target_idx) {
				if (!item->compare_done) {
					ia64_movl (code, GP_SCRATCH_REG, item->method);
					ia64_cmp_eq (code, 6, 7, IA64_R9, GP_SCRATCH_REG);
				}
				item->jmp_code = (guint8*)code.buf + code.nins;
				ia64_br_cond_pred (code, 7, 0);

				ia64_movl (code, GP_SCRATCH_REG, &(vtable->vtable [item->vtable_slot]));
				ia64_ld8 (code, GP_SCRATCH_REG, GP_SCRATCH_REG);
				ia64_mov_to_br (code, IA64_B6, GP_SCRATCH_REG);
				ia64_br_cond_reg (code, IA64_B6);
			} else {
				/* enable the commented code to assert on wrong method */
#if ENABLE_WRONG_METHOD_CHECK
				g_assert_not_reached ();
#endif
				ia64_movl (code, GP_SCRATCH_REG, &(vtable->vtable [item->vtable_slot]));
				ia64_ld8 (code, GP_SCRATCH_REG, GP_SCRATCH_REG);
				ia64_mov_to_br (code, IA64_B6, GP_SCRATCH_REG);
				ia64_br_cond_reg (code, IA64_B6);
#if ENABLE_WRONG_METHOD_CHECK
				g_assert_not_reached ();
#endif
			}
		} else {
			ia64_movl (code, GP_SCRATCH_REG, item->method);
			ia64_cmp_geu (code, 6, 7, IA64_R9, GP_SCRATCH_REG);
			item->jmp_code = (guint8*)code.buf + code.nins;
			ia64_br_cond_pred (code, 6, 0);
		}
	}
	/* patch the branches to get to the target items */
	for (i = 0; i < count; ++i) {
		MonoIMTCheckItem *item = imt_entries [i];
		if (item->jmp_code) {
			if (item->check_target_idx) {
				ia64_patch (item->jmp_code, imt_entries [item->check_target_idx]->code_target);
			}
		}
	}

	ia64_codegen_close (code);
	g_assert (code.buf - buf <= size);

	size = code.buf - buf;
	start = mono_code_manager_reserve (domain->code_mp, size);
	memcpy (start, buf, size);

	mono_arch_flush_icache (start, size);

	mono_stats.imt_thunks_size += size;

	return start;
}

MonoMethod*
mono_arch_find_imt_method (gpointer *regs, guint8 *code)
{
	return regs [IA64_R9];
}

MonoObject*
mono_arch_find_this_argument (gpointer *regs, MonoMethod *method)
{
	return regs [IA64_R10];
}

void
mono_arch_emit_imt_argument (MonoCompile *cfg, MonoCallInst *call)
{
	/* Done by the implementation of the CALL_MEMBASE opcodes */
}
#endif

MonoInst*
mono_arch_get_inst_for_method (MonoCompile *cfg, MonoMethod *cmethod, MonoMethodSignature *fsig, MonoInst **args)
{
	MonoInst *ins = NULL;

	if (cmethod->klass == mono_defaults.thread_class &&
		strcmp (cmethod->name, "MemoryBarrier") == 0) {
		MONO_INST_NEW (cfg, ins, OP_MEMORY_BARRIER);
	} else if(cmethod->klass->image == mono_defaults.corlib &&
			   (strcmp (cmethod->klass->name_space, "System.Threading") == 0) &&
			   (strcmp (cmethod->klass->name, "Interlocked") == 0)) {

		if (strcmp (cmethod->name, "Increment") == 0) {
			guint32 opcode;

			if (fsig->params [0]->type == MONO_TYPE_I4)
				opcode = OP_ATOMIC_ADD_IMM_NEW_I4;
			else if (fsig->params [0]->type == MONO_TYPE_I8)
				opcode = OP_ATOMIC_ADD_IMM_NEW_I8;
			else
				g_assert_not_reached ();
			MONO_INST_NEW (cfg, ins, opcode);
			ins->inst_imm = 1;
			ins->inst_i0 = args [0];
		} else if (strcmp (cmethod->name, "Decrement") == 0) {
			guint32 opcode;

			if (fsig->params [0]->type == MONO_TYPE_I4)
				opcode = OP_ATOMIC_ADD_IMM_NEW_I4;
			else if (fsig->params [0]->type == MONO_TYPE_I8)
				opcode = OP_ATOMIC_ADD_IMM_NEW_I8;
			else
				g_assert_not_reached ();
			MONO_INST_NEW (cfg, ins, opcode);
			ins->inst_imm = -1;
			ins->inst_i0 = args [0];
		} else if (strcmp (cmethod->name, "Exchange") == 0) {
			guint32 opcode;

			if (fsig->params [0]->type == MONO_TYPE_I4)
				opcode = OP_ATOMIC_EXCHANGE_I4;
			else if ((fsig->params [0]->type == MONO_TYPE_I8) ||
					 (fsig->params [0]->type == MONO_TYPE_I) ||
					 (fsig->params [0]->type == MONO_TYPE_OBJECT))
				opcode = OP_ATOMIC_EXCHANGE_I8;
			else
				return NULL;

			MONO_INST_NEW (cfg, ins, opcode);

			ins->inst_i0 = args [0];
			ins->inst_i1 = args [1];
		} else if (strcmp (cmethod->name, "Add") == 0) {
			guint32 opcode;

			if (fsig->params [0]->type == MONO_TYPE_I4)
				opcode = OP_ATOMIC_ADD_NEW_I4;
			else if (fsig->params [0]->type == MONO_TYPE_I8)
				opcode = OP_ATOMIC_ADD_NEW_I8;
			else
				g_assert_not_reached ();
			
			MONO_INST_NEW (cfg, ins, opcode);

			ins->inst_i0 = args [0];
			ins->inst_i1 = args [1];
		} else if (strcmp (cmethod->name, "Read") == 0 && (fsig->params [0]->type == MONO_TYPE_I8)) {
			/* 64 bit reads are already atomic */
			MONO_INST_NEW (cfg, ins, CEE_LDIND_I8);
			ins->inst_i0 = args [0];
		}
	}

	return ins;
}

MonoInst*
mono_arch_emit_inst_for_method (MonoCompile *cfg, MonoMethod *cmethod, MonoMethodSignature *fsig, MonoInst **args)
{
	MonoInst *ins = NULL;

	if (cmethod->klass->image == mono_defaults.corlib &&
		(strcmp (cmethod->klass->name_space, "System.Threading") == 0) &&
		(strcmp (cmethod->klass->name, "Interlocked") == 0)) {

		/* 
		 * We don't use the generic version in mini_emit_inst_for_method () since we
		 * ia64 has atomic_add_imm opcodes.
		 */
		if (strcmp (cmethod->name, "Increment") == 0) {
			guint32 opcode;

			if (fsig->params [0]->type == MONO_TYPE_I4)
				opcode = OP_ATOMIC_ADD_IMM_NEW_I4;
			else if (fsig->params [0]->type == MONO_TYPE_I8)
				opcode = OP_ATOMIC_ADD_IMM_NEW_I8;
			else
				g_assert_not_reached ();
			MONO_INST_NEW (cfg, ins, opcode);
			ins->dreg = mono_alloc_preg (cfg);
			ins->inst_imm = 1;
			ins->inst_basereg = args [0]->dreg;
			ins->inst_offset = 0;
			MONO_ADD_INS (cfg->cbb, ins);
		} else if (strcmp (cmethod->name, "Decrement") == 0) {
			guint32 opcode;

			if (fsig->params [0]->type == MONO_TYPE_I4)
				opcode = OP_ATOMIC_ADD_IMM_NEW_I4;
			else if (fsig->params [0]->type == MONO_TYPE_I8)
				opcode = OP_ATOMIC_ADD_IMM_NEW_I8;
			else
				g_assert_not_reached ();
			MONO_INST_NEW (cfg, ins, opcode);
			ins->dreg = mono_alloc_preg (cfg);
			ins->inst_imm = -1;
			ins->inst_basereg = args [0]->dreg;
			ins->inst_offset = 0;
			MONO_ADD_INS (cfg->cbb, ins);
		} else if (strcmp (cmethod->name, "Add") == 0) {
			guint32 opcode;
			gboolean is_imm = FALSE;
			gint64 imm = 0;

			if ((args [1]->opcode == OP_ICONST) || (args [1]->opcode == OP_I8CONST)) {
				imm = (args [1]->opcode == OP_ICONST) ? args [1]->inst_c0 : args [1]->inst_l;

				is_imm = (imm == 1 || imm == 4 || imm == 8 || imm == 16 || imm == -1 || imm == -4 || imm == -8 || imm == -16);
			}

			if (is_imm) {
				if (fsig->params [0]->type == MONO_TYPE_I4)
					opcode = OP_ATOMIC_ADD_IMM_NEW_I4;
				else if (fsig->params [0]->type == MONO_TYPE_I8)
					opcode = OP_ATOMIC_ADD_IMM_NEW_I8;
				else
					g_assert_not_reached ();

				MONO_INST_NEW (cfg, ins, opcode);
				ins->dreg = mono_alloc_ireg (cfg);
				ins->inst_basereg = args [0]->dreg;
				ins->inst_offset = 0;
				ins->inst_imm = imm;
				ins->type = (opcode == OP_ATOMIC_ADD_IMM_NEW_I4) ? STACK_I4 : STACK_I8;
			} else {
				if (fsig->params [0]->type == MONO_TYPE_I4)
					opcode = OP_ATOMIC_ADD_NEW_I4;
				else if (fsig->params [0]->type == MONO_TYPE_I8)
					opcode = OP_ATOMIC_ADD_NEW_I8;
				else
					g_assert_not_reached ();

				MONO_INST_NEW (cfg, ins, opcode);
				ins->dreg = mono_alloc_ireg (cfg);
				ins->inst_basereg = args [0]->dreg;
				ins->inst_offset = 0;
				ins->sreg2 = args [1]->dreg;
				ins->type = (opcode == OP_ATOMIC_ADD_NEW_I4) ? STACK_I4 : STACK_I8;
			}
			MONO_ADD_INS (cfg->cbb, ins);
		}
	}

	return ins;
}

gboolean
mono_arch_print_tree (MonoInst *tree, int arity)
{
	return 0;
}

MonoInst* mono_arch_get_domain_intrinsic (MonoCompile* cfg)
{
	MonoInst* ins;
	
	if (appdomain_tls_offset == -1)
		return NULL;
	
	MONO_INST_NEW (cfg, ins, OP_TLS_GET);
	ins->inst_offset = appdomain_tls_offset;
	return ins;
}

MonoInst* mono_arch_get_thread_intrinsic (MonoCompile* cfg)
{
	MonoInst* ins;
	
	if (thread_tls_offset == -1)
		return NULL;
	
	MONO_INST_NEW (cfg, ins, OP_TLS_GET);
	ins->inst_offset = thread_tls_offset;
	return ins;
}<|MERGE_RESOLUTION|>--- conflicted
+++ resolved
@@ -347,11 +347,7 @@
  * Gude" document for more information.
  */
 static CallInfo*
-<<<<<<< HEAD
-get_call_info (MonoMemPool *mp, MonoMethodSignature *sig, gboolean is_pinvoke)
-=======
-get_call_info (MonoGenericSharingContext *gsctx, MonoMethodSignature *sig, gboolean is_pinvoke)
->>>>>>> fb23c6fb
+get_call_info (MonoGenericSharingContext *gsctx, MonoMemPool *mp, MonoMethodSignature *sig, gboolean is_pinvoke)
 {
 	guint32 i, gr, fr;
 	MonoType *ret_type;
@@ -412,26 +408,17 @@
 		case MONO_TYPE_TYPEDBYREF: {
 			guint32 tmp_gr = 0, tmp_fr = 0, tmp_stacksize = 0;
 
-<<<<<<< HEAD
 			if (sig->ret->byref) {
 				/* This seems to happen with ldfld wrappers */
 				cinfo->ret.storage = ArgInIReg;
 			} else {
-				add_valuetype (sig, &cinfo->ret, sig->ret, TRUE, &tmp_gr, &tmp_fr, &tmp_stacksize);
+				add_valuetype (gsctx, sig, &cinfo->ret, sig->ret, TRUE, &tmp_gr, &tmp_fr, &tmp_stacksize);
 				if (cinfo->ret.storage == ArgOnStack)
 					/* The caller passes the address where the value is stored */
 					add_general (&gr, &stack_size, &cinfo->ret);
 				if (cinfo->ret.storage == ArgInIReg)
 					cinfo->ret.storage = ArgValuetypeAddrInIReg;
 			}
-=======
-			add_valuetype (gsctx, sig, &cinfo->ret, sig->ret, TRUE, &tmp_gr, &tmp_fr, &tmp_stacksize);
-			if (cinfo->ret.storage == ArgOnStack)
-				/* The caller passes the address where the value is stored */
-				add_general (&gr, &stack_size, &cinfo->ret);
-			if (cinfo->ret.storage == ArgInIReg)
-				cinfo->ret.storage = ArgValuetypeAddrInIReg;
->>>>>>> fb23c6fb
 			break;
 		}
 		case MONO_TYPE_VOID:
@@ -630,11 +617,7 @@
 
 	sig = mono_method_signature (cfg->method);
 
-<<<<<<< HEAD
-	cinfo = get_call_info (cfg->mempool, sig, FALSE);
-=======
-	cinfo = get_call_info (cfg->generic_sharing_context, sig, FALSE);
->>>>>>> fb23c6fb
+	cinfo = get_call_info (cfg->generic_sharing_context, cfg->mempool, sig, FALSE);
 
 	for (i = 0; i < sig->param_count + sig->hasthis; ++i) {
 		MonoInst *ins = cfg->args [i];
@@ -686,11 +669,7 @@
 		/* Already done */
 		return;
 
-<<<<<<< HEAD
-	cinfo = get_call_info (cfg->mempool, mono_method_signature (cfg->method), FALSE);
-=======
-	cinfo = get_call_info (cfg->generic_sharing_context, mono_method_signature (cfg->method), FALSE);
->>>>>>> fb23c6fb
+	cinfo = get_call_info (cfg->generic_sharing_context, cfg->mempool, mono_method_signature (cfg->method), FALSE);
 
 	header = mono_method_get_header (cfg->method);
 	
@@ -782,11 +761,7 @@
 
 	sig = mono_method_signature (cfg->method);
 
-<<<<<<< HEAD
-	cinfo = get_call_info (cfg->mempool, sig, FALSE);
-=======
-	cinfo = get_call_info (cfg->generic_sharing_context, sig, FALSE);
->>>>>>> fb23c6fb
+	cinfo = get_call_info (cfg->generic_sharing_context, cfg->mempool, sig, FALSE);
 
 	/*
 	 * Determine whenever the frame pointer can be eliminated.
@@ -995,11 +970,7 @@
 
 	sig = mono_method_signature (cfg->method);
 
-<<<<<<< HEAD
-	cinfo = get_call_info (cfg->mempool, sig, FALSE);
-=======
-	cinfo = get_call_info (cfg->generic_sharing_context, sig, FALSE);
->>>>>>> fb23c6fb
+	cinfo = get_call_info (cfg->generic_sharing_context, cfg->mempool, sig, FALSE);
 
 	if (cinfo->ret.storage == ArgAggregate)
 		cfg->ret_var_is_local = TRUE;
@@ -1122,12 +1093,7 @@
 	sig = call->signature;
 	n = sig->param_count + sig->hasthis;
 
-<<<<<<< HEAD
-	cinfo = get_call_info (cfg->mempool, sig, sig->pinvoke);
-=======
-	cinfo = get_call_info (cfg->generic_sharing_context, sig, sig->pinvoke);
->>>>>>> fb23c6fb
-
+	cinfo = get_call_info (cfg->generic_sharing_context, cfg->mempool, sig, sig->pinvoke);
 	if (cinfo->ret.storage == ArgAggregate) {
 		/* The code in emit_this_vret_arg needs a local */
 		cfg->arch.ret_var_addr_local = mono_compile_create_var (cfg, &mono_defaults.int_class->byval_arg, OP_LOCAL);
@@ -2177,11 +2143,7 @@
 
 	sig = mono_method_signature (method);
 
-<<<<<<< HEAD
-	cinfo = get_call_info (cfg->mempool, sig, FALSE);
-=======
-	cinfo = get_call_info (cfg->generic_sharing_context, sig, FALSE);
->>>>>>> fb23c6fb
+	cinfo = get_call_info (cfg->generic_sharing_context, cfg->mempool, sig, FALSE);
 	
 	/* This is the opposite of the code in emit_prolog */
 	for (i = 0; i < sig->param_count + sig->hasthis; ++i) {
@@ -2285,11 +2247,7 @@
 	case OP_VCALL2_MEMBASE: {
 		ArgStorage storage;
 
-<<<<<<< HEAD
-		cinfo = get_call_info (cfg->mempool, ((MonoCallInst*)ins)->signature, FALSE);
-=======
-		cinfo = get_call_info (cfg->generic_sharing_context, ((MonoCallInst*)ins)->signature, FALSE);
->>>>>>> fb23c6fb
+		cinfo = get_call_info (cfg->generic_sharing_context, cfg->mempool, ((MonoCallInst*)ins)->signature, FALSE);
 		storage = cinfo->ret.storage;
 
 		if (storage == ArgAggregate) {
@@ -4201,11 +4159,7 @@
 	sig = mono_method_signature (method);
 	pos = 0;
 
-<<<<<<< HEAD
-	cinfo = get_call_info (cfg->mempool, sig, FALSE);
-=======
-	cinfo = get_call_info (cfg->generic_sharing_context, sig, FALSE);
->>>>>>> fb23c6fb
+	cinfo = get_call_info (cfg->generic_sharing_context, cfg->mempool, sig, FALSE);
 
 	cfg->code_size =  MAX (((MonoMethodNormal *)method)->header->code_size * 4, 512);
 
@@ -4442,11 +4396,7 @@
 	}
 
 	/* Load returned vtypes into registers if needed */
-<<<<<<< HEAD
-	cinfo = get_call_info (cfg->mempool, mono_method_signature (method), FALSE);
-=======
-	cinfo = get_call_info (cfg->generic_sharing_context, mono_method_signature (method), FALSE);
->>>>>>> fb23c6fb
+	cinfo = get_call_info (cfg->generic_sharing_context, cfg->mempool, mono_method_signature (method), FALSE);
 	ainfo = &cinfo->ret;
 	switch (ainfo->storage) {
 	case ArgAggregate:
@@ -4669,11 +4619,7 @@
 		/* Allocate a new area on the stack and save arguments there */
 		sig = mono_method_signature (cfg->method);
 
-<<<<<<< HEAD
-		cinfo = get_call_info (cfg->mempool, sig, FALSE);
-=======
-		cinfo = get_call_info (cfg->generic_sharing_context, sig, FALSE);
->>>>>>> fb23c6fb
+		cinfo = get_call_info (cfg->generic_sharing_context, cfg->mempool, sig, FALSE);
 
 		n = sig->param_count + sig->hasthis;
 
@@ -4747,11 +4693,7 @@
 
 	ia64_codegen_init (code, p);
 
-<<<<<<< HEAD
-	cinfo = get_call_info (cfg->mempool, sig, FALSE);
-=======
-	cinfo = get_call_info (cfg->generic_sharing_context, sig, FALSE);
->>>>>>> fb23c6fb
+	cinfo = get_call_info (cfg->generic_sharing_context, cfg->mempool, sig, FALSE);
 
 	/* Save return value + pass it to func */
 	switch (cinfo->ret.storage) {
@@ -4991,11 +4933,7 @@
 	int out_reg = cfg->arch.reg_out0;
 
 	if (vt_reg != -1) {
-<<<<<<< HEAD
-		CallInfo * cinfo = get_call_info (cfg->mempool, inst->signature, FALSE);
-=======
-		CallInfo * cinfo = get_call_info (cfg->generic_sharing_context, inst->signature, FALSE);
->>>>>>> fb23c6fb
+		CallInfo * cinfo = get_call_info (cfg->generic_sharing_context, cfg->mempool, inst->signature, FALSE);
 		MonoInst *vtarg;
 
 		if (cinfo->ret.storage == ArgAggregate) {
