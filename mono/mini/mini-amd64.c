--- conflicted
+++ resolved
@@ -431,7 +431,6 @@
 	else
 		nquads = 1;
 
-<<<<<<< HEAD
 	if (!sig->pinvoke) {
 		/* Always pass in 1 or 2 integer registers */
 		args [0] = ARG_CLASS_INTEGER;
@@ -449,6 +448,8 @@
 		 */
 		info = mono_marshal_load_type_info (klass);
 		g_assert (info);
+
+#ifndef PLATFORM_WIN32
 		if (info->native_size > 16) {
 			ainfo->offset = *stack_size;
 			*stack_size += ALIGN_TO (info->native_size, 8);
@@ -456,35 +457,17 @@
 
 			return;
 		}
-=======
-	/*
-	 * Implement the algorithm from section 3.2.3 of the X86_64 ABI.
-	 * The X87 and SSEUP stuff is left out since there are no such types in
-	 * the CLR.
-	 */
-	info = mono_marshal_load_type_info (klass);
-	g_assert (info);
-
-#ifndef PLATFORM_WIN32
-	if (info->native_size > 16) {
-		ainfo->offset = *stack_size;
-		*stack_size += ALIGN_TO (info->native_size, 8);
-		ainfo->storage = ArgOnStack;
-
-		return;
-	}
 #else
-	switch (info->native_size) {
-	case 1: case 2: case 4: case 8:
-		break;
-	default:
-		ainfo->offset = *stack_size;
-		*stack_size += ALIGN_TO (info->native_size, 16);
-		ainfo->storage = ArgOnStack;
-		return;
-	}
+		switch (info->native_size) {
+		case 1: case 2: case 4: case 8:
+			break;
+		default:
+			ainfo->offset = *stack_size;
+			*stack_size += ALIGN_TO (info->native_size, 16);
+			ainfo->storage = ArgOnStack;
+			return;
+		}
 #endif
->>>>>>> 2012768c
 
 		args [0] = ARG_CLASS_NO_CLASS;
 		args [1] = ARG_CLASS_NO_CLASS;
