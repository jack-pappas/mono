--- conflicted
+++ resolved
@@ -74,7 +74,6 @@
       return new_list;
 }
 
-<<<<<<< HEAD
 /**
  * Duplicated here from regalloc.c so they can be inlined
  * FIXME: Remove the old one after the new JIT is done
@@ -192,8 +191,6 @@
 	return rval;
 }
 
-=======
->>>>>>> b6274ae5
 const char*
 mono_regname_full (int reg, gboolean fp)
 {
@@ -216,7 +213,6 @@
 		call->used_iregs |= 1 << hreg;
 		call->out_ireg_args = g_slist_append_mempool (cfg->mempool, call->out_ireg_args, (gpointer)(gssize)(regpair));
 	}
-<<<<<<< HEAD
 }
 
 static void
@@ -241,8 +237,6 @@
 		cfg->spill_info_float = new_info;
 		cfg->spill_info_float_len = new_len;
 	}
-=======
->>>>>>> b6274ae5
 }
 
 /*
@@ -394,7 +388,6 @@
 mono_print_ins_index (int i, MonoInst *ins)
 {
 	const char *spec = ins_spec [ins->opcode];
-<<<<<<< HEAD
 	if (i != -1)
 		printf ("\t%-2d %s", i, mono_inst_name (ins->opcode));
 	else
@@ -442,11 +435,6 @@
 		//g_error ("Unknown opcode: %s\n", mono_inst_name (ins->opcode));
 		return;
 	}
-=======
-	printf ("\t%-2d %s", i, mono_inst_name (ins->opcode));
-	if (!spec)
-		g_error ("Unknown opcode: %s\n", mono_inst_name (ins->opcode));
->>>>>>> b6274ae5
 
 	if (spec [MONO_INST_DEST]) {
 		gboolean fp = dreg_is_fp_ins (ins);
@@ -469,18 +457,12 @@
 	}
 	if (spec [MONO_INST_SRC1]) {
 		gboolean fp = (spec [MONO_INST_SRC1] == 'f');
-<<<<<<< HEAD
 		if (is_soft_reg (ins->sreg1, fp)) {
 			if (spec [MONO_INST_SRC1] == 'b')
 				printf (" [R%d + 0x%lx]", ins->sreg1, (long)ins->inst_offset);
 			else
 				printf (" R%d", ins->sreg1);
 		} else if (spec [MONO_INST_SRC1] == 'b')
-=======
-		if (is_soft_reg (ins->sreg1, fp))
-			printf (" R%d", ins->sreg1);
-		else if (spec [MONO_INST_SRC1] == 'b')
->>>>>>> b6274ae5
 			printf (" [%s + 0x%lx]", mono_arch_regname (ins->sreg1), (long)ins->inst_offset);
 		else
 			printf (" %s", mono_regname_full (ins->sreg1, fp));
@@ -580,8 +562,6 @@
 
 	if (spec [MONO_INST_CLOB])
 		printf (" clobbers: %c", spec [MONO_INST_CLOB]);
-<<<<<<< HEAD
-
 	printf ("\n");
 }
 
@@ -589,9 +569,6 @@
 mono_print_ins (MonoInst *ins)
 {
 	mono_print_ins_index (-1, ins);
-=======
-	printf ("\n");
->>>>>>> b6274ae5
 }
 
 static void
@@ -609,11 +586,7 @@
 			r = buf;
 		} else
 			r = mono_arch_regname (i);
-<<<<<<< HEAD
 		printf ("liveness: %s [%d - %d]\n", r, t [i].born_in, t[i].killed_in);
-=======
-		printf ("liveness: %s [%d - %d]\n", r, t [i].born_in, t[i].last_use);
->>>>>>> b6274ae5
 	}
 }
 #endif /* DISABLE_LOGGING */
@@ -716,16 +689,7 @@
 	load->dreg = sel;
 	load->inst_basereg = cfg->frame_reg;
 	load->inst_offset = mono_spillvar_offset (cfg, spill);
-<<<<<<< HEAD
 	insert_after_ins (ins, item, load);
-=======
-	if (item->prev) {
-		while (ins->next != item->prev->data)
-			ins = ins->next;
-	}
-	load->next = ins->next;
-	ins->next = load;
->>>>>>> b6274ae5
 	DEBUG (printf ("SPILLED LOAD (%d at 0x%08lx(%%ebp)) R%d (freed %s)\n", spill, (long)load->inst_offset, i, mono_regname_full (sel, fp)));
 	if (fp)
 		i = mono_regstate2_alloc_float (cfg->rs, regmask (sel));
@@ -816,16 +780,7 @@
 	load->dreg = sel;
 	load->inst_basereg = cfg->frame_reg;
 	load->inst_offset = mono_spillvar_offset (cfg, spill);
-<<<<<<< HEAD
 	insert_after_ins (ins, item, load);
-=======
-	if (item->prev) {
-		while (ins->next != item->prev->data)
-			ins = ins->next;
-	}
-	load->next = ins->next;
-	ins->next = load;
->>>>>>> b6274ae5
 	DEBUG (printf ("\tSPILLED LOAD (%d at 0x%08lx(%%ebp)) R%d (freed %s)\n", spill, (long)load->inst_offset, i, mono_regname_full (sel, fp)));
 	if (fp)
 		i = mono_regstate2_alloc_float (cfg->rs, regmask (sel));
@@ -1111,12 +1066,8 @@
 
 	i = 1;
 	fpcount = 0;
-<<<<<<< HEAD
 	DEBUG (printf ("\nLOCAL REGALLOC: BASIC BLOCK %d:\n", bb->block_num));
 
-=======
-	DEBUG (printf ("LOCAL regalloc: basic block: %d\n", bb->block_num));
->>>>>>> b6274ae5
 	/* forward pass on the instructions to collect register liveness info */
 	for (ins = bb->code; ins; ins = ins->next) {
 		spec = ins_spec [ins->opcode];
@@ -1335,11 +1286,7 @@
 		sreg2_mask = sreg2_is_fp (spec) ? MONO_ARCH_CALLEE_FREGS : MONO_ARCH_CALLEE_REGS;
 
 		DEBUG (printf ("processing:"));
-<<<<<<< HEAD
 		DEBUG (mono_print_ins_index (i, ins));
-=======
-		DEBUG (print_ins (i, ins));
->>>>>>> b6274ae5
 
 		ip = ins->cil_code;
 
@@ -1633,11 +1580,7 @@
 
 			if (reg_is_freeable (val, fp) && reg2 >= 0 && (reginfo [reg2].born_in >= i)) {
 				DEBUG (printf ("\tfreeable %s (R%d)\n", mono_arch_regname (val), reg2));
-<<<<<<< HEAD
 				mono_regstate2_free_int (rs, val);
-=======
-				mono_regstate_free_int (rs, val);
->>>>>>> b6274ae5
 			}
 		}
 
@@ -2023,19 +1966,11 @@
 
 		/*if (reg_is_freeable (ins->sreg1) && prev_sreg1 >= 0 && reginfo [prev_sreg1].born_in >= i) {
 			DEBUG (printf ("freeable %s\n", mono_arch_regname (ins->sreg1)));
-<<<<<<< HEAD
 			mono_regstate2_free_int (rs, ins->sreg1);
 		}
 		if (reg_is_freeable (ins->sreg2) && prev_sreg2 >= 0 && reginfo [prev_sreg2].born_in >= i) {
 			DEBUG (printf ("freeable %s\n", mono_arch_regname (ins->sreg2)));
 			mono_regstate2_free_int (rs, ins->sreg2);
-=======
-			mono_regstate_free_int (rs, ins->sreg1);
-		}
-		if (reg_is_freeable (ins->sreg2) && prev_sreg2 >= 0 && reginfo [prev_sreg2].born_in >= i) {
-			DEBUG (printf ("freeable %s\n", mono_arch_regname (ins->sreg2)));
-			mono_regstate_free_int (rs, ins->sreg2);
->>>>>>> b6274ae5
 		}*/
 	
 		DEBUG (mono_print_ins_index (i, ins));
