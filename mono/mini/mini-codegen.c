--- conflicted
+++ resolved
@@ -243,10 +243,12 @@
 #define is_soft_reg(r,fp) (!is_hard_reg((r),(fp)))
 
 #ifdef MONO_ARCH_INST_IS_FLOAT
+#define reg_is_fp(desc) (MONO_ARCH_INST_IS_FLOAT (desc))
 #define dreg_is_fp(spec)  (MONO_ARCH_INST_IS_FLOAT (spec [MONO_INST_DEST]))
 #define sreg1_is_fp(spec) (MONO_ARCH_INST_IS_FLOAT (spec [MONO_INST_SRC1]))
 #define sreg2_is_fp(spec) (MONO_ARCH_INST_IS_FLOAT (spec [MONO_INST_SRC2]))
 #else
+#define reg_is_fp(desc) ((desc) == 'f')
 #define sreg1_is_fp(spec) (G_UNLIKELY (spec [MONO_INST_SRC1] == 'f'))
 #define sreg2_is_fp(spec) (G_UNLIKELY (spec [MONO_INST_SRC2] == 'f'))
 #define dreg_is_fp(spec)  (G_UNLIKELY (spec [MONO_INST_DEST] == 'f'))
@@ -1435,16 +1437,6 @@
 
 			clob_mask = MONO_ARCH_CALLEE_REGS;
 
-<<<<<<< HEAD
-			/*
-			 * Need to avoid spilling the dreg since the dreg is not really
-			 * clobbered by the call.
-			 */
-			if ((prev_dreg != -1) && !dreg_is_fp (spec))
-				dreg = rs->vassign [prev_dreg];
-			else
-				dreg = -1;
-=======
 			if (rs->ifree_mask != MONO_ARCH_CALLEE_REGS) {
 				/*
 				 * Need to avoid spilling the dreg since the dreg is not really
@@ -1454,58 +1446,42 @@
 					dreg = rs->vassign [prev_dreg];
 				else
 					dreg = -1;
->>>>>>> 9d9f67b1
 
 				if (MONO_ARCH_INST_IS_REGPAIR (spec_dest))
 					dreg2 = rs->vassign [prev_dreg + 1];
 				else
 					dreg2 = -1;
 
-<<<<<<< HEAD
-			for (j = 0; j < MONO_MAX_IREGS; ++j) {
-				s = regmask (j);
-				if ((clob_mask & s) && !(rs->ifree_mask & s) && (j != ins->sreg1)) {
-					if ((j != dreg) && (j != dreg2))
-						get_register_force_spilling (cfg, bb, tmp, ins, rs->isymbolic [j], FALSE);
-					else if (rs->isymbolic [j])
-						/* The hreg is assigned to the dreg of this instruction */
-						rs->vassign [rs->isymbolic [j]] = -1;
-					mono_regstate_free_int (rs, j);
-				}
-			}
-
-			clob_mask = MONO_ARCH_CALLEE_FREGS;
-			if ((prev_dreg != -1) && dreg_is_fp (spec))
-				dreg = rs->vassign [prev_dreg];
-			else
-				dreg = -1;
-=======
 				for (j = 0; j < MONO_MAX_IREGS; ++j) {
 					s = regmask (j);
-					if ((clob_mask & s) && !(rs->ifree_mask & s) && (j != ins->sreg1) && (j != dreg) && (j != dreg2)) {
-						get_register_force_spilling (cfg, ins, next, rs->isymbolic [j], FALSE);
+					if ((clob_mask & s) && !(rs->ifree_mask & s) && (j != ins->sreg1)) {
+						if ((j != dreg) && (j != dreg2))
+							get_register_force_spilling (cfg, bb, tmp, ins, rs->isymbolic [j], FALSE);
+						else if (rs->isymbolic [j])
+							/* The hreg is assigned to the dreg of this instruction */
+							rs->vassign [rs->isymbolic [j]] = -1;
 						mono_regstate_free_int (rs, j);
 					}
 				}
 			}
 
-			if (!use_fpstack && rs->ffree_mask != MONO_ARCH_CALLEE_FREGS) {
+			if (rs->ffree_mask != MONO_ARCH_CALLEE_FREGS) {
 				clob_mask = MONO_ARCH_CALLEE_FREGS;
 				if ((prev_dreg != -1) && reg_is_fp (spec_dest))
 					dreg = rs->vassign [prev_dreg];
 				else
 					dreg = -1;
->>>>>>> 9d9f67b1
-
-			for (j = 0; j < MONO_MAX_FREGS; ++j) {
-				s = regmask (j);
-				if ((clob_mask & s) && !(rs->ffree_mask & s) && (j != ins->sreg1)) {
-					if (j != dreg)
-						get_register_force_spilling (cfg, bb, tmp, ins, rs->fsymbolic [j], TRUE);
-					else if (rs->fsymbolic [j])
-						/* The hreg is assigned to the dreg of this instruction */
-						rs->vassign [rs->fsymbolic [j]] = -1;
-					mono_regstate_free_float (rs, j);
+
+				for (j = 0; j < MONO_MAX_FREGS; ++j) {
+					s = regmask (j);
+					if ((clob_mask & s) && !(rs->ffree_mask & s) && (j != ins->sreg1)) {
+						if (j != dreg)
+							get_register_force_spilling (cfg, bb, tmp, ins, rs->fsymbolic [j], TRUE);
+						else if (rs->fsymbolic [j])
+							/* The hreg is assigned to the dreg of this instruction */
+							rs->vassign [rs->fsymbolic [j]] = -1;
+						mono_regstate_free_float (rs, j);
+					}
 				}
 			}
 		}
