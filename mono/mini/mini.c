/*
 * mini.c: The new Mono code generator.
 *
 * Author:
 *   Paolo Molaro (lupus@ximian.com)
 *   Dietmar Maurer (dietmar@ximian.com)
 *
 * (C) 2002 Ximian, Inc.
 */

#include <config.h>
#include <signal.h>
#ifdef HAVE_UNISTD_H
#include <unistd.h>
#endif
#include <math.h>
#ifdef HAVE_SYS_TIME_H
#include <sys/time.h>
#endif

#ifdef PLATFORM_MACOSX
#include <mach/mach.h>
#include <mach/mach_error.h>
#include <mach/exception.h>
#include <mach/task.h>
#include <pthread.h>
#endif

#ifdef PLATFORM_WIN32
#define _WIN32_WINNT 0x0500
#endif

#ifdef HAVE_VALGRIND_MEMCHECK_H
#include <valgrind/memcheck.h>
#endif

#include <mono/metadata/assembly.h>
#include <mono/metadata/loader.h>
#include <mono/metadata/cil-coff.h>
#include <mono/metadata/tabledefs.h>
#include <mono/metadata/class.h>
#include <mono/metadata/object.h>
#include <mono/metadata/exception.h>
#include <mono/metadata/opcodes.h>
#include <mono/metadata/mono-endian.h>
#include <mono/metadata/tokentype.h>
#include <mono/metadata/tabledefs.h>
#include <mono/metadata/threads.h>
#include <mono/metadata/marshal.h>
#include <mono/metadata/socket-io.h>
#include <mono/metadata/appdomain.h>
#include <mono/metadata/debug-helpers.h>
#include <mono/io-layer/io-layer.h>
#include "mono/metadata/profiler.h"
#include <mono/metadata/profiler-private.h>
#include <mono/metadata/mono-config.h>
#include <mono/metadata/environment.h>
#include <mono/metadata/mono-debug.h>
#include <mono/metadata/monitor.h>
#include <mono/metadata/security-manager.h>
#include <mono/metadata/threads-types.h>
#include <mono/metadata/rawbuffer.h>
#include <mono/utils/mono-math.h>
#include <mono/utils/mono-compiler.h>
#include <mono/utils/mono-counters.h>
#include <mono/utils/mono-logger.h>
#include <mono/os/gc_wrapper.h>

#include "mini.h"
#include <string.h>
#include <ctype.h>
#include "inssel.h"
#include "trace.h"

#include "jit-icalls.h"

#include "aliasing.h"

#define BRANCH_COST 100
#define INLINE_LENGTH_LIMIT 20
#define INLINE_FAILURE do {\
		if ((cfg->method != method) && (method->wrapper_type == MONO_WRAPPER_NONE))\
			goto inline_failure;\
	} while (0)

/* 
 * this is used to determine when some branch optimizations are possible: we exclude FP compares
 * because they have weird semantics with NaNs.
 */
#define MONO_IS_COND_BRANCH_NOFP(ins) (MONO_IS_COND_BRANCH_OP(ins) && !(((ins)->opcode >= OP_FBEQ) && ((ins)->opcode <= OP_FBLT_UN)) && (!(ins)->inst_left || (ins)->inst_left->inst_left->type != STACK_R8))

#define MONO_IS_BRANCH_OP(ins) (MONO_IS_COND_BRANCH_OP(ins) || ((ins)->opcode == OP_BR) || ((ins)->opcode == OP_BR_REG) || ((ins)->opcode == CEE_SWITCH))

#define MONO_CHECK_THIS(ins) (mono_method_signature (cfg->method)->hasthis && (ins)->ssa_op == MONO_SSA_LOAD && (ins)->inst_left->inst_c0 == 0)

/* FIXME: Handle OP_GOT_ENTRY too */
#define MONO_IS_JUMP_TABLE(ins) (((ins)->opcode == OP_JUMP_TABLE) ? TRUE : ((((ins)->opcode == OP_AOTCONST) && (ins->inst_i1 == (gpointer)MONO_PATCH_INFO_SWITCH)) ? TRUE : FALSE))

#define MONO_JUMP_TABLE_FROM_INS(ins) (((ins)->opcode == OP_JUMP_TABLE) ? (ins)->inst_p0 : (((ins)->opcode == OP_AOTCONST) && (ins->inst_i1 == (gpointer)MONO_PATCH_INFO_SWITCH) ? (ins)->inst_p0 : NULL))

static void setup_stat_profiler (void);
gboolean  mono_arch_print_tree(MonoInst *tree, int arity);
static gpointer mono_jit_compile_method_with_opt (MonoMethod *method, guint32 opt);
static gpointer mono_jit_compile_method (MonoMethod *method);
static gpointer mono_jit_find_compiled_method (MonoDomain *domain, MonoMethod *method);
static gpointer mono_create_jit_trampoline_in_domain (MonoDomain *domain, MonoMethod *method);
inline static int mono_emit_jit_icall (MonoCompile *cfg, MonoBasicBlock *bblock, gconstpointer func, MonoInst **args, const guint8 *ip);

static void handle_stobj (MonoCompile *cfg, MonoBasicBlock *bblock, MonoInst *dest, MonoInst *src, 
			  const unsigned char *ip, MonoClass *klass, gboolean to_end, gboolean native, gboolean write_barrier);

static void dec_foreach (MonoInst *tree, MonoCompile *cfg);

int mono_method_to_ir2 (MonoCompile *cfg, MonoMethod *method, MonoBasicBlock *start_bblock, MonoBasicBlock *end_bblock, 
		   MonoInst *return_var, GList *dont_inline, MonoInst **inline_args, 
		   guint inline_offset, gboolean is_virtual_call);

static int mono_method_to_ir (MonoCompile *cfg, MonoMethod *method, MonoBasicBlock *start_bblock, MonoBasicBlock *end_bblock, 
		   int locals_offset, MonoInst *return_var, GList *dont_inline, MonoInst **inline_args, 
		   guint inline_offset, gboolean is_virtual_call);

/* helper methods signature */
/* FIXME: Make these static again */
MonoMethodSignature *helper_sig_class_init_trampoline = NULL;
MonoMethodSignature *helper_sig_domain_get = NULL;

static guint32 default_opt = 0;
static gboolean default_opt_set = FALSE;

guint32 mono_jit_tls_id = -1;
MonoTraceSpec *mono_jit_trace_calls = NULL;
gboolean mono_break_on_exc = FALSE;
#ifndef DISABLE_AOT
gboolean mono_compile_aot = FALSE;
#endif
gboolean mono_use_security_manager = FALSE;

static int mini_verbose = 0;

#define mono_jit_lock() EnterCriticalSection (&jit_mutex)
#define mono_jit_unlock() LeaveCriticalSection (&jit_mutex)
static CRITICAL_SECTION jit_mutex;

static GHashTable *class_init_hash_addr = NULL;

static MonoCodeManager *global_codeman = NULL;

/* FIXME: Make this static again */
GHashTable *jit_icall_name_hash = NULL;

static MonoDebugOptions debug_options;

/*
 * Address of the trampoline code.  This is used by the debugger to check
 * whether a method is a trampoline.
 */
guint8* mono_trampoline_code [MONO_TRAMPOLINE_NUM];

gboolean
mono_running_on_valgrind (void)
{
#ifdef HAVE_VALGRIND_MEMCHECK_H
		if (RUNNING_ON_VALGRIND)
			return TRUE;
		else
			return FALSE;
#else
		return FALSE;
#endif
}

/*
 * mono_create_ftnptr:
 *
 *   Given a function address, create a function descriptor for it.
 * This is only needed on IA64.
 */
gpointer
mono_create_ftnptr (MonoDomain *domain, gpointer addr)
{
#ifdef __ia64__
	gpointer *desc;

	mono_domain_lock (domain);
	desc = mono_code_manager_reserve (domain->code_mp, 2 * sizeof (gpointer));
	mono_domain_unlock (domain);

	desc [0] = addr;
	desc [1] = NULL;

	return desc;
#else
	return addr;
#endif
}

typedef struct {
	void *ip;
	MonoMethod *method;
} FindTrampUserData;

static void
find_tramp (gpointer key, gpointer value, gpointer user_data)
{
	FindTrampUserData *ud = (FindTrampUserData*)user_data;

	if (value == ud->ip)
		ud->method = (MonoMethod*)key;
}

/* debug function */
G_GNUC_UNUSED static char*
get_method_from_ip (void *ip)
{
	MonoJitInfo *ji;
	char *method;
	char *res;
	MonoDomain *domain = mono_domain_get ();
	MonoDebugSourceLocation *location;
	FindTrampUserData user_data;
	
	ji = mono_jit_info_table_find (domain, ip);
	if (!ji) {
		user_data.ip = ip;
		user_data.method = NULL;
		mono_domain_lock (domain);
		g_hash_table_foreach (domain->jit_trampoline_hash, find_tramp, &user_data);
		mono_domain_unlock (domain);
		if (user_data.method) {
			char *mname = mono_method_full_name (user_data.method, TRUE);
			res = g_strdup_printf ("<%p - JIT trampoline for %s>", ip, mname);
			g_free (mname);
			return res;
		}
		else
			return NULL;
	}
	method = mono_method_full_name (ji->method, TRUE);
	/* FIXME: unused ? */
	location = mono_debug_lookup_source_location (ji->method, (guint32)((guint8*)ip - (guint8*)ji->code_start), domain);

	res = g_strdup_printf (" %s + 0x%x (%p %p) [%p - %s]", method, (int)((char*)ip - (char*)ji->code_start), ji->code_start, (char*)ji->code_start + ji->code_size, domain, domain->friendly_name);

	mono_debug_free_source_location (location);
	g_free (method);

	return res;
}

/** 
 * mono_pmip:
 * @ip: an instruction pointer address
 *
 * This method is used from a debugger to get the name of the
 * method at address @ip.   This routine is typically invoked from
 * a debugger like this:
 *
 * (gdb) print mono_pmip ($pc)
 *
 * Returns: the name of the method at address @ip.
 */
G_GNUC_UNUSED char *
mono_pmip (void *ip)
{
	return get_method_from_ip (ip);
}

/** 
 * mono_print_method_from_ip
 * @ip: an instruction pointer address
 *
 * This method is used from a debugger to get the name of the
 * method at address @ip.
 *
 * This prints the name of the method at address @ip in the standard
 * output.  Unlike mono_pmip which returns a string, this routine
 * prints the value on the standard output. 
 */
void
mono_print_method_from_ip (void *ip)
{
	MonoJitInfo *ji;
	char *method;
	MonoDebugSourceLocation *source;
	MonoDomain *domain = mono_domain_get ();
	FindTrampUserData user_data;
	
	ji = mono_jit_info_table_find (domain, ip);
	if (!ji) {
		user_data.ip = ip;
		user_data.method = NULL;
		mono_domain_lock (domain);
		g_hash_table_foreach (domain->jit_trampoline_hash, find_tramp, &user_data);
		mono_domain_unlock (domain);
		if (user_data.method) {
			char *mname = mono_method_full_name (user_data.method, TRUE);
			printf ("IP %p is a JIT trampoline for %s\n", ip, mname);
			g_free (mname);
		}
		else
			g_print ("No method at %p\n", ip);
		return;
	}
	method = mono_method_full_name (ji->method, TRUE);
	source = mono_debug_lookup_source_location (ji->method, (guint32)((guint8*)ip - (guint8*)ji->code_start), domain);

	g_print ("IP %p at offset 0x%x of method %s (%p %p)[domain %p - %s]\n", ip, (int)((char*)ip - (char*)ji->code_start), method, ji->code_start, (char*)ji->code_start + ji->code_size, domain, domain->friendly_name);

	if (source)
		g_print ("%s:%d\n", source->source_file, source->row);

	mono_debug_free_source_location (source);
	g_free (method);
}
	
/* 
 * mono_method_same_domain:
 *
 * Determine whenever two compiled methods are in the same domain, thus
 * the address of the callee can be embedded in the caller.
 */
gboolean mono_method_same_domain (MonoJitInfo *caller, MonoJitInfo *callee)
{
	if (!caller || !callee)
		return FALSE;

	/*
	 * If the call was made from domain-neutral to domain-specific 
	 * code, we can't patch the call site.
	 */
	if (caller->domain_neutral && !callee->domain_neutral)
		return FALSE;

	if ((caller->method->klass == mono_defaults.appdomain_class) &&
		(strstr (caller->method->name, "InvokeInDomain"))) {
		 /* The InvokeInDomain methods change the current appdomain */
		return FALSE;
	}

	return TRUE;
}

/*
 * mono_global_codeman_reserve:
 *
 *  Allocate code memory from the global code manager.
 */
void *mono_global_codeman_reserve (int size)
{
	void *ptr;

	if (!global_codeman) {
		/* This can happen during startup */
		global_codeman = mono_code_manager_new ();
		return mono_code_manager_reserve (global_codeman, size);
	}
	else {
		mono_jit_lock ();
		ptr = mono_code_manager_reserve (global_codeman, size);
		mono_jit_unlock ();
		return ptr;
	}
}

MonoJumpInfoToken *
mono_jump_info_token_new (MonoMemPool *mp, MonoImage *image, guint32 token)
{
	MonoJumpInfoToken *res = mono_mempool_alloc0 (mp, sizeof (MonoJumpInfoToken));
	res->image = image;
	res->token = token;

	return res;
}

#define MONO_INIT_VARINFO(vi,id) do { \
	(vi)->range.first_use.pos.bid = 0xffff; \
	(vi)->reg = -1; \
        (vi)->idx = (id); \
} while (0)

//#define UNVERIFIED do { G_BREAKPOINT (); goto unverified; } while (0)
#define UNVERIFIED do { if (debug_options.break_on_unverified) G_BREAKPOINT (); else goto unverified; } while (0)

/*
 * Basic blocks have two numeric identifiers:
 * dfn: Depth First Number
 * block_num: unique ID assigned at bblock creation
 */
#define NEW_BBLOCK(cfg) (mono_mempool_alloc0 ((cfg)->mempool, sizeof (MonoBasicBlock)))
#define ADD_BBLOCK(cfg,b) do {	\
		cfg->cil_offset_to_bb [(b)->cil_code - cfg->cil_start] = (b);	\
		(b)->block_num = cfg->num_bblocks++;	\
		(b)->real_offset = real_offset;	\
	} while (0)

#define GET_BBLOCK(cfg,tblock,ip) do {	\
		(tblock) = cfg->cil_offset_to_bb [(ip) - cfg->cil_start]; \
		if (!(tblock)) {	\
			if ((ip) >= end || (ip) < header->code) UNVERIFIED; \
			(tblock) = NEW_BBLOCK (cfg);	\
			(tblock)->cil_code = (ip);	\
			ADD_BBLOCK (cfg, (tblock));	\
		} \
	} while (0)

#define CHECK_BBLOCK(target,ip,tblock) do {	\
		if ((target) < (ip) && !(tblock)->code)	{	\
			bb_recheck = g_list_prepend (bb_recheck, (tblock));	\
			if (cfg->verbose_level > 2) g_print ("queued block %d for check at IL%04x from IL%04x\n", (tblock)->block_num, (int)((target) - header->code), (int)((ip) - header->code));	\
		}	\
	} while (0)

#define NEW_ICONST(cfg,dest,val) do {	\
		(dest) = mono_mempool_alloc0 ((cfg)->mempool, sizeof (MonoInst));	\
		(dest)->opcode = OP_ICONST;	\
		(dest)->inst_c0 = (val);	\
		(dest)->type = STACK_I4;	\
	} while (0)

#define NEW_PCONST(cfg,dest,val) do {	\
		(dest) = mono_mempool_alloc0 ((cfg)->mempool, sizeof (MonoInst));	\
		(dest)->opcode = OP_PCONST;	\
		(dest)->inst_p0 = (val);	\
		(dest)->type = STACK_PTR;	\
	} while (0)


#ifdef MONO_ARCH_NEED_GOT_VAR

#define NEW_PATCH_INFO(cfg,dest,el1,el2) do {	\
		(dest) = mono_mempool_alloc0 ((cfg)->mempool, sizeof (MonoInst));	\
		(dest)->opcode = OP_PATCH_INFO;	\
		(dest)->inst_left = (gpointer)(el1);	\
		(dest)->inst_right = (gpointer)(el2);	\
	} while (0)

#define NEW_AOTCONST(cfg,dest,patch_type,cons) do {			\
		(dest) = mono_mempool_alloc0 ((cfg)->mempool, sizeof (MonoInst)); \
		(dest)->opcode = cfg->compile_aot ? OP_GOT_ENTRY : OP_PCONST; \
		if (cfg->compile_aot) {					\
			MonoInst *group, *got_var, *got_loc;		\
			got_loc = mono_get_got_var (cfg);		\
			NEW_TEMPLOAD ((cfg), got_var, got_loc->inst_c0); \
			NEW_PATCH_INFO ((cfg), group, cons, patch_type); \
			(dest)->inst_p0 = got_var;			\
			(dest)->inst_p1 = group;			\
		} else {						\
			(dest)->inst_p0 = (cons);			\
			(dest)->inst_i1 = (gpointer)(patch_type);	\
		}							\
		(dest)->type = STACK_PTR;				\
	} while (0)

#define NEW_AOTCONST_TOKEN(cfg,dest,patch_type,image,token,stack_type,stack_class) do { \
		MonoInst *group, *got_var, *got_loc;			\
		(dest) = mono_mempool_alloc0 ((cfg)->mempool, sizeof (MonoInst)); \
		(dest)->opcode = OP_GOT_ENTRY;				\
		got_loc = mono_get_got_var (cfg);			\
		NEW_TEMPLOAD ((cfg), got_var, got_loc->inst_c0);	\
		NEW_PATCH_INFO ((cfg), group, NULL, patch_type);	\
		group->inst_p0 = mono_jump_info_token_new ((cfg)->mempool, (image), (token)); \
		(dest)->inst_p0 = got_var;				\
		(dest)->inst_p1 = group;				\
		(dest)->type = (stack_type);			\
        (dest)->klass = (stack_class);          \
	} while (0)

#else

#define NEW_AOTCONST(cfg,dest,patch_type,cons) do {    \
		(dest) = mono_mempool_alloc0 ((cfg)->mempool, sizeof (MonoInst));	\
		(dest)->opcode = cfg->compile_aot ? OP_AOTCONST : OP_PCONST;	\
		(dest)->inst_p0 = (cons);	\
		(dest)->inst_i1 = (gpointer)(patch_type); \
		(dest)->type = STACK_PTR;	\
    } while (0)

#define NEW_AOTCONST_TOKEN(cfg,dest,patch_type,image,token,stack_type,stack_class) do { \
		(dest) = mono_mempool_alloc0 ((cfg)->mempool, sizeof (MonoInst));	\
		(dest)->opcode = OP_AOTCONST;	\
		(dest)->inst_p0 = mono_jump_info_token_new ((cfg)->mempool, (image), (token));	\
		(dest)->inst_p1 = (gpointer)(patch_type); \
		(dest)->type = (stack_type);	\
        (dest)->klass = (stack_class);          \
    } while (0)

#endif

#define NEW_CLASSCONST(cfg,dest,val) NEW_AOTCONST ((cfg), (dest), MONO_PATCH_INFO_CLASS, (val))

#define NEW_IMAGECONST(cfg,dest,val) NEW_AOTCONST ((cfg), (dest), MONO_PATCH_INFO_IMAGE, (val))

#define NEW_FIELDCONST(cfg,dest,val) NEW_AOTCONST ((cfg), (dest), MONO_PATCH_INFO_FIELD, (val))

#define NEW_METHODCONST(cfg,dest,val) NEW_AOTCONST ((cfg), (dest), MONO_PATCH_INFO_METHODCONST, (val))

#define NEW_VTABLECONST(cfg,dest,vtable) NEW_AOTCONST ((cfg), (dest), MONO_PATCH_INFO_VTABLE, cfg->compile_aot ? (gpointer)((vtable)->klass) : (vtable))

#define NEW_SFLDACONST(cfg,dest,val) NEW_AOTCONST ((cfg), (dest), MONO_PATCH_INFO_SFLDA, (val))

#define NEW_LDSTRCONST(cfg,dest,image,token) NEW_AOTCONST_TOKEN ((cfg), (dest), MONO_PATCH_INFO_LDSTR, (image), (token), STACK_OBJ, mono_defaults.string_class)

#define NEW_TYPE_FROM_HANDLE_CONST(cfg,dest,image,token) NEW_AOTCONST_TOKEN ((cfg), (dest), MONO_PATCH_INFO_TYPE_FROM_HANDLE, (image), (token), STACK_OBJ, mono_defaults.monotype_class)

#define NEW_LDTOKENCONST(cfg,dest,image,token) NEW_AOTCONST_TOKEN ((cfg), (dest), MONO_PATCH_INFO_LDTOKEN, (image), (token), STACK_PTR, NULL)

#define NEW_DECLSECCONST(cfg,dest,image,entry) do { \
		if (cfg->compile_aot) { \
			NEW_AOTCONST_TOKEN (cfg, dest, MONO_PATCH_INFO_DECLSEC, image, (entry).index, STACK_OBJ, NULL); \
		} else { \
			NEW_PCONST (cfg, args [0], (entry).blob); \
		} \
	} while (0)

#define NEW_DOMAINCONST(cfg,dest) do { \
		if (cfg->opt & MONO_OPT_SHARED) { \
			/* avoid depending on undefined C behavior in sequence points */ \
			MonoInst* __domain_var = mono_get_domainvar (cfg); \
			NEW_TEMPLOAD (cfg, dest, __domain_var->inst_c0); \
		} else { \
			NEW_PCONST (cfg, dest, (cfg)->domain); \
		} \
	} while (0)

#define GET_VARINFO_INST(cfg,num) ((cfg)->varinfo [(num)]->inst)

#define NEW_ARGLOAD(cfg,dest,num) do {	\
                if (arg_array [(num)]->opcode == OP_ICONST) (dest) = arg_array [(num)]; else { \
		(dest) = mono_mempool_alloc0 ((cfg)->mempool, sizeof (MonoInst));	\
		(dest)->ssa_op = MONO_SSA_LOAD;	\
		(dest)->inst_i0 = arg_array [(num)];	\
		(dest)->opcode = mono_type_to_ldind ((dest)->inst_i0->inst_vtype);	\
		type_to_eval_stack_type (param_types [(num)], (dest));	\
		(dest)->klass = (dest)->inst_i0->klass;	\
	}} while (0)

#define NEW_LOCLOAD(cfg,dest,num) do {	\
		(dest) = mono_mempool_alloc0 ((cfg)->mempool, sizeof (MonoInst));	\
		(dest)->ssa_op = MONO_SSA_LOAD;	\
		(dest)->inst_i0 = (cfg)->varinfo [locals_offset + (num)];	\
		(dest)->opcode = mono_type_to_ldind ((dest)->inst_i0->inst_vtype);	\
		type_to_eval_stack_type (header->locals [(num)], (dest));	\
		(dest)->klass = (dest)->inst_i0->klass;	\
	} while (0)

#define NEW_LOCLOADA(cfg,dest,num) do {	\
		(dest) = mono_mempool_alloc0 ((cfg)->mempool, sizeof (MonoInst));	\
		(dest)->ssa_op = MONO_SSA_ADDRESS_TAKEN;	\
		(dest)->inst_i0 = (cfg)->varinfo [locals_offset + (num)];	\
		(dest)->inst_i0->flags |= MONO_INST_INDIRECT;	\
		(dest)->opcode = OP_LDADDR;	\
		(dest)->type = STACK_MP;	\
		(dest)->klass = (dest)->inst_i0->klass;	\
        if (!MONO_TYPE_ISSTRUCT (header->locals [(num)])) \
           (cfg)->disable_ssa = TRUE; \
	} while (0)

#define NEW_RETLOADA(cfg,dest) do {	\
		(dest) = mono_mempool_alloc0 ((cfg)->mempool, sizeof (MonoInst));	\
		(dest)->ssa_op = MONO_SSA_ADDRESS_TAKEN;	\
		(dest)->inst_i0 = (cfg)->ret;	\
		(dest)->inst_i0->flags |= MONO_INST_INDIRECT;	\
		(dest)->opcode = cfg->ret_var_is_local ? OP_LDADDR : CEE_LDIND_I;	\
		(dest)->type = STACK_MP;	\
		(dest)->klass = (dest)->inst_i0->klass;	\
                (cfg)->disable_ssa = TRUE; \
	} while (0)

#define NEW_ARGLOADA(cfg,dest,num) do {	\
                if (arg_array [(num)]->opcode == OP_ICONST) goto inline_failure; \
		(dest) = mono_mempool_alloc0 ((cfg)->mempool, sizeof (MonoInst));	\
		(dest)->ssa_op = MONO_SSA_ADDRESS_TAKEN;	\
		(dest)->inst_i0 = arg_array [(num)];	\
		(dest)->inst_i0->flags |= MONO_INST_INDIRECT;	\
		(dest)->opcode = OP_LDADDR;	\
		(dest)->type = STACK_MP;	\
		(dest)->klass = (dest)->inst_i0->klass;	\
                (cfg)->disable_ssa = TRUE; \
	} while (0)

#define NEW_TEMPLOAD(cfg,dest,num) do {	\
		(dest) = mono_mempool_alloc0 ((cfg)->mempool, sizeof (MonoInst));	\
		(dest)->ssa_op = MONO_SSA_LOAD;	\
		(dest)->inst_i0 = (cfg)->varinfo [(num)];	\
		(dest)->opcode = mono_type_to_ldind ((dest)->inst_i0->inst_vtype);	\
		type_to_eval_stack_type ((dest)->inst_i0->inst_vtype, (dest));	\
		(dest)->klass = (dest)->inst_i0->klass;	\
	} while (0)

#define NEW_TEMPLOADA(cfg,dest,num) do {	\
		(dest) = mono_mempool_alloc0 ((cfg)->mempool, sizeof (MonoInst));	\
		(dest)->ssa_op = MONO_SSA_ADDRESS_TAKEN;	\
		(dest)->inst_i0 = (cfg)->varinfo [(num)];	\
		(dest)->inst_i0->flags |= MONO_INST_INDIRECT;	\
		(dest)->opcode = OP_LDADDR;	\
		(dest)->type = STACK_MP;	\
		(dest)->klass = (dest)->inst_i0->klass;	\
        if (!MONO_TYPE_ISSTRUCT (cfg->varinfo [(num)]->inst_vtype)) \
           (cfg)->disable_ssa = TRUE; \
	} while (0)


#define NEW_INDLOAD(cfg,dest,addr,vtype) do {	\
		(dest) = mono_mempool_alloc0 ((cfg)->mempool, sizeof (MonoInst));	\
		(dest)->inst_left = addr;	\
		(dest)->opcode = mono_type_to_ldind (vtype);	\
		type_to_eval_stack_type (vtype, (dest));	\
		/* FIXME: (dest)->klass = (dest)->inst_i0->klass;*/	\
	} while (0)

#define NEW_INDSTORE(cfg,dest,addr,value,vtype) do {	\
		(dest) = mono_mempool_alloc0 ((cfg)->mempool, sizeof (MonoInst));	\
		(dest)->inst_i0 = addr;	\
		(dest)->opcode = mono_type_to_stind (vtype);	\
		(dest)->inst_i1 = (value);	\
		/* FIXME: (dest)->klass = (dest)->inst_i0->klass;*/	\
	} while (0)

#define NEW_TEMPSTORE(cfg,dest,num,inst) do {	\
		(dest) = mono_mempool_alloc0 ((cfg)->mempool, sizeof (MonoInst));	\
		(dest)->ssa_op = MONO_SSA_STORE;	\
		(dest)->inst_i0 = (cfg)->varinfo [(num)];	\
		(dest)->opcode = mono_type_to_stind ((dest)->inst_i0->inst_vtype);	\
		(dest)->inst_i1 = (inst);	\
		(dest)->klass = (dest)->inst_i0->klass;	\
	} while (0)

#define NEW_LOCSTORE(cfg,dest,num,inst) do {	\
		(dest) = mono_mempool_alloc0 ((cfg)->mempool, sizeof (MonoInst));	\
		(dest)->opcode = mono_type_to_stind (header->locals [(num)]);	\
		(dest)->ssa_op = MONO_SSA_STORE;	\
		(dest)->inst_i0 = (cfg)->varinfo [locals_offset + (num)];	\
		(dest)->inst_i1 = (inst);	\
		(dest)->klass = (dest)->inst_i0->klass;	\
	} while (0)

#define NEW_ARGSTORE(cfg,dest,num,inst) do {	\
                if (arg_array [(num)]->opcode == OP_ICONST) goto inline_failure; \
		(dest) = mono_mempool_alloc0 ((cfg)->mempool, sizeof (MonoInst));	\
		(dest)->opcode = mono_type_to_stind (param_types [(num)]);	\
		(dest)->ssa_op = MONO_SSA_STORE;	\
		(dest)->inst_i0 = arg_array [(num)];	\
		(dest)->inst_i1 = (inst);	\
		(dest)->klass = (dest)->inst_i0->klass;	\
	} while (0)

#define NEW_DUMMY_USE(cfg,dest,load) do { \
		(dest) = mono_mempool_alloc0 ((cfg)->mempool, sizeof (MonoInst));	\
		(dest)->opcode = OP_DUMMY_USE; \
		(dest)->inst_left = (load); \
    } while (0)

#define NEW_DUMMY_STORE(cfg,dest,num) do { \
		(dest) = mono_mempool_alloc0 ((cfg)->mempool, sizeof (MonoInst));	\
		(dest)->inst_i0 = (cfg)->varinfo [(num)];	\
		(dest)->opcode = OP_DUMMY_STORE; \
		(dest)->klass = (dest)->inst_i0->klass;	\
	} while (0)

#define ADD_BINOP(op) do {	\
		MONO_INST_NEW (cfg, ins, (op));	\
		ins->cil_code = ip;	\
		sp -= 2;	\
		ins->inst_i0 = sp [0];	\
		ins->inst_i1 = sp [1];	\
		*sp++ = ins;	\
		type_from_op (ins);	\
		CHECK_TYPE (ins);	\
	} while (0)

#define ADD_UNOP(op) do {	\
		MONO_INST_NEW (cfg, ins, (op));	\
		ins->cil_code = ip;	\
		sp--;	\
		ins->inst_i0 = sp [0];	\
		*sp++ = ins;	\
		type_from_op (ins);	\
		CHECK_TYPE (ins);	\
	} while (0)

#define ADD_BINCOND(next_block) do {	\
		MonoInst *cmp;	\
		sp -= 2;		\
		MONO_INST_NEW(cfg, cmp, OP_COMPARE);	\
		cmp->inst_i0 = sp [0];	\
		cmp->inst_i1 = sp [1];	\
		cmp->cil_code = ins->cil_code;	\
		type_from_op (cmp);	\
		CHECK_TYPE (cmp);	\
		ins->inst_i0 = cmp;	\
		MONO_ADD_INS (bblock, ins);	\
		ins->inst_many_bb = mono_mempool_alloc (cfg->mempool, sizeof(gpointer)*2);	\
		GET_BBLOCK (cfg, tblock, target);		\
		link_bblock (cfg, bblock, tblock);	\
		ins->inst_true_bb = tblock;	\
		CHECK_BBLOCK (target, ip, tblock);	\
		if ((next_block)) {	\
			link_bblock (cfg, bblock, (next_block));	\
			ins->inst_false_bb = (next_block);	\
			start_new_bblock = 1;	\
		} else {	\
			GET_BBLOCK (cfg, tblock, ip);		\
			link_bblock (cfg, bblock, tblock);	\
			ins->inst_false_bb = tblock;	\
			start_new_bblock = 2;	\
		}	\
	} while (0)

/* FIXME: handle float, long ... */
#define ADD_UNCOND(istrue) do {	\
		MonoInst *cmp;	\
		sp--;		\
		MONO_INST_NEW(cfg, cmp, OP_COMPARE);	\
		cmp->inst_i0 = sp [0];	\
                switch (cmp->inst_i0->type) { \
		case STACK_I8: \
			cmp->inst_i1 = zero_int64; break; \
		case STACK_R8: \
			cmp->inst_i1 = zero_r8; break; \
		case STACK_PTR: \
		case STACK_MP: \
			cmp->inst_i1 = zero_ptr; break;	\
		case STACK_OBJ: \
			cmp->inst_i1 = zero_obj; break;	\
		default: \
			cmp->inst_i1 = zero_int32;  \
		}  \
		cmp->cil_code = ins->cil_code;	\
		type_from_op (cmp);	\
		CHECK_TYPE (cmp);	\
		ins->inst_i0 = cmp;	\
		ins->opcode = (istrue)? CEE_BNE_UN: CEE_BEQ;	\
		MONO_ADD_INS (bblock, ins);	\
		ins->inst_many_bb = mono_mempool_alloc (cfg->mempool, sizeof(gpointer)*2);	\
		GET_BBLOCK (cfg, tblock, target);		\
		link_bblock (cfg, bblock, tblock);	\
		ins->inst_true_bb = tblock;	\
		CHECK_BBLOCK (target, ip, tblock);	\
		GET_BBLOCK (cfg, tblock, ip);		\
		link_bblock (cfg, bblock, tblock);	\
		ins->inst_false_bb = tblock;	\
		start_new_bblock = 2;	\
	} while (0)

#define NEW_LDELEMA(cfg,dest,sp,k) do {	\
		(dest) = mono_mempool_alloc0 ((cfg)->mempool, sizeof (MonoInst));	\
		(dest)->opcode = CEE_LDELEMA;	\
		(dest)->inst_left = (sp) [0];	\
		(dest)->inst_right = (sp) [1];	\
		(dest)->type = STACK_MP;	\
		(dest)->klass = (k);	\
		(cfg)->flags |= MONO_CFG_HAS_LDELEMA; \
	} while (0)

#define NEW_GROUP(cfg,dest,el1,el2) do {	\
		(dest) = mono_mempool_alloc0 ((cfg)->mempool, sizeof (MonoInst));	\
		(dest)->opcode = OP_GROUP;	\
		(dest)->inst_left = (el1);	\
		(dest)->inst_right = (el2);	\
	} while (0)

#if 0
static gint
compare_bblock (gconstpointer a, gconstpointer b)
{
	const MonoBasicBlock *b1 = a;
	const MonoBasicBlock *b2 = b;

	return b2->cil_code - b1->cil_code;
}
#endif

/* *
 * link_bblock: Links two basic blocks
 *
 * links two basic blocks in the control flow graph, the 'from'
 * argument is the starting block and the 'to' argument is the block
 * the control flow ends to after 'from'.
 */
static void
link_bblock (MonoCompile *cfg, MonoBasicBlock *from, MonoBasicBlock* to)
{
	MonoBasicBlock **newa;
	int i, found;

#if 0
	if (from->cil_code) {
		if (to->cil_code)
			g_print ("edge from IL%04x to IL_%04x\n", from->cil_code - cfg->cil_code, to->cil_code - cfg->cil_code);
		else
			g_print ("edge from IL%04x to exit\n", from->cil_code - cfg->cil_code);
	} else {
		if (to->cil_code)
			g_print ("edge from entry to IL_%04x\n", to->cil_code - cfg->cil_code);
		else
			g_print ("edge from entry to exit\n");
	}
#endif
	found = FALSE;
	for (i = 0; i < from->out_count; ++i) {
		if (to == from->out_bb [i]) {
			found = TRUE;
			break;
		}
	}
	if (!found) {
		newa = mono_mempool_alloc (cfg->mempool, sizeof (gpointer) * (from->out_count + 1));
		for (i = 0; i < from->out_count; ++i) {
			newa [i] = from->out_bb [i];
		}
		newa [i] = to;
		from->out_count++;
		from->out_bb = newa;
	}

	found = FALSE;
	for (i = 0; i < to->in_count; ++i) {
		if (from == to->in_bb [i]) {
			found = TRUE;
			break;
		}
	}
	if (!found) {
		newa = mono_mempool_alloc (cfg->mempool, sizeof (gpointer) * (to->in_count + 1));
		for (i = 0; i < to->in_count; ++i) {
			newa [i] = to->in_bb [i];
		}
		newa [i] = from;
		to->in_count++;
		to->in_bb = newa;
	}
}

/**
 * mono_unlink_bblock:
 *
 *   Unlink two basic blocks.
 */
void
mono_unlink_bblock (MonoCompile *cfg, MonoBasicBlock *from, MonoBasicBlock* to)
{
	int i, pos;
	gboolean found;

	found = FALSE;
	for (i = 0; i < from->out_count; ++i) {
		if (to == from->out_bb [i]) {
			found = TRUE;
			break;
		}
	}
	if (found) {
		pos = 0;
		for (i = 0; i < from->out_count; ++i) {
			if (from->out_bb [i] != to)
				from->out_bb [pos ++] = from->out_bb [i];
		}
		g_assert (pos == from->out_count - 1);
		from->out_count--;
	}

	found = FALSE;
	for (i = 0; i < to->in_count; ++i) {
		if (from == to->in_bb [i]) {
			found = TRUE;
			break;
		}
	}
	if (found) {
		pos = 0;
		for (i = 0; i < to->in_count; ++i) {
			if (to->in_bb [i] != from)
				to->in_bb [pos ++] = to->in_bb [i];
		}
		g_assert (pos == to->in_count - 1);
		to->in_count--;
	}
}

/**
 * mono_find_block_region:
 *
 *   We mark each basic block with a region ID. We use that to avoid BB
 *   optimizations when blocks are in different regions.
 *
 * Returns:
 *   A region token that encodes where this region is, and information
 *   about the clause owner for this block.
 *
 *   The region encodes the try/catch/filter clause that owns this block
 *   as well as the type.  -1 is a special value that represents a block
 *   that is in none of try/catch/filter.
 */
static int
mono_find_block_region (MonoCompile *cfg, int offset)
{
	MonoMethod *method = cfg->method;
	MonoMethodHeader *header = mono_method_get_header (method);
	MonoExceptionClause *clause;
	int i;

	/* first search for handlers and filters */
	for (i = 0; i < header->num_clauses; ++i) {
		clause = &header->clauses [i];
		if ((clause->flags == MONO_EXCEPTION_CLAUSE_FILTER) && (offset >= clause->data.filter_offset) &&
		    (offset < (clause->handler_offset)))
			return ((i + 1) << 8) | MONO_REGION_FILTER | clause->flags;
			   
		if (MONO_OFFSET_IN_HANDLER (clause, offset)) {
			if (clause->flags == MONO_EXCEPTION_CLAUSE_FINALLY)
				return ((i + 1) << 8) | MONO_REGION_FINALLY | clause->flags;
			else if (clause->flags == MONO_EXCEPTION_CLAUSE_FAULT)
				return ((i + 1) << 8) | MONO_REGION_FAULT | clause->flags;
			else if (clause->flags == MONO_EXCEPTION_CLAUSE_NONE)
				return ((i + 1) << 8) | MONO_REGION_CATCH | clause->flags;
		}
	}

	/* search the try blocks */
	for (i = 0; i < header->num_clauses; ++i) {
		clause = &header->clauses [i];
		if (MONO_OFFSET_IN_CLAUSE (clause, offset))
			return ((i + 1) << 8) | clause->flags;
	}

	return -1;
}

static GList*
mono_find_final_block (MonoCompile *cfg, unsigned char *ip, unsigned char *target, int type)
{
	MonoMethod *method = cfg->method;
	MonoMethodHeader *header = mono_method_get_header (method);
	MonoExceptionClause *clause;
	MonoBasicBlock *handler;
	int i;
	GList *res = NULL;

	for (i = 0; i < header->num_clauses; ++i) {
		clause = &header->clauses [i];
		if (MONO_OFFSET_IN_CLAUSE (clause, (ip - header->code)) && 
		    (!MONO_OFFSET_IN_CLAUSE (clause, (target - header->code)))) {
			if (clause->flags == type) {
				handler = cfg->cil_offset_to_bb [clause->handler_offset];
				g_assert (handler);
				res = g_list_append (res, handler);
			}
		}
	}
	return res;
}

MonoInst *
mono_find_spvar_for_region (MonoCompile *cfg, int region)
{
	return g_hash_table_lookup (cfg->spvars, GINT_TO_POINTER (region));
}

static void
mono_create_spvar_for_region (MonoCompile *cfg, int region)
{
	MonoInst *var;

	var = g_hash_table_lookup (cfg->spvars, GINT_TO_POINTER (region));
	if (var)
		return;

	var = mono_compile_create_var (cfg, &mono_defaults.int_class->byval_arg, OP_LOCAL);
	/* prevent it from being register allocated */
	var->flags |= MONO_INST_INDIRECT;

	g_hash_table_insert (cfg->spvars, GINT_TO_POINTER (region), var);
}

static MonoInst *
mono_find_exvar_for_offset (MonoCompile *cfg, int offset)
{
	return g_hash_table_lookup (cfg->exvars, GINT_TO_POINTER (offset));
}

static MonoInst*
mono_create_exvar_for_offset (MonoCompile *cfg, int offset)
{
	MonoInst *var;

	var = g_hash_table_lookup (cfg->exvars, GINT_TO_POINTER (offset));
	if (var)
		return var;

	var = mono_compile_create_var (cfg, &mono_defaults.object_class->byval_arg, OP_LOCAL);
	/* prevent it from being register allocated */
	var->flags |= MONO_INST_INDIRECT;

	g_hash_table_insert (cfg->exvars, GINT_TO_POINTER (offset), var);

	return var;
}

static void
df_visit (MonoBasicBlock *start, int *dfn, MonoBasicBlock **array)
{
	int i;

	array [*dfn] = start;
	/* g_print ("visit %d at %p (BB%ld)\n", *dfn, start->cil_code, start->block_num); */
	for (i = 0; i < start->out_count; ++i) {
		if (start->out_bb [i]->dfn)
			continue;
		(*dfn)++;
		start->out_bb [i]->dfn = *dfn;
		start->out_bb [i]->df_parent = start;
		array [*dfn] = start->out_bb [i];
		df_visit (start->out_bb [i], dfn, array);
	}
}

static MonoBasicBlock*
find_previous (MonoBasicBlock **bblocks, guint32 n_bblocks, MonoBasicBlock *start, const guchar *code)
{
	MonoBasicBlock *best = start;
	int i;

	for (i = 0; i < n_bblocks; ++i) {
		if (bblocks [i]) {
			MonoBasicBlock *bb = bblocks [i];

			if (bb->cil_code && bb->cil_code < code && bb->cil_code > best->cil_code)
				best = bb;
		}
	}

	return best;
}

static void
split_bblock (MonoCompile *cfg, MonoBasicBlock *first, MonoBasicBlock *second) {
	int i, j;
	MonoInst *inst;
	MonoBasicBlock *bb;

	if (second->code)
		return;
	
	/* 
	 * FIXME: take into account all the details:
	 * second may have been the target of more than one bblock
	 */
	second->out_count = first->out_count;
	second->out_bb = first->out_bb;

	for (i = 0; i < first->out_count; ++i) {
		bb = first->out_bb [i];
		for (j = 0; j < bb->in_count; ++j) {
			if (bb->in_bb [j] == first)
				bb->in_bb [j] = second;
		}
	}

	first->out_count = 0;
	first->out_bb = NULL;
	link_bblock (cfg, first, second);

	second->last_ins = first->last_ins;

	/*g_print ("start search at %p for %p\n", first->cil_code, second->cil_code);*/
	for (inst = first->code; inst && inst->next; inst = inst->next) {
		/*char *code = mono_disasm_code_one (NULL, cfg->method, inst->next->cil_code, NULL);
		g_print ("found %p: %s", inst->next->cil_code, code);
		g_free (code);*/
		if (inst->cil_code < second->cil_code && inst->next->cil_code >= second->cil_code) {
			second->code = inst->next;
			inst->next = NULL;
			first->last_ins = inst;
			second->next_bb = first->next_bb;
			first->next_bb = second;
			return;
		}
	}
	if (!second->code) {
		g_warning ("bblock split failed in %s::%s\n", cfg->method->klass->name, cfg->method->name);
		//G_BREAKPOINT ();
	}
}

static guint32
reverse_branch_op (guint32 opcode)
{
	static const int reverse_map [] = {
		CEE_BNE_UN, CEE_BLT, CEE_BLE, CEE_BGT, CEE_BGE,
		CEE_BEQ, CEE_BLT_UN, CEE_BLE_UN, CEE_BGT_UN, CEE_BGE_UN
	};
	static const int reverse_fmap [] = {
		OP_FBNE_UN, OP_FBLT, OP_FBLE, OP_FBGT, OP_FBGE,
		OP_FBEQ, OP_FBLT_UN, OP_FBLE_UN, OP_FBGT_UN, OP_FBGE_UN
	};
	static const int reverse_lmap [] = {
		OP_LBNE_UN, OP_LBLT, OP_LBLE, OP_LBGT, OP_LBGE,
		OP_LBEQ, OP_LBLT_UN, OP_LBLE_UN, OP_LBGT_UN, OP_LBGE_UN
	};
	static const int reverse_imap [] = {
		OP_IBNE_UN, OP_IBLT, OP_IBLE, OP_IBGT, OP_IBGE,
		OP_IBEQ, OP_IBLT_UN, OP_IBLE_UN, OP_IBGT_UN, OP_IBGE_UN
	};
				
	if (opcode >= CEE_BEQ && opcode <= CEE_BLT_UN) {
		opcode = reverse_map [opcode - CEE_BEQ];
	} else if (opcode >= OP_FBEQ && opcode <= OP_FBLT_UN) {
		opcode = reverse_fmap [opcode - OP_FBEQ];
	} else if (opcode >= OP_LBEQ && opcode <= OP_LBLT_UN) {
		opcode = reverse_lmap [opcode - OP_LBEQ];
	} else if (opcode >= OP_IBEQ && opcode <= OP_IBLT_UN) {
		opcode = reverse_imap [opcode - OP_IBEQ];
	} else
		g_assert_not_reached ();

	return opcode;
}

guint
mono_type_to_store_membase (MonoType *type)
{
	if (type->byref)
		return OP_STORE_MEMBASE_REG;

handle_enum:
	switch (type->type) {
	case MONO_TYPE_I1:
	case MONO_TYPE_U1:
	case MONO_TYPE_BOOLEAN:
		return OP_STOREI1_MEMBASE_REG;
	case MONO_TYPE_I2:
	case MONO_TYPE_U2:
	case MONO_TYPE_CHAR:
		return OP_STOREI2_MEMBASE_REG;
	case MONO_TYPE_I4:
	case MONO_TYPE_U4:
		return OP_STOREI4_MEMBASE_REG;
	case MONO_TYPE_I:
	case MONO_TYPE_U:
	case MONO_TYPE_PTR:
	case MONO_TYPE_FNPTR:
		return OP_STORE_MEMBASE_REG;
	case MONO_TYPE_CLASS:
	case MONO_TYPE_STRING:
	case MONO_TYPE_OBJECT:
	case MONO_TYPE_SZARRAY:
	case MONO_TYPE_ARRAY:    
		return OP_STORE_MEMBASE_REG;
	case MONO_TYPE_I8:
	case MONO_TYPE_U8:
		return OP_STOREI8_MEMBASE_REG;
	case MONO_TYPE_R4:
		return OP_STORER4_MEMBASE_REG;
	case MONO_TYPE_R8:
		return OP_STORER8_MEMBASE_REG;
	case MONO_TYPE_VALUETYPE:
		if (type->data.klass->enumtype) {
			type = type->data.klass->enum_basetype;
			goto handle_enum;
		}
		return OP_STOREV_MEMBASE;
	case MONO_TYPE_TYPEDBYREF:
		return OP_STOREV_MEMBASE;
	case MONO_TYPE_GENERICINST:
		type = &type->data.generic_class->container_class->byval_arg;
		goto handle_enum;
	default:
		g_error ("unknown type 0x%02x in type_to_store_membase", type->type);
	}
	return -1;
}

guint
mono_type_to_load_membase (MonoType *type)
{
	if (type->byref)
		return OP_LOAD_MEMBASE;

	switch (mono_type_get_underlying_type (type)->type) {
	case MONO_TYPE_I1:
		return OP_LOADI1_MEMBASE;
	case MONO_TYPE_U1:
	case MONO_TYPE_BOOLEAN:
		return OP_LOADU1_MEMBASE;
	case MONO_TYPE_I2:
		return OP_LOADI2_MEMBASE;
	case MONO_TYPE_U2:
	case MONO_TYPE_CHAR:
		return OP_LOADU2_MEMBASE;
	case MONO_TYPE_I4:
		return OP_LOADI4_MEMBASE;
	case MONO_TYPE_U4:
		return OP_LOADU4_MEMBASE;
	case MONO_TYPE_I:
	case MONO_TYPE_U:
	case MONO_TYPE_PTR:
	case MONO_TYPE_FNPTR:
		return OP_LOAD_MEMBASE;
	case MONO_TYPE_CLASS:
	case MONO_TYPE_STRING:
	case MONO_TYPE_OBJECT:
	case MONO_TYPE_SZARRAY:
	case MONO_TYPE_ARRAY:    
		return OP_LOAD_MEMBASE;
	case MONO_TYPE_I8:
	case MONO_TYPE_U8:
		return OP_LOADI8_MEMBASE;
	case MONO_TYPE_R4:
		return OP_LOADR4_MEMBASE;
	case MONO_TYPE_R8:
		return OP_LOADR8_MEMBASE;
	case MONO_TYPE_VALUETYPE:
	case MONO_TYPE_TYPEDBYREF:
		return OP_LOADV_MEMBASE;
	case MONO_TYPE_GENERICINST:
		if (mono_type_generic_inst_is_valuetype (type))
			return OP_LOADV_MEMBASE;
		else
			return OP_LOAD_MEMBASE;
		break;
	default:
		g_error ("unknown type 0x%02x in type_to_load_membase", type->type);
	}
	return -1;
}

#ifdef MONO_ARCH_SOFT_FLOAT
static int
condbr_to_fp_br (int opcode)
{
	switch (opcode) {
	case CEE_BEQ: return OP_FBEQ;
	case CEE_BGE: return OP_FBGE;
	case CEE_BGT: return OP_FBGT;
	case CEE_BLE: return OP_FBLE;
	case CEE_BLT: return OP_FBLT;
	case CEE_BNE_UN: return OP_FBNE_UN;
	case CEE_BGE_UN: return OP_FBGE_UN;
	case CEE_BGT_UN: return OP_FBGT_UN;
	case CEE_BLE_UN: return OP_FBLE_UN;
	case CEE_BLT_UN: return OP_FBLT_UN;
	}
	g_assert_not_reached ();
	return 0;
}
#endif

/*
 * Returns the type used in the eval stack when @type is loaded.
 * FIXME: return a MonoType/MonoClass for the byref and VALUETYPE cases.
 */
static void
type_to_eval_stack_type (MonoType *type, MonoInst *inst)
{
	MonoClass *klass;

	inst->klass = klass = mono_class_from_mono_type (type);
	if (type->byref) {
		inst->type = STACK_MP;
		return;
	}

handle_enum:
	switch (type->type) {
	case MONO_TYPE_VOID:
		inst->type = STACK_INV;
		return;
	case MONO_TYPE_I1:
	case MONO_TYPE_U1:
	case MONO_TYPE_BOOLEAN:
	case MONO_TYPE_I2:
	case MONO_TYPE_U2:
	case MONO_TYPE_CHAR:
	case MONO_TYPE_I4:
	case MONO_TYPE_U4:
		inst->type = STACK_I4;
		return;
	case MONO_TYPE_I:
	case MONO_TYPE_U:
	case MONO_TYPE_PTR:
	case MONO_TYPE_FNPTR:
		inst->type = STACK_PTR;
		return;
	case MONO_TYPE_CLASS:
	case MONO_TYPE_STRING:
	case MONO_TYPE_OBJECT:
	case MONO_TYPE_SZARRAY:
	case MONO_TYPE_ARRAY:    
		inst->type = STACK_OBJ;
		return;
	case MONO_TYPE_I8:
	case MONO_TYPE_U8:
		inst->type = STACK_I8;
		return;
	case MONO_TYPE_R4:
	case MONO_TYPE_R8:
		inst->type = STACK_R8;
		return;
	case MONO_TYPE_VALUETYPE:
		if (type->data.klass->enumtype) {
			type = type->data.klass->enum_basetype;
			goto handle_enum;
		} else {
			inst->klass = klass;
			inst->type = STACK_VTYPE;
			return;
		}
	case MONO_TYPE_TYPEDBYREF:
		inst->klass = mono_defaults.typed_reference_class;
		inst->type = STACK_VTYPE;
		return;
	case MONO_TYPE_GENERICINST:
		type = &type->data.generic_class->container_class->byval_arg;
		goto handle_enum;
	default:
		g_error ("unknown type 0x%02x in eval stack type", type->type);
	}
}

/*
 * The following tables are used to quickly validate the IL code in type_from_op ().
 */
static const char
bin_num_table [STACK_MAX] [STACK_MAX] = {
	{STACK_INV, STACK_INV, STACK_INV, STACK_INV, STACK_INV, STACK_INV, STACK_INV, STACK_INV},
	{STACK_INV, STACK_I4,  STACK_INV, STACK_PTR, STACK_INV, STACK_MP,  STACK_INV, STACK_INV},
	{STACK_INV, STACK_INV, STACK_I8,  STACK_INV, STACK_INV, STACK_INV, STACK_INV, STACK_INV},
	{STACK_INV, STACK_PTR, STACK_INV, STACK_PTR, STACK_INV, STACK_MP,  STACK_INV, STACK_INV},
	{STACK_INV, STACK_INV, STACK_INV, STACK_INV, STACK_R8,  STACK_INV, STACK_INV, STACK_INV},
	{STACK_INV, STACK_MP,  STACK_INV, STACK_MP,  STACK_INV, STACK_PTR, STACK_INV, STACK_INV},
	{STACK_INV, STACK_INV, STACK_INV, STACK_INV, STACK_INV, STACK_INV, STACK_INV, STACK_INV},
	{STACK_INV, STACK_INV, STACK_INV, STACK_INV, STACK_INV, STACK_INV, STACK_INV, STACK_INV}
};

static const char 
neg_table [] = {
	STACK_INV, STACK_I4, STACK_I8, STACK_PTR, STACK_R8, STACK_INV, STACK_INV, STACK_INV
};

/* reduce the size of this table */
static const char
bin_int_table [STACK_MAX] [STACK_MAX] = {
	{STACK_INV, STACK_INV, STACK_INV, STACK_INV, STACK_INV, STACK_INV, STACK_INV, STACK_INV},
	{STACK_INV, STACK_I4,  STACK_INV, STACK_PTR, STACK_INV, STACK_INV, STACK_INV, STACK_INV},
	{STACK_INV, STACK_INV, STACK_I8,  STACK_INV, STACK_INV, STACK_INV, STACK_INV, STACK_INV},
	{STACK_INV, STACK_PTR, STACK_INV, STACK_PTR, STACK_INV, STACK_INV, STACK_INV, STACK_INV},
	{STACK_INV, STACK_INV, STACK_INV, STACK_INV, STACK_INV, STACK_INV, STACK_INV, STACK_INV},
	{STACK_INV, STACK_INV, STACK_INV, STACK_INV, STACK_INV, STACK_INV, STACK_INV, STACK_INV},
	{STACK_INV, STACK_INV, STACK_INV, STACK_INV, STACK_INV, STACK_INV, STACK_INV, STACK_INV},
	{STACK_INV, STACK_INV, STACK_INV, STACK_INV, STACK_INV, STACK_INV, STACK_INV, STACK_INV}
};

static const char
bin_comp_table [STACK_MAX] [STACK_MAX] = {
/*	Inv i  L  p  F  &  O  vt */
	{0},
	{0, 1, 0, 1, 0, 0, 0, 0}, /* i, int32 */
	{0, 0, 1, 0, 0, 0, 0, 0}, /* L, int64 */
	{0, 1, 0, 1, 0, 2, 4, 0}, /* p, ptr */
	{0, 0, 0, 0, 1, 0, 0, 0}, /* F, R8 */
	{0, 0, 0, 2, 0, 1, 0, 0}, /* &, managed pointer */
	{0, 0, 0, 4, 0, 0, 3, 0}, /* O, reference */
	{0, 0, 0, 0, 0, 0, 0, 0}, /* vt value type */
};

/* reduce the size of this table */
static const char
shift_table [STACK_MAX] [STACK_MAX] = {
	{STACK_INV, STACK_INV, STACK_INV, STACK_INV, STACK_INV, STACK_INV, STACK_INV, STACK_INV},
	{STACK_INV, STACK_I4,  STACK_INV, STACK_I4,  STACK_INV, STACK_INV, STACK_INV, STACK_INV},
	{STACK_INV, STACK_I8,  STACK_INV, STACK_I8,  STACK_INV, STACK_INV, STACK_INV, STACK_INV},
	{STACK_INV, STACK_PTR, STACK_INV, STACK_PTR, STACK_INV, STACK_INV, STACK_INV, STACK_INV},
	{STACK_INV, STACK_INV, STACK_INV, STACK_INV, STACK_INV, STACK_INV, STACK_INV, STACK_INV},
	{STACK_INV, STACK_INV, STACK_INV, STACK_INV, STACK_INV, STACK_INV, STACK_INV, STACK_INV},
	{STACK_INV, STACK_INV, STACK_INV, STACK_INV, STACK_INV, STACK_INV, STACK_INV, STACK_INV},
	{STACK_INV, STACK_INV, STACK_INV, STACK_INV, STACK_INV, STACK_INV, STACK_INV, STACK_INV}
};

/*
 * Tables to map from the non-specific opcode to the matching
 * type-specific opcode.
 */
/* handles from CEE_ADD to CEE_SHR_UN (CEE_REM_UN for floats) */
static const guint16
binops_op_map [STACK_MAX] = {
	0, 0, OP_LADD-CEE_ADD, OP_PADD-CEE_ADD, OP_FADD-CEE_ADD, OP_PADD-CEE_ADD
};

/* handles from CEE_NEG to CEE_CONV_U8 */
static const guint16
unops_op_map [STACK_MAX] = {
	0, 0, OP_LNEG-CEE_NEG, OP_PNEG-CEE_NEG, OP_FNEG-CEE_NEG, OP_PNEG-CEE_NEG
};

/* handles from CEE_CONV_U2 to CEE_SUB_OVF_UN */
static const guint16
ovfops_op_map [STACK_MAX] = {
	0, 0, OP_LCONV_TO_U2-CEE_CONV_U2, OP_PCONV_TO_U2-CEE_CONV_U2, OP_FCONV_TO_U2-CEE_CONV_U2, OP_PCONV_TO_U2-CEE_CONV_U2, OP_PCONV_TO_U2-CEE_CONV_U2
};

/* handles from CEE_CONV_OVF_I1_UN to CEE_CONV_OVF_U_UN */
static const guint16
ovf2ops_op_map [STACK_MAX] = {
	0, 0, OP_LCONV_TO_OVF_I1_UN-CEE_CONV_OVF_I1_UN, OP_PCONV_TO_OVF_I1_UN-CEE_CONV_OVF_I1_UN, OP_FCONV_TO_OVF_I1_UN-CEE_CONV_OVF_I1_UN, OP_PCONV_TO_OVF_I1_UN-CEE_CONV_OVF_I1_UN
};

/* handles from CEE_CONV_OVF_I1 to CEE_CONV_OVF_U8 */
static const guint16
ovf3ops_op_map [STACK_MAX] = {
	0, 0, OP_LCONV_TO_OVF_I1-CEE_CONV_OVF_I1, OP_PCONV_TO_OVF_I1-CEE_CONV_OVF_I1, OP_FCONV_TO_OVF_I1-CEE_CONV_OVF_I1, OP_PCONV_TO_OVF_I1-CEE_CONV_OVF_I1
};

/* handles from CEE_CEQ to CEE_CLT_UN */
static const guint16
ceqops_op_map [STACK_MAX] = {
	0, 0, OP_LCEQ-OP_CEQ, OP_PCEQ-OP_CEQ, OP_FCEQ-OP_CEQ, OP_LCEQ-OP_CEQ
};

/*
 * Sets ins->type (the type on the eval stack) according to the
 * type of the opcode and the arguments to it.
 * Invalid IL code is marked by setting ins->type to the invalid value STACK_INV.
 *
 * FIXME: this function sets ins->type unconditionally in some cases, but
 * it should set it to invalid for some types (a conv.x on an object)
 */
static void
type_from_op (MonoInst *ins) {
	switch (ins->opcode) {
	/* binops */
	case CEE_ADD:
	case CEE_SUB:
	case CEE_MUL:
	case CEE_DIV:
	case CEE_REM:
		/* FIXME: check unverifiable args for STACK_MP */
		ins->type = bin_num_table [ins->inst_i0->type] [ins->inst_i1->type];
		ins->opcode += binops_op_map [ins->type];
		return;
	case CEE_DIV_UN:
	case CEE_REM_UN:
	case CEE_AND:
	case CEE_OR:
	case CEE_XOR:
		ins->type = bin_int_table [ins->inst_i0->type] [ins->inst_i1->type];
		ins->opcode += binops_op_map [ins->type];
		return;
	case CEE_SHL:
	case CEE_SHR:
	case CEE_SHR_UN:
		ins->type = shift_table [ins->inst_i0->type] [ins->inst_i1->type];
		ins->opcode += binops_op_map [ins->type];
		return;
	case OP_COMPARE:
	case OP_LCOMPARE:
		/* FIXME: handle some specifics with ins->next->type */
		ins->type = bin_comp_table [ins->inst_i0->type] [ins->inst_i1->type] ? STACK_I4: STACK_INV;
		if ((ins->inst_i0->type == STACK_I8) || ((sizeof (gpointer) == 8) && ((ins->inst_i0->type == STACK_PTR) || (ins->inst_i0->type == STACK_OBJ) || (ins->inst_i0->type == STACK_MP))))
			ins->opcode = OP_LCOMPARE;
		return;
	case OP_CEQ:
		ins->type = bin_comp_table [ins->inst_i0->type] [ins->inst_i1->type] ? STACK_I4: STACK_INV;
		ins->opcode += ceqops_op_map [ins->inst_i0->type];
		return;
		
	case OP_CGT:
	case OP_CGT_UN:
	case OP_CLT:
	case OP_CLT_UN:
		ins->type = (bin_comp_table [ins->inst_i0->type] [ins->inst_i1->type] & 1) ? STACK_I4: STACK_INV;
		ins->opcode += ceqops_op_map [ins->inst_i0->type];
		return;
	/* unops */
	case CEE_NEG:
		ins->type = neg_table [ins->inst_i0->type];
		ins->opcode += unops_op_map [ins->type];
		return;
	case CEE_NOT:
		if (ins->inst_i0->type >= STACK_I4 && ins->inst_i0->type <= STACK_PTR)
			ins->type = ins->inst_i0->type;
		else
			ins->type = STACK_INV;
		ins->opcode += unops_op_map [ins->type];
		return;
	case CEE_CONV_I1:
	case CEE_CONV_I2:
	case CEE_CONV_I4:
	case CEE_CONV_U4:
		ins->type = STACK_I4;
		ins->opcode += unops_op_map [ins->inst_i0->type];
		return;
	case CEE_CONV_R_UN:
		ins->type = STACK_R8;
		switch (ins->inst_i0->type) {
		case STACK_I4:
		case STACK_PTR:
			break;
		case STACK_I8:
			ins->opcode = OP_LCONV_TO_R_UN; 
			break;
		}
		return;
	case CEE_CONV_OVF_I1:
	case CEE_CONV_OVF_U1:
	case CEE_CONV_OVF_I2:
	case CEE_CONV_OVF_U2:
	case CEE_CONV_OVF_I4:
	case CEE_CONV_OVF_U4:
		ins->type = STACK_I4;
		ins->opcode += ovf3ops_op_map [ins->inst_i0->type];
		return;
	case CEE_CONV_OVF_I_UN:
	case CEE_CONV_OVF_U_UN:
		ins->type = STACK_PTR;
		ins->opcode += ovf2ops_op_map [ins->inst_i0->type];
		return;
	case CEE_CONV_OVF_I1_UN:
	case CEE_CONV_OVF_I2_UN:
	case CEE_CONV_OVF_I4_UN:
	case CEE_CONV_OVF_U1_UN:
	case CEE_CONV_OVF_U2_UN:
	case CEE_CONV_OVF_U4_UN:
		ins->type = STACK_I4;
		ins->opcode += ovf2ops_op_map [ins->inst_i0->type];
		return;
	case CEE_CONV_U:
		ins->type = STACK_PTR;
		switch (ins->inst_i0->type) {
		case STACK_I4:
			break;
		case STACK_PTR:
		case STACK_MP:
#if SIZEOF_VOID_P == 8
			ins->opcode = OP_LCONV_TO_U;
#endif
			break;
		case STACK_I8:
			ins->opcode = OP_LCONV_TO_U;
			break;
		case STACK_R8:
			ins->opcode = OP_FCONV_TO_U;
			break;
		}
		return;
	case CEE_CONV_I8:
	case CEE_CONV_U8:
		ins->type = STACK_I8;
		ins->opcode += unops_op_map [ins->inst_i0->type];
		return;
	case CEE_CONV_OVF_I8:
	case CEE_CONV_OVF_U8:
		ins->type = STACK_I8;
		ins->opcode += ovf3ops_op_map [ins->inst_i0->type];
		return;
	case CEE_CONV_OVF_U8_UN:
	case CEE_CONV_OVF_I8_UN:
		ins->type = STACK_I8;
		ins->opcode += ovf2ops_op_map [ins->inst_i0->type];
		return;
	case CEE_CONV_R4:
	case CEE_CONV_R8:
		ins->type = STACK_R8;
		ins->opcode += unops_op_map [ins->inst_i0->type];
		return;
	case OP_CKFINITE:
		ins->type = STACK_R8;		
		return;
	case CEE_CONV_U2:
	case CEE_CONV_U1:
		ins->type = STACK_I4;
		ins->opcode += ovfops_op_map [ins->inst_i0->type];
		break;
	case CEE_CONV_I:
	case CEE_CONV_OVF_I:
	case CEE_CONV_OVF_U:
		ins->type = STACK_PTR;
		ins->opcode += ovfops_op_map [ins->inst_i0->type];
		return;
	case CEE_ADD_OVF:
	case CEE_ADD_OVF_UN:
	case CEE_MUL_OVF:
	case CEE_MUL_OVF_UN:
	case CEE_SUB_OVF:
	case CEE_SUB_OVF_UN:
		ins->type = bin_num_table [ins->inst_i0->type] [ins->inst_i1->type];
		ins->opcode += ovfops_op_map [ins->inst_i0->type];
		return;
	default:
		g_error ("opcode 0x%04x not handled in type from op", ins->opcode);
		break;
	}
}

static const char 
ldind_type [] = {
	STACK_I4, STACK_I4, STACK_I4, STACK_I4, STACK_I4, STACK_I4, STACK_I8, STACK_PTR, STACK_R8, STACK_R8, STACK_OBJ
};

/* map ldelem.x to the matching ldind.x opcode */
static const guchar
ldelem_to_ldind [] = {
	CEE_LDIND_I1,
	CEE_LDIND_U1,
	CEE_LDIND_I2,
	CEE_LDIND_U2,
	CEE_LDIND_I4,
	CEE_LDIND_U4,
	CEE_LDIND_I8,
	CEE_LDIND_I,
	CEE_LDIND_R4,
	CEE_LDIND_R8,
	CEE_LDIND_REF
};

/* map stelem.x to the matching stind.x opcode */
static const guchar
stelem_to_stind [] = {
	CEE_STIND_I,
	CEE_STIND_I1,
	CEE_STIND_I2,
	CEE_STIND_I4,
	CEE_STIND_I8,
	CEE_STIND_R4,
	CEE_STIND_R8,
	CEE_STIND_REF
};

#if 0

static const char
param_table [STACK_MAX] [STACK_MAX] = {
	{0},
};

static int
check_values_to_signature (MonoInst *args, MonoType *this, MonoMethodSignature *sig) {
	int i;

	if (sig->hasthis) {
		switch (args->type) {
		case STACK_I4:
		case STACK_I8:
		case STACK_R8:
		case STACK_VTYPE:
		case STACK_INV:
			return 0;
		}
		args++;
	}
	for (i = 0; i < sig->param_count; ++i) {
		switch (args [i].type) {
		case STACK_INV:
			return 0;
		case STACK_MP:
			if (!sig->params [i]->byref)
				return 0;
			continue;
		case STACK_OBJ:
			if (sig->params [i]->byref)
				return 0;
			switch (sig->params [i]->type) {
			case MONO_TYPE_CLASS:
			case MONO_TYPE_STRING:
			case MONO_TYPE_OBJECT:
			case MONO_TYPE_SZARRAY:
			case MONO_TYPE_ARRAY:
				break;
			default:
				return 0;
			}
			continue;
		case STACK_R8:
			if (sig->params [i]->byref)
				return 0;
			if (sig->params [i]->type != MONO_TYPE_R4 && sig->params [i]->type != MONO_TYPE_R8)
				return 0;
			continue;
		case STACK_PTR:
		case STACK_I4:
		case STACK_I8:
		case STACK_VTYPE:
			break;
		}
		/*if (!param_table [args [i].type] [sig->params [i]->type])
			return 0;*/
	}
	return 1;
}
#endif

/*
 * When we need a pointer to the current domain many times in a method, we
 * call mono_domain_get() once and we store the result in a local variable.
 * This function returns the variable that represents the MonoDomain*.
 */
inline static MonoInst *
mono_get_domainvar (MonoCompile *cfg)
{
	if (!cfg->domainvar)
		cfg->domainvar = mono_compile_create_var (cfg, &mono_defaults.int_class->byval_arg, OP_LOCAL);
	return cfg->domainvar;
}

/*
 * The got_var contains the address of the Global Offset Table when AOT 
 * compiling.
 */
inline static MonoInst *
mono_get_got_var (MonoCompile *cfg)
{
#ifdef MONO_ARCH_NEED_GOT_VAR
	if (!cfg->compile_aot)
		return NULL;
	if (!cfg->got_var) {
		cfg->got_var = mono_compile_create_var (cfg, &mono_defaults.int_class->byval_arg, OP_LOCAL);
	}
	return cfg->got_var;
#else
	return NULL;
#endif
}

static void
set_vreg_to_inst (MonoCompile *cfg, int vreg, MonoInst *inst)
{
	if (vreg >= cfg->vreg_to_inst_len) {
		MonoInst **tmp = cfg->vreg_to_inst;
		int size = cfg->vreg_to_inst_len;

		while (vreg >= cfg->vreg_to_inst_len)
			cfg->vreg_to_inst_len = cfg->vreg_to_inst_len ? cfg->vreg_to_inst_len * 2 : 32;
		cfg->vreg_to_inst = mono_mempool_alloc0 (cfg->mempool, sizeof (MonoInst*) * cfg->vreg_to_inst_len);
		if (size)
			memcpy (cfg->vreg_to_inst, tmp, size * sizeof (MonoInst*));
	}
	cfg->vreg_to_inst [vreg] = inst;
}

MonoInst*
mono_compile_create_var_for_vreg (MonoCompile *cfg, MonoType *type, int opcode, int vreg)
{
	MonoInst *inst;
	int num = cfg->num_varinfo;

	if ((num + 1) >= cfg->varinfo_count) {
		int orig_count = cfg->varinfo_count;
		cfg->varinfo_count = cfg->varinfo_count ? (cfg->varinfo_count * 2) : 64;
		cfg->varinfo = (MonoInst **)g_realloc (cfg->varinfo, sizeof (MonoInst*) * cfg->varinfo_count);
		cfg->vars = (MonoMethodVar *)g_realloc (cfg->vars, sizeof (MonoMethodVar) * cfg->varinfo_count);
		memset (&cfg->vars [orig_count], 0, (cfg->varinfo_count - orig_count) * sizeof (MonoMethodVar));
	}

	/*g_print ("created temp %d of type 0x%x\n", num, type->type);*/
	mono_jit_stats.allocate_var++;

	MONO_INST_NEW (cfg, inst, opcode);
	inst->inst_c0 = num;
	inst->inst_vtype = type;
	inst->klass = mono_class_from_mono_type (type);
	type_to_eval_stack_type (type, inst);
	/* if set to 1 the variable is native */
	inst->backend.is_pinvoke = 0;
	inst->dreg = vreg;

	cfg->varinfo [num] = inst;

	MONO_INIT_VARINFO (&cfg->vars [num], num);

	if (vreg != -1)
		set_vreg_to_inst (cfg, vreg, inst);

#if SIZEOF_VOID_P == 4
	if (((type->type == MONO_TYPE_I8) || (type->type == MONO_TYPE_U8)) && !type->byref) {
		MonoInst *tree;

		/* 
		 * These two cannot be allocated using create_var_for_vreg since that would
		 * put it into the cfg->varinfo array, confusing many parts of the JIT.
		 */

		/* 
		 * Set flags to VOLATILE so SSA skips it.
		 */

		if (cfg->verbose_level >= 4) {
			printf ("  Create LVAR R%d (R%d, R%d)\n", inst->dreg, inst->dreg + 1, inst->dreg + 2);
		}

		/* Allocate a dummy MonoInst for the first vreg */
		MONO_INST_NEW (cfg, tree, OP_LOCAL);
		tree->dreg = inst->dreg + 1;
		tree->flags = MONO_INST_VOLATILE;
		tree->inst_c0 = num;
		tree->type = STACK_I4;
		tree->inst_vtype = &mono_defaults.int32_class->byval_arg;
		tree->klass = mono_class_from_mono_type (tree->inst_vtype);

		set_vreg_to_inst (cfg, inst->dreg + 1, tree);

		/* Allocate a dummy MonoInst for the second vreg */
		MONO_INST_NEW (cfg, tree, OP_LOCAL);
		tree->dreg = inst->dreg + 2;
		tree->flags = MONO_INST_VOLATILE;
		tree->inst_c0 = num;
		tree->type = STACK_I4;
		tree->inst_vtype = &mono_defaults.int32_class->byval_arg;
		tree->klass = mono_class_from_mono_type (tree->inst_vtype);

		set_vreg_to_inst (cfg, inst->dreg + 2, tree);
	}
#endif

	cfg->num_varinfo++;
	if (cfg->verbose_level > 2)
		g_print ("created temp %d of type %s\n", num, mono_type_get_name (type));
	return inst;
}

MonoInst*
mono_compile_create_var (MonoCompile *cfg, MonoType *type, int opcode)
{
	int dreg;

	if (((type->type == MONO_TYPE_I8) || (type->type == MONO_TYPE_U8)) && !type->byref)
		dreg = mono_alloc_dreg (cfg, STACK_I8);
	else
		/* All the others are unified */
		dreg = mono_alloc_preg (cfg);

	return mono_compile_create_var_for_vreg (cfg, type, opcode, dreg);
}

/*
 * Transform a MonoInst into a load from the variable of index var_index.
 */
void
mono_compile_make_var_load (MonoCompile *cfg, MonoInst *dest, gssize var_index) {
	memset (dest, 0, sizeof (MonoInst));
	dest->ssa_op = MONO_SSA_LOAD;
	dest->inst_i0 = cfg->varinfo [var_index];
	dest->opcode = mono_type_to_ldind (dest->inst_i0->inst_vtype);
	type_to_eval_stack_type (dest->inst_i0->inst_vtype, dest);
	dest->klass = dest->inst_i0->klass;
}

/*
 * Create a MonoInst that is a load from the variable of index var_index.
 */
MonoInst*
mono_compile_create_var_load (MonoCompile *cfg, gssize var_index) {
	MonoInst *dest;
	NEW_TEMPLOAD (cfg,dest,var_index);
	return dest;
}

/*
 * Create a MonoInst that is a store of the given value into the variable of index var_index.
 */
MonoInst*
mono_compile_create_var_store (MonoCompile *cfg, gssize var_index, MonoInst *value) {
	MonoInst *dest;
	NEW_TEMPSTORE (cfg, dest, var_index, value);
	return dest;
}

static MonoType*
type_from_stack_type (MonoInst *ins) {
	switch (ins->type) {
	case STACK_I4: return &mono_defaults.int32_class->byval_arg;
	case STACK_I8: return &mono_defaults.int64_class->byval_arg;
	case STACK_PTR: return &mono_defaults.int_class->byval_arg;
	case STACK_R8: return &mono_defaults.double_class->byval_arg;
	case STACK_MP:
		/* 
		 * this if used to be commented without any specific reason, but
		 * it breaks #80235 when commented
		 */
		if (ins->klass)
			return &ins->klass->this_arg;
		else
			return &mono_defaults.object_class->this_arg;
	case STACK_OBJ:
		/* ins->klass may not be set for ldnull.
		 * Also, if we have a boxed valuetype, we want an object lass,
		 * not the valuetype class
		 */
		if (ins->klass && !ins->klass->valuetype)
			return &ins->klass->byval_arg;
		return &mono_defaults.object_class->byval_arg;
	case STACK_VTYPE: return &ins->klass->byval_arg;
	default:
		g_error ("stack type %d to montype not handled\n", ins->type);
	}
	return NULL;
}

MonoType*
mono_type_from_stack_type (MonoInst *ins) {
	return type_from_stack_type (ins);
}

static MonoClass*
array_access_to_klass (int opcode, MonoInst *array_obj)
{
	switch (opcode) {
	case CEE_LDELEM_U1:
		return mono_defaults.byte_class;
	case CEE_LDELEM_U2:
		return mono_defaults.uint16_class;
	case CEE_LDELEM_I:
	case CEE_STELEM_I:
		return mono_defaults.int_class;
	case CEE_LDELEM_I1:
	case CEE_STELEM_I1:
		return mono_defaults.sbyte_class;
	case CEE_LDELEM_I2:
	case CEE_STELEM_I2:
		return mono_defaults.int16_class;
	case CEE_LDELEM_I4:
	case CEE_STELEM_I4:
		return mono_defaults.int32_class;
	case CEE_LDELEM_U4:
		return mono_defaults.uint32_class;
	case CEE_LDELEM_I8:
	case CEE_STELEM_I8:
		return mono_defaults.int64_class;
	case CEE_LDELEM_R4:
	case CEE_STELEM_R4:
		return mono_defaults.single_class;
	case CEE_LDELEM_R8:
	case CEE_STELEM_R8:
		return mono_defaults.double_class;
	case CEE_LDELEM_REF:
	case CEE_STELEM_REF: {
		MonoClass *klass = array_obj->klass;
		/* FIXME: add assert */
		if (klass && klass->rank)
			return klass->element_class;
		return mono_defaults.object_class;
	}
	default:
		g_assert_not_reached ();
	}
	return NULL;
}

void
mono_add_ins_to_end (MonoBasicBlock *bb, MonoInst *inst)
{
	MonoInst *prev;
	int opcode;

	if (!bb->code) {
		MONO_ADD_INS (bb, inst);
		return;
	}

	switch (bb->last_ins->opcode) {
	case OP_BR:
	case OP_BR_REG:
	case CEE_BEQ:
	case CEE_BGE:
	case CEE_BGT:
	case CEE_BLE:
	case CEE_BLT:
	case CEE_BNE_UN:
	case CEE_BGE_UN:
	case CEE_BGT_UN:
	case CEE_BLE_UN:
	case CEE_BLT_UN:
<<<<<<< HEAD
=======
	case OP_BR:
>>>>>>> 82436a5b
	case CEE_SWITCH:
		prev = bb->code;
		while (prev->next && prev->next != bb->last_ins)
			prev = prev->next;

		if (prev == bb->code) {
			if (bb->last_ins == bb->code) {
				inst->next = bb->code;
				bb->code = inst;
			} else {
				inst->next = prev->next;
				prev->next = inst;
			}
		} else {
			inst->next = bb->last_ins;
			prev->next = inst;
		}
		break;
	default:
		if (MONO_IS_COND_BRANCH_OP (bb->last_ins)) {
			/* Need to insert the ins before the compare */
			if (bb->code == bb->last_ins) {
				inst->next = bb->last_ins;
				bb->code = inst;
				return;
			}

			g_assert (bb->code != bb->last_ins);
			if (bb->code->next == bb->last_ins) {
				/* Only two instructions */
				opcode = bb->code->opcode;

				if ((opcode == OP_COMPARE) || (opcode == OP_COMPARE_IMM) || (opcode == OP_ICOMPARE) || (opcode == OP_ICOMPARE_IMM) || (opcode == OP_FCOMPARE) || (opcode == OP_LCOMPARE) || (opcode == OP_LCOMPARE_IMM)) {
					/* NEW IR */
					inst->next = bb->code;
					bb->code = inst;
				} else {
					inst->next = bb->last_ins;
					bb->code->next = inst;
				}
			} else {
				/* Find the predecessor of the compare */
				prev = bb->code;
				while (prev->next->next && prev->next->next != bb->last_ins)
					prev = prev->next;
				opcode = prev->next->opcode;

				if ((opcode == OP_COMPARE) || (opcode == OP_COMPARE_IMM) || (opcode == OP_ICOMPARE) || (opcode == OP_ICOMPARE_IMM) || (opcode == OP_FCOMPARE) || (opcode == OP_LCOMPARE) || (opcode == OP_LCOMPARE_IMM)) {
					/* NEW IR */
					inst->next = prev->next;
					prev->next = inst;
				} else {
					inst->next = bb->last_ins;
					prev->next->next = inst;
				}					
			}
		}
		else
			MONO_ADD_INS (bb, inst);
		break;
	}
}

/**
 * mono_replace_ins:
 *
 *   Replace INS with its decomposition which is stored in a series of bblocks starting
 * at FIRST_BB and ending at LAST_BB. On enter, PREV points to the predecessor of INS. 
 * On return, it will be set to the last ins of the decomposition.
 */
void
mono_replace_ins (MonoCompile *cfg, MonoBasicBlock *bb, MonoInst *ins, MonoInst **prev, MonoBasicBlock *first_bb, MonoBasicBlock *last_bb)
{
	MonoInst *next = ins->next;

	if (next && next->opcode == OP_NOP) {
		/* Avoid NOPs following branches */
		ins->next = next->next;
		next = next->next;
	}

	if (first_bb == last_bb) {
		int i;

		/* 
		 * Only one replacement bb, merge the code into
		 * the current bb.
		 */

		/* Delete links between the first_bb and its successors */
		for (i = 0; i < first_bb->out_count; ++i) {
			MonoBasicBlock *out_bb = first_bb->out_bb [i];

			mono_unlink_bblock (cfg, first_bb, out_bb);
		}

		/* Head */
		if (*prev)
			(*prev)->next = first_bb->code;
		else
			bb->code = first_bb->code;

		/* Tail */
		last_bb->last_ins->next = next;
		if (next == NULL)
			bb->last_ins = last_bb->last_ins;
		*prev = last_bb->last_ins;
	} else {
		int i, count;
		MonoBasicBlock **tmp_bblocks, *tmp;

		/* Multiple BBs */

		/* Set region */
		for (tmp = first_bb; tmp; tmp = tmp->next_bb)
			tmp->region = bb->region;

		/* Split the original bb */
		ins->next = NULL;
		bb->last_ins = ins;

		/* Merge the second part of the original bb into the last bb */
		if (last_bb->last_ins)
			last_bb->last_ins->next = next;
		else {
			MonoInst *last;

			last_bb->code = next;

			if (next) {
				for (last = next; last->next != NULL; last = last->next)
					;
				last_bb->last_ins = last;
			}
		}

		for (i = 0; i < bb->out_count; ++i)
			link_bblock (cfg, last_bb, bb->out_bb [i]);

		/* Merge the first (dummy) bb to the original bb */
		if (*prev)
			(*prev)->next = first_bb->code;
		else
			bb->code = first_bb->code;
		bb->last_ins = first_bb->last_ins;

		/* Delete the links between the original bb and its successors */
		tmp_bblocks = bb->out_bb;
		count = bb->out_count;
		for (i = 0; i < count; ++i)
			mono_unlink_bblock (cfg, bb, tmp_bblocks [i]);

		/* Add links between the original bb and the first_bb's successors */
		for (i = 0; i < first_bb->out_count; ++i) {
			MonoBasicBlock *out_bb = first_bb->out_bb [i];

			link_bblock (cfg, bb, out_bb);
		}
		/* Delete links between the first_bb and its successors */
		for (i = 0; i < bb->out_count; ++i) {
			MonoBasicBlock *out_bb = bb->out_bb [i];

			mono_unlink_bblock (cfg, first_bb, out_bb);
		}
		last_bb->next_bb = bb->next_bb;
		bb->next_bb = first_bb->next_bb;

		*prev = NULL;
	}
}

void
mono_add_varcopy_to_end (MonoCompile *cfg, MonoBasicBlock *bb, int src, int dest)
{
	MonoInst *inst, *load;

	NEW_TEMPLOAD (cfg, load, src);

	NEW_TEMPSTORE (cfg, inst, dest, load);
	if (inst->opcode == CEE_STOBJ) {
		NEW_TEMPLOADA (cfg, inst, dest);
		handle_stobj (cfg, bb, inst, load, NULL, inst->klass, TRUE, FALSE, FALSE);
	} else {
		inst->cil_code = NULL;
		mono_add_ins_to_end (bb, inst);
	}
}

/*
 * merge_stacks:
 *
 * Merge stack state between two basic blocks according to Ecma 335, Partition III,
 * section 1.8.1.1. Store the resulting stack state into stack_2.
 * Returns: TRUE, if verification succeeds, FALSE otherwise.
 * FIXME: We should store the stack state in a dedicated structure instead of in
 * MonoInst's.
 */
static gboolean
merge_stacks (MonoCompile *cfg, MonoStackSlot *state_1, MonoStackSlot *state_2, guint32 size)
{
	int i;

	if (cfg->dont_verify_stack_merge)
		return TRUE;

	/* FIXME: Implement all checks from the spec */

	for (i = 0; i < size; ++i) {
		MonoStackSlot *slot1 = &state_1 [i];
		MonoStackSlot *slot2 = &state_2 [i];

		if (slot1->type != slot2->type)
			return FALSE;

		switch (slot1->type) {
		case STACK_PTR:
			/* FIXME: Perform merge ? */
			/* klass == NULL means a native int */
			if (slot1->klass && slot2->klass) {
				if (slot1->klass != slot2->klass)
					return FALSE;
			}
			break;
		case STACK_MP:
			/* FIXME: Change this to an assert and fix the JIT to allways fill this */
			if (slot1->klass && slot2->klass) {
				if (slot1->klass != slot2->klass)
					return FALSE;
			}
			break;
		case STACK_OBJ: {
			MonoClass *klass1 = slot1->klass;
			MonoClass *klass2 = slot2->klass;

			if (!klass1) {
				/* slot1 is ldnull */
			} else if (!klass2) {
				/* slot2 is ldnull */
				slot2->klass = slot1->klass;
			}
			break;
		}
		}
	}

	return TRUE;
}

/*
 * This function is called to handle items that are left on the evaluation stack
 * at basic block boundaries. What happens is that we save the values to local variables
 * and we reload them later when first entering the target basic block (with the
 * handle_loaded_temps () function).
 * It is also used to handle items on the stack in store opcodes, since it is
 * possible that the variable to be stored into is already on the stack, in
 * which case its old value should be used.
 * A single joint point will use the same variables (stored in the array bb->out_stack or
 * bb->in_stack, if the basic block is before or after the joint point).
 * If the stack merge fails at a join point, cfg->unverifiable is set.
 */
static int
handle_stack_args (MonoCompile *cfg, MonoBasicBlock *bb, MonoInst **sp, int count) {
	int i, bindex;
	MonoBasicBlock *outb;
	MonoInst *inst, **locals;
	MonoStackSlot *stack_state;
	gboolean found;

	if (!count)
		return 0;
	if (cfg->verbose_level > 3)
		g_print ("%d item(s) on exit from B%d\n", count, bb->block_num);

	stack_state = mono_mempool_alloc (cfg->mempool, sizeof (MonoStackSlot) * count);
	for (i = 0; i < count; ++i) {
		stack_state [i].type = sp [i]->type;
		stack_state [i].klass = sp [i]->klass;

		/* Check that instructions other than ldnull have ins->klass set */
		if (!cfg->dont_verify_stack_merge && (sp [i]->type == STACK_OBJ) && !((sp [i]->opcode == OP_PCONST) && sp [i]->inst_c0 == 0))
			g_assert (sp [i]->klass);
	}

	/* Perform verification and stack state merge */
	for (i = 0; i < bb->out_count; ++i) {
		outb = bb->out_bb [i];

		/* exception handlers are linked, but they should not be considered for stack args */
		if (outb->flags & BB_EXCEPTION_HANDLER)
			continue;
		if (outb->stack_state) {
			gboolean verified;

			if (count != outb->in_scount) {
				cfg->unverifiable = TRUE;
				return 0;
			}
			verified = merge_stacks (cfg, stack_state, outb->stack_state, count);
			if (!verified) {
				cfg->unverifiable = TRUE;
				return 0;
			}

			if (cfg->verbose_level > 3) {
				int j;

				for (j = 0; j < count; ++j)
					printf ("\tStack state of BB%d, slot %d=%d\n", outb->block_num, j, outb->stack_state [j].type);
			}
		} else {
			/* Make a copy of the stack state */
			outb->stack_state = mono_mempool_alloc (cfg->mempool, sizeof (MonoStackSlot) * count);
			memcpy (outb->stack_state, stack_state, sizeof (MonoStackSlot) * count);
		}
	}

	if (!bb->out_scount) {
		bb->out_scount = count;
		//g_print ("bblock %d has out:", bb->block_num);
		found = FALSE;
		for (i = 0; i < bb->out_count; ++i) {
			outb = bb->out_bb [i];
			/* exception handlers are linked, but they should not be considered for stack args */
			if (outb->flags & BB_EXCEPTION_HANDLER)
				continue;
			//g_print (" %d", outb->block_num);
			if (outb->in_stack) {
				found = TRUE;
				bb->out_stack = outb->in_stack;
				break;
			}
		}
		//g_print ("\n");
		if (!found) {
			bb->out_stack = mono_mempool_alloc (cfg->mempool, sizeof (MonoInst*) * count);
			for (i = 0; i < count; ++i) {
				/* 
				 * try to reuse temps already allocated for this purpouse, if they occupy the same
				 * stack slot and if they are of the same type.
				 * This won't cause conflicts since if 'local' is used to 
				 * store one of the values in the in_stack of a bblock, then
				 * the same variable will be used for the same outgoing stack 
				 * slot as well. 
				 * This doesn't work when inlining methods, since the bblocks
				 * in the inlined methods do not inherit their in_stack from
				 * the bblock they are inlined to. See bug #58863 for an
				 * example.
				 * This hack is disabled since it also prevents proper tracking of types.
				 */
#if 1
				bb->out_stack [i] = mono_compile_create_var (cfg, type_from_stack_type (sp [i]), OP_LOCAL);
#else
				if (cfg->inlined_method)
					bb->out_stack [i] = mono_compile_create_var (cfg, type_from_stack_type (sp [i]), OP_LOCAL);
				else
					bb->out_stack [i] = mono_compile_get_interface_var (cfg, i, sp [i]);
#endif
			}
		}
	}

	for (i = 0; i < bb->out_count; ++i) {
		outb = bb->out_bb [i];
		/* exception handlers are linked, but they should not be considered for stack args */
		if (outb->flags & BB_EXCEPTION_HANDLER)
			continue;
		if (outb->in_scount) {
			if (outb->in_scount != bb->out_scount)
				G_BREAKPOINT ();
			continue; /* check they are the same locals */
		}
		outb->in_scount = count;
		outb->in_stack = bb->out_stack;
	}

	locals = bb->out_stack;
	for (i = 0; i < count; ++i) {
		/* add store ops at the end of the bb, before the branch */
		NEW_TEMPSTORE (cfg, inst, locals [i]->inst_c0, sp [i]);
		if (inst->opcode == CEE_STOBJ) {
			NEW_TEMPLOADA (cfg, inst, locals [i]->inst_c0);
			handle_stobj (cfg, bb, inst, sp [i], sp [i]->cil_code, inst->klass, TRUE, FALSE, FALSE);
		} else {
			inst->cil_code = sp [i]->cil_code;
			mono_add_ins_to_end (bb, inst);
		}
		if (cfg->verbose_level > 3)
			g_print ("storing %d to temp %d\n", i, (int)locals [i]->inst_c0);
	}

	/*
	 * It is possible that the out bblocks already have in_stack assigned, and
	 * the in_stacks differ. In this case, we will store to all the different 
	 * in_stacks.
	 */

	found = TRUE;
	bindex = 0;
	while (found) {
		/* Find a bblock which has a different in_stack */
		found = FALSE;
		while (bindex < bb->out_count) {
			outb = bb->out_bb [bindex];
			/* exception handlers are linked, but they should not be considered for stack args */
			if (outb->flags & BB_EXCEPTION_HANDLER) {
				bindex++;
				continue;
			}
			if (outb->in_stack != locals) {
				/* 
				 * Instead of storing sp [i] to locals [i], we need to store
				 * locals [i] to <new locals>[i], since the sp [i] tree can't
				 * be shared between trees.
				 */
				for (i = 0; i < count; ++i)
					mono_add_varcopy_to_end (cfg, bb, locals [i]->inst_c0, outb->in_stack [i]->inst_c0);
				locals = outb->in_stack;
				found = TRUE;
				break;
			}
			bindex ++;
		}
	}
	
	return 0;
}

static int
ret_type_to_call_opcode (MonoType *type, int calli, int virt)
{
	if (type->byref)
		return calli? OP_CALL_REG: virt? CEE_CALLVIRT: CEE_CALL;

handle_enum:
	switch (type->type) {
	case MONO_TYPE_VOID:
		return calli? OP_VOIDCALL_REG: virt? OP_VOIDCALLVIRT: OP_VOIDCALL;
	case MONO_TYPE_I1:
	case MONO_TYPE_U1:
	case MONO_TYPE_BOOLEAN:
	case MONO_TYPE_I2:
	case MONO_TYPE_U2:
	case MONO_TYPE_CHAR:
	case MONO_TYPE_I4:
	case MONO_TYPE_U4:
		return calli? OP_CALL_REG: virt? CEE_CALLVIRT: CEE_CALL;
	case MONO_TYPE_I:
	case MONO_TYPE_U:
	case MONO_TYPE_PTR:
	case MONO_TYPE_FNPTR:
		return calli? OP_CALL_REG: virt? CEE_CALLVIRT: CEE_CALL;
	case MONO_TYPE_CLASS:
	case MONO_TYPE_STRING:
	case MONO_TYPE_OBJECT:
	case MONO_TYPE_SZARRAY:
	case MONO_TYPE_ARRAY:    
		return calli? OP_CALL_REG: virt? CEE_CALLVIRT: CEE_CALL;
	case MONO_TYPE_I8:
	case MONO_TYPE_U8:
		return calli? OP_LCALL_REG: virt? OP_LCALLVIRT: OP_LCALL;
	case MONO_TYPE_R4:
	case MONO_TYPE_R8:
		return calli? OP_FCALL_REG: virt? OP_FCALLVIRT: OP_FCALL;
	case MONO_TYPE_VALUETYPE:
		if (type->data.klass->enumtype) {
			type = type->data.klass->enum_basetype;
			goto handle_enum;
		} else
			return calli? OP_VCALL_REG: virt? OP_VCALLVIRT: OP_VCALL;
	case MONO_TYPE_TYPEDBYREF:
		return calli? OP_VCALL_REG: virt? OP_VCALLVIRT: OP_VCALL;
	case MONO_TYPE_GENERICINST:
		type = &type->data.generic_class->container_class->byval_arg;
		goto handle_enum;
	default:
		g_error ("unknown type 0x%02x in ret_type_to_call_opcode", type->type);
	}
	return -1;
}

void
mono_create_jump_table (MonoCompile *cfg, MonoInst *label, MonoBasicBlock **bbs, int num_blocks)
{
	MonoJumpInfo *ji = mono_mempool_alloc (cfg->mempool, sizeof (MonoJumpInfo));
	MonoJumpInfoBBTable *table;

	table = mono_mempool_alloc (cfg->mempool, sizeof (MonoJumpInfoBBTable));
	table->table = bbs;
	table->table_size = num_blocks;
	
	ji->ip.label = label;
	ji->type = MONO_PATCH_INFO_SWITCH;
	ji->data.table = table;
	ji->next = cfg->patch_info;
	cfg->patch_info = ji;
}

static void
mono_save_token_info (MonoCompile *cfg, MonoImage *image, guint32 token, gpointer key)
{
	if (cfg->compile_aot) {
		MonoJumpInfoToken *jump_info_token = mono_mempool_alloc0 (cfg->mempool, sizeof (MonoJumpInfoToken));
		jump_info_token->image = image;
		jump_info_token->token = token;
		g_hash_table_insert (cfg->token_info_hash, key, jump_info_token);
	}
}

/*
 * When we add a tree of instructions, we need to ensure the instructions currently
 * on the stack are executed before (like, if we load a value from a local).
 * We ensure this by saving the currently loaded values to temps and rewriting the
 * instructions to load the values.
 * This is not done for opcodes that terminate a basic block (because it's handled already
 * by handle_stack_args ()) and for opcodes that can't change values, like POP.
 */
static void
handle_loaded_temps (MonoCompile *cfg, MonoBasicBlock *bblock, MonoInst **stack, MonoInst **sp)
{
	MonoInst *load, *store, *temp, *ins;

	while (stack < sp) {
		ins = *stack;
		/* handle also other constants */
		if ((ins->opcode != OP_ICONST) &&
		    /* temps never get written to again, so we can safely avoid duplicating them */
		    !(ins->ssa_op == MONO_SSA_LOAD && ins->inst_i0->opcode == OP_LOCAL && ins->inst_i0->flags & MONO_INST_IS_TEMP)) {
			temp = mono_compile_create_var (cfg, type_from_stack_type (ins), OP_LOCAL);
			temp->flags |= MONO_INST_IS_TEMP;
			NEW_TEMPSTORE (cfg, store, temp->inst_c0, ins);
			store->cil_code = ins->cil_code;
			if (store->opcode == CEE_STOBJ) {
				NEW_TEMPLOADA (cfg, store, temp->inst_c0);
				handle_stobj (cfg, bblock, store, ins, ins->cil_code, temp->klass, FALSE, FALSE, FALSE);
			} else
				MONO_ADD_INS (bblock, store);
			NEW_TEMPLOAD (cfg, load, temp->inst_c0);
			load->cil_code = ins->cil_code;
			*stack = load;
		}
		stack++;
	}
}

/*
 * target_type_is_incompatible:
 * @cfg: MonoCompile context
 *
 * Check that the item @arg on the evaluation stack can be stored
 * in the target type (can be a local, or field, etc).
 * The cfg arg can be used to check if we need verification or just
 * validity checks.
 *
 * Returns: non-0 value if arg can't be stored on a target.
 */
static int
target_type_is_incompatible (MonoCompile *cfg, MonoType *target, MonoInst *arg)
{
	MonoType *simple_type;
	MonoClass *klass;

	if (target->byref) {
		/* FIXME: check that the pointed to types match */
		if (arg->type == STACK_MP)
			return arg->klass != mono_class_from_mono_type (target);
		if (arg->type == STACK_PTR)
			return 0;
		return 1;
	}
	simple_type = mono_type_get_underlying_type (target);
	switch (simple_type->type) {
	case MONO_TYPE_VOID:
		return 1;
	case MONO_TYPE_I1:
	case MONO_TYPE_U1:
	case MONO_TYPE_BOOLEAN:
	case MONO_TYPE_I2:
	case MONO_TYPE_U2:
	case MONO_TYPE_CHAR:
	case MONO_TYPE_I4:
	case MONO_TYPE_U4:
		if (arg->type != STACK_I4 && arg->type != STACK_PTR)
			return 1;
		return 0;
	case MONO_TYPE_PTR:
		/* STACK_MP is needed when setting pinned locals */
		if (arg->type != STACK_I4 && arg->type != STACK_PTR && arg->type != STACK_MP)
			return 1;
		return 0;
	case MONO_TYPE_I:
	case MONO_TYPE_U:
	case MONO_TYPE_FNPTR:
		if (arg->type != STACK_I4 && arg->type != STACK_PTR)
			return 1;
		return 0;
	case MONO_TYPE_OBJECT:
		if (arg->type != STACK_OBJ)
			return 1;
		return 0;
	case MONO_TYPE_STRING:
		if (arg->type != STACK_OBJ)
			return 1;
		/* ldnull has arg->klass unset */
		/*if (arg->klass && arg->klass != mono_defaults.string_class) {
			G_BREAKPOINT ();
			return 1;
		}*/
		return 0;
	case MONO_TYPE_CLASS:
	case MONO_TYPE_SZARRAY:
	case MONO_TYPE_ARRAY:    
		if (arg->type != STACK_OBJ)
			return 1;
		/* FIXME: check type compatibility */
		return 0;
	case MONO_TYPE_I8:
	case MONO_TYPE_U8:
		if (arg->type != STACK_I8)
			return 1;
		return 0;
	case MONO_TYPE_R4:
	case MONO_TYPE_R8:
		if (arg->type != STACK_R8)
			return 1;
		return 0;
	case MONO_TYPE_VALUETYPE:
		if (arg->type != STACK_VTYPE)
			return 1;
		klass = mono_class_from_mono_type (simple_type);
		if (klass != arg->klass)
			return 1;
		return 0;
	case MONO_TYPE_TYPEDBYREF:
		if (arg->type != STACK_VTYPE)
			return 1;
		klass = mono_class_from_mono_type (simple_type);
		if (klass != arg->klass)
			return 1;
		return 0;
	case MONO_TYPE_GENERICINST:
		if (mono_type_generic_inst_is_valuetype (simple_type)) {
			klass = mono_class_from_mono_type (simple_type);
			if (klass->enumtype)
				return target_type_is_incompatible (cfg, klass->enum_basetype, arg);
			if (arg->type != STACK_VTYPE)
				return 1;
			if (klass != arg->klass)
				return 1;
			return 0;
		} else {
			if (arg->type != STACK_OBJ)
				return 1;
			/* FIXME: check type compatibility */
			return 0;
		}
	default:
		g_error ("unknown type 0x%02x in target_type_is_incompatible", simple_type->type);
	}
	return 1;
}

/*
 * Prepare arguments for passing to a function call.
 * Return a non-zero value if the arguments can't be passed to the given
 * signature.
 * The type checks are not yet complete and some conversions may need
 * casts on 32 or 64 bit architectures.
 *
 * FIXME: implement this using target_type_is_incompatible ()
 */
static int
check_call_signature (MonoCompile *cfg, MonoMethodSignature *sig, MonoInst **args)
{
	MonoType *simple_type;
	int i;

	if (sig->hasthis) {
		if (args [0]->type != STACK_OBJ && args [0]->type != STACK_MP && args [0]->type != STACK_PTR)
			return 1;
		args++;
	}
	for (i = 0; i < sig->param_count; ++i) {
		if (sig->params [i]->byref) {
			if (args [i]->type != STACK_MP && args [i]->type != STACK_PTR)
				return 1;
			continue;
		}
		simple_type = sig->params [i];
handle_enum:
		switch (simple_type->type) {
		case MONO_TYPE_VOID:
			return 1;
			continue;
		case MONO_TYPE_I1:
		case MONO_TYPE_U1:
		case MONO_TYPE_BOOLEAN:
		case MONO_TYPE_I2:
		case MONO_TYPE_U2:
		case MONO_TYPE_CHAR:
		case MONO_TYPE_I4:
		case MONO_TYPE_U4:
			if (args [i]->type != STACK_I4 && args [i]->type != STACK_PTR)
				return 1;
			continue;
		case MONO_TYPE_I:
		case MONO_TYPE_U:
		case MONO_TYPE_PTR:
		case MONO_TYPE_FNPTR:
			if (args [i]->type != STACK_I4 && args [i]->type != STACK_PTR && args [i]->type != STACK_MP && args [i]->type != STACK_OBJ)
				return 1;
			continue;
		case MONO_TYPE_CLASS:
		case MONO_TYPE_STRING:
		case MONO_TYPE_OBJECT:
		case MONO_TYPE_SZARRAY:
		case MONO_TYPE_ARRAY:    
			if (args [i]->type != STACK_OBJ)
				return 1;
			continue;
		case MONO_TYPE_I8:
		case MONO_TYPE_U8:
			if (args [i]->type != STACK_I8)
				return 1;
			continue;
		case MONO_TYPE_R4:
		case MONO_TYPE_R8:
			if (args [i]->type != STACK_R8)
				return 1;
			continue;
		case MONO_TYPE_VALUETYPE:
			if (simple_type->data.klass->enumtype) {
				simple_type = simple_type->data.klass->enum_basetype;
				goto handle_enum;
			}
			if (args [i]->type != STACK_VTYPE)
				return 1;
			continue;
		case MONO_TYPE_TYPEDBYREF:
			if (args [i]->type != STACK_VTYPE)
				return 1;
			continue;
		case MONO_TYPE_GENERICINST:
			simple_type = &simple_type->data.generic_class->container_class->byval_arg;
			goto handle_enum;

		default:
			g_error ("unknown type 0x%02x in check_call_signature",
				 simple_type->type);
		}
	}
	return 0;
}

inline static int
mono_spill_call (MonoCompile *cfg, MonoBasicBlock *bblock, MonoCallInst *call, MonoMethodSignature *sig, gboolean ret_object, 
		 const guint8 *ip, gboolean to_end)
{
	MonoInst *temp, *store, *ins = (MonoInst*)call;
	MonoType *ret = sig->ret;

	if (!MONO_TYPE_IS_VOID (ret) || ret_object) {
		if (ret_object) {
			call->inst.type = STACK_OBJ;
			call->inst.opcode = CEE_CALL;
			temp = mono_compile_create_var (cfg, &mono_defaults.string_class->byval_arg, OP_LOCAL);
		} else {
			type_to_eval_stack_type (ret, ins);
			temp = mono_compile_create_var (cfg, ret, OP_LOCAL);
		}
		
		temp->flags |= MONO_INST_IS_TEMP;

		if (MONO_TYPE_ISSTRUCT (ret)) {
			MonoInst *loada, *dummy_store;

			/* 
			 * Emit a dummy store to the local holding the result so the
			 * liveness info remains correct.
			 */
			NEW_DUMMY_STORE (cfg, dummy_store, temp->inst_c0);
			if (to_end)
				mono_add_ins_to_end (bblock, dummy_store);
			else
				MONO_ADD_INS (bblock, dummy_store);

			/* we use this to allocate native sized structs */
			temp->backend.is_pinvoke = sig->pinvoke;

			NEW_TEMPLOADA (cfg, loada, temp->inst_c0);
			if (call->inst.opcode == OP_VCALL)
				ins->inst_left = loada;
			else
				ins->inst_right = loada; /* a virtual or indirect call */

			if (to_end)
				mono_add_ins_to_end (bblock, ins);
			else
				MONO_ADD_INS (bblock, ins);
		} else {
			NEW_TEMPSTORE (cfg, store, temp->inst_c0, ins);
			store->cil_code = ip;
			if (to_end)
				mono_add_ins_to_end (bblock, store);
			else
				MONO_ADD_INS (bblock, store);
		}
		return temp->inst_c0;
	} else {
		if (to_end)
			mono_add_ins_to_end (bblock, ins);
		else
			MONO_ADD_INS (bblock, ins);
		return -1;
	}
}

inline static MonoCallInst *
mono_emit_call_args (MonoCompile *cfg, MonoBasicBlock *bblock, MonoMethodSignature *sig, 
		     MonoInst **args, int calli, int virtual, const guint8 *ip, gboolean to_end)
{
	MonoCallInst *call;
	MonoInst *arg;

	MONO_INST_NEW_CALL (cfg, call, ret_type_to_call_opcode (sig->ret, calli, virtual));

#ifdef MONO_ARCH_SOFT_FLOAT
	/* we need to convert the r4 value to an int value */
	{
		int i;
		for (i = 0; i < sig->param_count; ++i) {
			if (!sig->params [i]->byref && sig->params [i]->type == MONO_TYPE_R4) {
				MonoInst *iargs [1];
				int temp;
				iargs [0] = args [i + sig->hasthis];

				temp = mono_emit_jit_icall (cfg, bblock, mono_fload_r4_arg, iargs, ip);
				NEW_TEMPLOAD (cfg, arg, temp);
				args [i + sig->hasthis] = arg;
			}
		}
	}
#endif

	call->inst.cil_code = ip;
	call->args = args;
	call->signature = sig;
	call = mono_arch_call_opcode (cfg, bblock, call, virtual);
	type_to_eval_stack_type (sig->ret, &call->inst);

	for (arg = call->out_args; arg;) {
		MonoInst *narg = arg->next;
		arg->next = NULL;
		if (!arg->cil_code)
			arg->cil_code = ip;
		if (to_end)
			mono_add_ins_to_end (bblock, arg);
		else
			MONO_ADD_INS (bblock, arg);
		arg = narg;
	}
	return call;
}

inline static int
mono_emit_calli (MonoCompile *cfg, MonoBasicBlock *bblock, MonoMethodSignature *sig, 
		 MonoInst **args, MonoInst *addr, const guint8 *ip)
{
	MonoCallInst *call = mono_emit_call_args (cfg, bblock, sig, args, TRUE, FALSE, ip, FALSE);

	call->inst.inst_i0 = addr;

	return mono_spill_call (cfg, bblock, call, sig, FALSE, ip, FALSE);
}

static MonoCallInst*
mono_emit_method_call_full (MonoCompile *cfg, MonoBasicBlock *bblock, MonoMethod *method, MonoMethodSignature *sig,
		       MonoInst **args, const guint8 *ip, MonoInst *this, gboolean to_end)
{
	gboolean virtual = this != NULL;
	MonoCallInst *call;

	call = mono_emit_call_args (cfg, bblock, sig, args, FALSE, virtual, ip, to_end);

	if (this && sig->hasthis && 
	    (method->klass->marshalbyref || method->klass == mono_defaults.object_class) && 
	    !(method->flags & METHOD_ATTRIBUTE_VIRTUAL) && !MONO_CHECK_THIS (this)) {
		call->method = mono_marshal_get_remoting_invoke_with_check (method);
	} else {
		call->method = method;
	}
	call->inst.flags |= MONO_INST_HAS_METHOD;
	call->inst.inst_left = this;

	if (call->method->klass->flags & TYPE_ATTRIBUTE_INTERFACE)
		/* Needed by the code generated in inssel.brg */
		mono_get_got_var (cfg);

	return call;
}

static MonoCallInst*
mono_emit_method_call (MonoCompile *cfg, MonoBasicBlock *bblock, MonoMethod *method, MonoMethodSignature *sig,
		       MonoInst **args, const guint8 *ip, MonoInst *this)
{
	return mono_emit_method_call_full (cfg, bblock, method, sig, args, ip, this, FALSE);
}

inline static int
mono_emit_method_call_spilled (MonoCompile *cfg, MonoBasicBlock *bblock, MonoMethod *method,  
		       MonoMethodSignature *signature, MonoInst **args, const guint8 *ip, MonoInst *this)
{
	MonoCallInst *call = mono_emit_method_call (cfg, bblock, method, signature, args, ip, this);

	return mono_spill_call (cfg, bblock, call, signature, method->string_ctor, ip, FALSE);
}

inline static int
mono_emit_method_call_spilled_full (MonoCompile *cfg, MonoBasicBlock *bblock, MonoMethod *method,  
		       MonoMethodSignature *signature, MonoInst **args, const guint8 *ip, MonoInst *this,
		       gboolean ret_object, gboolean to_end)
{
	MonoCallInst *call = mono_emit_method_call_full (cfg, bblock, method, signature, args, ip, this, to_end);

	return mono_spill_call (cfg, bblock, call, signature, ret_object, ip, to_end);
}

inline static int
mono_emit_native_call (MonoCompile *cfg, MonoBasicBlock *bblock, gconstpointer func, MonoMethodSignature *sig,
		       MonoInst **args, const guint8 *ip, gboolean ret_object, gboolean to_end)
{
	MonoCallInst *call;

	g_assert (sig);

	call = mono_emit_call_args (cfg, bblock, sig, args, FALSE, FALSE, ip, to_end);
	call->fptr = func;

	return mono_spill_call (cfg, bblock, call, sig, ret_object, ip, to_end);
}

inline static int
mono_emit_jit_icall (MonoCompile *cfg, MonoBasicBlock *bblock, gconstpointer func, MonoInst **args, const guint8 *ip)
{
	MonoJitICallInfo *info = mono_find_jit_icall_by_addr (func);
	
	if (!info) {
		g_warning ("unregistered JIT ICall");
		g_assert_not_reached ();
	}

	return mono_emit_native_call (cfg, bblock, mono_icall_get_wrapper (info), info->sig, args, ip, FALSE, FALSE);
}

static void
mono_emulate_opcode (MonoCompile *cfg, MonoInst *tree, MonoInst **iargs, MonoJitICallInfo *info)
{
	MonoInst *ins, *temp = NULL, *store, *load, *begin;
	MonoInst *last_arg = NULL;
	int nargs;
	MonoCallInst *call;

	//g_print ("emulating: ");
	//mono_print_tree_nl (tree);
	MONO_INST_NEW_CALL (cfg, call, ret_type_to_call_opcode (info->sig->ret, FALSE, FALSE));
	ins = (MonoInst*)call;
	
	call->inst.cil_code = tree->cil_code;
	call->args = iargs;
	call->signature = info->sig;

	call = mono_arch_call_opcode (cfg, cfg->cbb, call, FALSE);

	if (!MONO_TYPE_IS_VOID (info->sig->ret)) {
		temp = mono_compile_create_var (cfg, info->sig->ret, OP_LOCAL);
		temp->flags |= MONO_INST_IS_TEMP;
		NEW_TEMPSTORE (cfg, store, temp->inst_c0, ins);
		store->cil_code = tree->cil_code;
	} else {
		store = ins;
	}

	nargs = info->sig->param_count + info->sig->hasthis;

	for (last_arg = call->out_args; last_arg && last_arg->next; last_arg = last_arg->next) ;

	if (nargs)
		last_arg->next = store;

	if (nargs)
		begin = call->out_args;
	else
		begin = store;

	if (cfg->prev_ins) {
		/* 
		 * This assumes that that in a tree, emulate_opcode is called for a
		 * node before it is called for its children. dec_foreach needs to
		 * take this into account.
		 */
		store->next = cfg->prev_ins->next;
		cfg->prev_ins->next = begin;
	} else {
		store->next = cfg->cbb->code;
		cfg->cbb->code = begin;
	}

	call->fptr = mono_icall_get_wrapper (info);

	if (!MONO_TYPE_IS_VOID (info->sig->ret)) {
		NEW_TEMPLOAD (cfg, load, temp->inst_c0);
		*tree = *load;
	}
}

MonoMethodSignature *
mono_get_array_new_va_signature (int arity)
{
	static GHashTable *sighash = NULL;
	MonoMethodSignature *res;
	int i;

	mono_jit_lock ();
	if (!sighash) {
		sighash = g_hash_table_new (NULL, NULL);
	}
	else if ((res = g_hash_table_lookup (sighash, GINT_TO_POINTER (arity)))) {
		mono_jit_unlock ();
		return res;
	}

	res = mono_metadata_signature_alloc (mono_defaults.corlib, arity + 1);

	res->pinvoke = 1;
#ifdef MONO_ARCH_VARARG_ICALLS
	/* Only set this only some archs since not all backends can handle varargs+pinvoke */
	res->call_convention = MONO_CALL_VARARG;
#endif

#ifdef PLATFORM_WIN32
	res->call_convention = MONO_CALL_C;
#endif

	res->params [0] = &mono_defaults.int_class->byval_arg;	
	for (i = 0; i < arity; i++)
		res->params [i + 1] = &mono_defaults.int_class->byval_arg;

	res->ret = &mono_defaults.object_class->byval_arg;

	g_hash_table_insert (sighash, GINT_TO_POINTER (arity), res);
	mono_jit_unlock ();

	return res;
}

MonoJitICallInfo *
mono_get_array_new_va_icall (int rank)
{
	MonoMethodSignature *esig;
	char icall_name [256];
	char *name;
	MonoJitICallInfo *info;

	/* Need to register the icall so it gets an icall wrapper */
	sprintf (icall_name, "ves_array_new_va_%d", rank);

	mono_jit_lock ();
	info = mono_find_jit_icall_by_name (icall_name);
	if (info == NULL) {
		esig = mono_get_array_new_va_signature (rank);
		name = g_strdup (icall_name);
		info = mono_register_jit_icall (mono_array_new_va, name, esig, FALSE);

		g_hash_table_insert (jit_icall_name_hash, name, name);
	}
	mono_jit_unlock ();

	return info;
}

#ifdef MONO_ARCH_SOFT_FLOAT
static void
handle_store_float (MonoCompile *cfg, MonoBasicBlock *bblock, MonoInst *ptr, MonoInst *val, const unsigned char *ip)
{
	MonoInst *iargs [2];
	iargs [0] = val;
	iargs [1] = ptr;

	mono_emit_jit_icall (cfg, bblock, mono_fstore_r4, iargs, ip);
}

static int
handle_load_float (MonoCompile *cfg, MonoBasicBlock *bblock, MonoInst *ptr, const unsigned char *ip)
{
	MonoInst *iargs [1];
	iargs [0] = ptr;

	return mono_emit_jit_icall (cfg, bblock, mono_fload_r4, iargs, ip);
}

#define LDLOC_SOFT_FLOAT(cfg,ins,idx,ip) do {\
		if (header->locals [(idx)]->type == MONO_TYPE_R4 && !header->locals [(idx)]->byref) {	\
			int temp;	\
			NEW_LOCLOADA (cfg, (ins), (idx));	\
			temp = handle_load_float (cfg, bblock, (ins), (ip));	\
			NEW_TEMPLOAD (cfg, (ins), temp);	\
		}	\
	} while (0)
#define STLOC_SOFT_FLOAT(cfg,ins,idx,ip) do {\
		if (header->locals [(idx)]->type == MONO_TYPE_R4 && !header->locals [(idx)]->byref) {	\
			int temp;	\
			NEW_LOCLOADA (cfg, (ins), (idx));	\
			handle_store_float (cfg, bblock, (ins), *sp, (ip));	\
			MONO_INST_NEW (cfg, (ins), OP_NOP);	\
		}	\
	} while (0)
#define LDARG_SOFT_FLOAT(cfg,ins,idx,ip) do {\
		if (param_types [(idx)]->type == MONO_TYPE_R4 && !param_types [(idx)]->byref) {	\
			int temp;	\
			NEW_ARGLOADA (cfg, (ins), (idx));	\
			temp = handle_load_float (cfg, bblock, (ins), (ip));	\
			NEW_TEMPLOAD (cfg, (ins), temp);	\
		}	\
	} while (0)
#define STARG_SOFT_FLOAT(cfg,ins,idx,ip) do {\
		if (param_types [(idx)]->type == MONO_TYPE_R4 && !param_types [(idx)]->byref) {	\
			int temp;	\
			NEW_ARGLOADA (cfg, (ins), (idx));	\
			handle_store_float (cfg, bblock, (ins), *sp, (ip));	\
			MONO_INST_NEW (cfg, (ins), OP_NOP);	\
		}	\
	} while (0)
#else
#define LDLOC_SOFT_FLOAT(cfg,ins,idx,ip)
#define STLOC_SOFT_FLOAT(cfg,ins,idx,ip)
#define LDARG_SOFT_FLOAT(cfg,ins,idx,ip)
#define STARG_SOFT_FLOAT(cfg,ins,idx,ip)
#endif

static MonoMethod*
get_memcpy_method (void)
{
	static MonoMethod *memcpy_method = NULL;
	if (!memcpy_method) {
		memcpy_method = mono_class_get_method_from_name (mono_defaults.string_class, "memcpy", 3);
		if (!memcpy_method)
			g_error ("Old corlib found. Install a new one");
	}
	return memcpy_method;
}

static void
handle_stobj (MonoCompile *cfg, MonoBasicBlock *bblock, MonoInst *dest, MonoInst *src, const unsigned char *ip, MonoClass *klass, gboolean to_end, gboolean native, gboolean write_barrier) {
	MonoInst *iargs [3];
	int n;
	guint32 align = 0;
	MonoMethod *memcpy_method;

	g_assert (klass);
	/*
	 * This check breaks with spilled vars... need to handle it during verification anyway.
	 * g_assert (klass && klass == src->klass && klass == dest->klass);
	 */

	if (native)
		n = mono_class_native_size (klass, &align);
	else
		n = mono_class_value_size (klass, &align);

#if HAVE_WRITE_BARRIERS
	/* if native is true there should be no references in the struct */
	if (write_barrier && klass->has_references && !native) {
		iargs [0] = dest;
		iargs [1] = src;
		NEW_PCONST (cfg, iargs [2], klass);

		mono_emit_jit_icall (cfg, bblock, mono_value_copy, iargs, ip);
		return;
	}
#endif

	/* FIXME: add write barrier handling */
	if ((cfg->opt & MONO_OPT_INTRINS) && !to_end && n <= sizeof (gpointer) * 5) {
		MonoInst *inst;
		if (dest->opcode == OP_LDADDR) {
			/* Keep liveness info correct */
			NEW_DUMMY_STORE (cfg, inst, dest->inst_i0->inst_c0);
			MONO_ADD_INS (bblock, inst);
		}
		MONO_INST_NEW (cfg, inst, OP_MEMCPY);
		inst->inst_left = dest;
		inst->inst_right = src;
		inst->cil_code = ip;
		inst->backend.size = n;
		MONO_ADD_INS (bblock, inst);
		return;
	}
	iargs [0] = dest;
	iargs [1] = src;
	NEW_ICONST (cfg, iargs [2], n);

	memcpy_method = get_memcpy_method ();
	mono_emit_method_call_spilled_full (cfg, bblock, memcpy_method, memcpy_method->signature, iargs, ip, NULL, FALSE, to_end);
}

static MonoMethod*
get_memset_method (void)
{
	static MonoMethod *memset_method = NULL;
	if (!memset_method) {
		memset_method = mono_class_get_method_from_name (mono_defaults.string_class, "memset", 3);
		if (!memset_method)
			g_error ("Old corlib found. Install a new one");
	}
	return memset_method;
}

static void
handle_initobj (MonoCompile *cfg, MonoBasicBlock *bblock, MonoInst *dest, const guchar *ip, MonoClass *klass, MonoInst **stack_start, MonoInst **sp)
{
	MonoInst *iargs [3];
	MonoInst *ins, *zero_int32;
	int n;
	MonoMethod *memset_method;

	NEW_ICONST (cfg, zero_int32, 0);

	mono_class_init (klass);
	n = mono_class_value_size (klass, NULL);
	MONO_INST_NEW (cfg, ins, 0);
	ins->cil_code = ip;
	ins->inst_left = dest;
	ins->inst_right = zero_int32;
	switch (n) {
	case 1:
		ins->opcode = CEE_STIND_I1;
		MONO_ADD_INS (bblock, ins);
		break;
	case 2:
		ins->opcode = CEE_STIND_I2;
		MONO_ADD_INS (bblock, ins);
		break;
	case 4:
		ins->opcode = CEE_STIND_I4;
		MONO_ADD_INS (bblock, ins);
		break;
	default:
		if (n <= sizeof (gpointer) * 5) {
			ins->opcode = OP_MEMSET;
			ins->inst_imm = 0;
			ins->backend.size = n;
			MONO_ADD_INS (bblock, ins);
			break;
		}
		memset_method = get_memset_method ();
		handle_loaded_temps (cfg, bblock, stack_start, sp);
		iargs [0] = dest;
		NEW_ICONST (cfg, iargs [1], 0);
		NEW_ICONST (cfg, iargs [2], n);
		mono_emit_method_call_spilled (cfg, bblock, memset_method, memset_method->signature, iargs, ip, NULL);
		break;
	}
}

static int
handle_alloc (MonoCompile *cfg, MonoBasicBlock *bblock, MonoClass *klass, gboolean for_box, const guchar *ip)
{
	MonoInst *iargs [2];
	void *alloc_ftn;

	if (cfg->opt & MONO_OPT_SHARED) {
		NEW_DOMAINCONST (cfg, iargs [0]);
		NEW_CLASSCONST (cfg, iargs [1], klass);

		alloc_ftn = mono_object_new;
	} else if (cfg->compile_aot && bblock->out_of_line && klass->type_token && klass->image == mono_defaults.corlib) {
		/* This happens often in argument checking code, eg. throw new FooException... */
		/* Avoid relocations by calling a helper function specialized to mscorlib */
		NEW_ICONST (cfg, iargs [0], mono_metadata_token_index (klass->type_token));
		return mono_emit_jit_icall (cfg, bblock, mono_helper_newobj_mscorlib, iargs, ip);
	} else {
		MonoVTable *vtable = mono_class_vtable (cfg->domain, klass);
		gboolean pass_lw;

		alloc_ftn = mono_class_get_allocation_ftn (vtable, for_box, &pass_lw);
		if (pass_lw) {
			guint32 lw = vtable->klass->instance_size;
			lw = ((lw + (sizeof (gpointer) - 1)) & ~(sizeof (gpointer) - 1)) / sizeof (gpointer);
			NEW_ICONST (cfg, iargs [0], lw);
			NEW_VTABLECONST (cfg, iargs [1], vtable);
		}
		else
			NEW_VTABLECONST (cfg, iargs [0], vtable);
	}

	return mono_emit_jit_icall (cfg, bblock, alloc_ftn, iargs, ip);
}

/**
 * Handles unbox of a Nullable<T>, returning a temp variable
 * where the result is stored
 */
static int
handle_unbox_nullable (MonoCompile* cfg, MonoBasicBlock* bblock, MonoInst* val, const guchar *ip, MonoClass* klass)
{
       MonoMethod* method = mono_class_get_method_from_name (klass, "Unbox", 1);
       return mono_emit_method_call_spilled (cfg, bblock, method, mono_method_signature (method), &val, ip, NULL);
	
}



static MonoInst *
handle_box (MonoCompile *cfg, MonoBasicBlock *bblock, MonoInst *val, const guchar *ip, MonoClass *klass)
{
	MonoInst *dest, *vtoffset, *add, *vstore;
	int temp;

       if (mono_class_is_nullable (klass)) {
               MonoMethod* method = mono_class_get_method_from_name (klass, "Box", 1);
               temp = mono_emit_method_call_spilled (cfg, bblock, method, mono_method_signature (method), &val, ip, NULL);
               NEW_TEMPLOAD (cfg, dest, temp);
               return dest;
       }


	temp = handle_alloc (cfg, bblock, klass, TRUE, ip);
	NEW_TEMPLOAD (cfg, dest, temp);
	NEW_ICONST (cfg, vtoffset, sizeof (MonoObject));
	MONO_INST_NEW (cfg, add, OP_PADD);
	add->inst_left = dest;
	add->inst_right = vtoffset;
	add->cil_code = ip;
	add->klass = klass;
	MONO_INST_NEW (cfg, vstore, CEE_STIND_I);
	vstore->opcode = mono_type_to_stind (&klass->byval_arg);
	vstore->cil_code = ip;
	vstore->inst_left = add;
	vstore->inst_right = val;

#ifdef MONO_ARCH_SOFT_FLOAT
	if (vstore->opcode == CEE_STIND_R4) {
		handle_store_float (cfg, bblock, add, val, ip);
	} else
#endif
	if (vstore->opcode == CEE_STOBJ) {
		handle_stobj (cfg, bblock, add, val, ip, klass, FALSE, FALSE, TRUE);
	} else
		MONO_ADD_INS (bblock, vstore);

	NEW_TEMPLOAD (cfg, dest, temp);
	return dest;
}

static int
handle_array_new (MonoCompile *cfg, MonoBasicBlock *bblock, int rank, MonoInst **sp, unsigned char *ip)
{
	MonoJitICallInfo *info;

	/* Need to register the icall so it gets an icall wrapper */
	info = mono_get_array_new_va_icall (rank);

	cfg->flags |= MONO_CFG_HAS_VARARGS;

	/* FIXME: This uses info->sig, but it should use the signature of the wrapper */
	return mono_emit_native_call (cfg, bblock, mono_icall_get_wrapper (info), info->sig, sp, ip, TRUE, FALSE);
}

static void
mono_emit_load_got_addr (MonoCompile *cfg)
{
	MonoInst *load, *store, *dummy_use;
	MonoInst *get_got;

	if (!cfg->got_var || cfg->got_var_allocated)
		return;

	MONO_INST_NEW (cfg, get_got, OP_LOAD_GOTADDR);
	NEW_TEMPSTORE (cfg, store, cfg->got_var->inst_c0, get_got);

	/* Add it to the start of the first bblock */
	if (cfg->bb_entry->code) {
		store->next = cfg->bb_entry->code;
		cfg->bb_entry->code = store;
	}
	else
		MONO_ADD_INS (cfg->bb_entry, store);

	cfg->got_var_allocated = TRUE;

	/* 
	 * Add a dummy use to keep the got_var alive, since real uses might
	 * only be generated in the decompose or instruction selection phases.
	 * Add it to end_bblock, so the variable's lifetime covers the whole
	 * method.
	 */
	NEW_TEMPLOAD (cfg, load, cfg->got_var->inst_c0);
	NEW_DUMMY_USE (cfg, dummy_use, load);
	MONO_ADD_INS (cfg->bb_exit, dummy_use);
}

#define CODE_IS_STLOC(ip) (((ip) [0] >= CEE_STLOC_0 && (ip) [0] <= CEE_STLOC_3) || ((ip) [0] == CEE_STLOC_S))

gboolean
mini_class_is_system_array (MonoClass *klass)
{
	if (klass->parent == mono_defaults.array_class)
		return TRUE;
	else
		return FALSE;
}

static gboolean
mono_method_check_inlining (MonoCompile *cfg, MonoMethod *method)
{
	MonoMethodHeader *header = mono_method_get_header (method);
	MonoMethodSignature *signature = mono_method_signature (method);
	MonoVTable *vtable;
	int i;

#ifdef MONO_ARCH_HAVE_LMF_OPS
	if (((method->iflags & METHOD_IMPL_ATTRIBUTE_INTERNAL_CALL) ||
		 (method->flags & METHOD_ATTRIBUTE_PINVOKE_IMPL)) &&
	    !MONO_TYPE_ISSTRUCT (signature->ret) && !mini_class_is_system_array (method->klass))
		return TRUE;
#endif

	if ((method->iflags & METHOD_IMPL_ATTRIBUTE_RUNTIME) ||
	    (method->iflags & METHOD_IMPL_ATTRIBUTE_INTERNAL_CALL) ||
	    (method->iflags & METHOD_IMPL_ATTRIBUTE_NOINLINING) ||
	    (method->iflags & METHOD_IMPL_ATTRIBUTE_SYNCHRONIZED) ||
	    (method->flags & METHOD_ATTRIBUTE_PINVOKE_IMPL) ||
	    (method->klass->marshalbyref) ||
	    !header || header->num_clauses ||
	    /* fixme: why cant we inline valuetype returns? */
	    MONO_TYPE_ISSTRUCT (signature->ret))
		return FALSE;

#ifdef MONO_ARCH_SOFT_FLOAT
	/* this complicates things, fix later */
	if (signature->ret->type == MONO_TYPE_R4)
		return FALSE;
#endif
	/* its not worth to inline methods with valuetype arguments?? */
	for (i = 0; i < signature->param_count; i++) {
		if (MONO_TYPE_ISSTRUCT (signature->params [i])) {
			return FALSE;
		}
#ifdef MONO_ARCH_SOFT_FLOAT
		/* this complicates things, fix later */
		if (!signature->params [i]->byref && signature->params [i]->type == MONO_TYPE_R4)
			return FALSE;
#endif
	}

	/*
	 * if we can initialize the class of the method right away, we do,
	 * otherwise we don't allow inlining if the class needs initialization,
	 * since it would mean inserting a call to mono_runtime_class_init()
	 * inside the inlined code
	 */
	if (!(cfg->opt & MONO_OPT_SHARED)) {
		vtable = mono_class_vtable (cfg->domain, method->klass);
		if (method->klass->flags & TYPE_ATTRIBUTE_BEFORE_FIELD_INIT) {
			if (cfg->run_cctors) {
				/* This makes so that inline cannot trigger */
				/* .cctors: too many apps depend on them */
				/* running with a specific order... */
				if (! vtable->initialized)
					return FALSE;
				mono_runtime_class_init (vtable);
			}
		}
		else if (!vtable->initialized && mono_class_needs_cctor_run (method->klass, NULL))
			return FALSE;
	} else {
		/* 
		 * If we're compiling for shared code
		 * the cctor will need to be run at aot method load time, for example,
		 * or at the end of the compilation of the inlining method.
		 */
		if (mono_class_needs_cctor_run (method->klass, NULL) && !((method->klass->flags & TYPE_ATTRIBUTE_BEFORE_FIELD_INIT)))
			return FALSE;
	}
	//if (!MONO_TYPE_IS_VOID (signature->ret)) return FALSE;

	/*
	 * CAS - do not inline methods with declarative security
	 * Note: this has to be before any possible return TRUE;
	 */
	if (mono_method_has_declsec (method))
		return FALSE;

	/* also consider num_locals? */
	if (getenv ("MONO_INLINELIMIT")) {
		if (header->code_size < atoi (getenv ("MONO_INLINELIMIT"))) {
			return TRUE;
		}
	} else if (header->code_size < INLINE_LENGTH_LIMIT)
		return TRUE;

	return FALSE;
}

static gboolean
mini_field_access_needs_cctor_run (MonoCompile *cfg, MonoMethod *method, MonoVTable *vtable)
{
	if (vtable->initialized && !cfg->compile_aot)
		return FALSE;

	if (vtable->klass->flags & TYPE_ATTRIBUTE_BEFORE_FIELD_INIT)
		return FALSE;

	if (!mono_class_needs_cctor_run (vtable->klass, method))
		return FALSE;

	if (! (method->flags & METHOD_ATTRIBUTE_STATIC) && (vtable->klass == method->klass))
		/* The initialization is already done before the method is called */
		return FALSE;

	return TRUE;
}

static MonoInst*
mini_get_ldelema_ins (MonoCompile *cfg, MonoBasicBlock *bblock, MonoMethod *cmethod, MonoInst **sp, unsigned char *ip, gboolean is_set)
{
	int temp, rank;
	MonoInst *addr;
	MonoMethod *addr_method;
	int element_size;

	rank = mono_method_signature (cmethod)->param_count - (is_set? 1: 0);

	if (rank == 1) {
		MONO_INST_NEW (cfg, addr, CEE_LDELEMA);
		addr->inst_left = sp [0];
		addr->inst_right = sp [1];
		addr->cil_code = ip;
		addr->type = STACK_MP;
		addr->klass = cmethod->klass->element_class;
		return addr;
	}

	if (rank == 2 && (cfg->opt & MONO_OPT_INTRINS)) {
#if defined(MONO_ARCH_EMULATE_MUL_DIV) && !defined(MONO_ARCH_NO_EMULATE_MUL)
		/* OP_LDELEMA2D depends on OP_LMUL */
#else
		MonoInst *indexes;
		NEW_GROUP (cfg, indexes, sp [1], sp [2]);
		MONO_INST_NEW (cfg, addr, OP_LDELEMA2D);
		addr->inst_left = sp [0];
		addr->inst_right = indexes;
		addr->cil_code = ip;
		addr->type = STACK_MP;
		addr->klass = cmethod->klass->element_class;
		return addr;
#endif
	}

	element_size = mono_class_array_element_size (cmethod->klass->element_class);
	addr_method = mono_marshal_get_array_address (rank, element_size);
	temp = mono_emit_method_call_spilled (cfg, bblock, addr_method, addr_method->signature, sp, ip, NULL);
	NEW_TEMPLOAD (cfg, addr, temp);
	return addr;

}

static MonoJitICallInfo **emul_opcode_map = NULL;

MonoJitICallInfo *
mono_find_jit_opcode_emulation (int opcode)
{
	g_assert (opcode >= 0 && opcode <= OP_LAST);
	if  (emul_opcode_map)
		return emul_opcode_map [opcode];
	else
		return NULL;
}

static int
is_signed_regsize_type (MonoType *type)
{
	switch (type->type) {
	case MONO_TYPE_I1:
	case MONO_TYPE_I2:
	case MONO_TYPE_I4:
#if SIZEOF_VOID_P == 8
	/*case MONO_TYPE_I8: this requires different opcodes in inssel.brg */
#endif
		return TRUE;
	default:
		return FALSE;
	}
}

static MonoInst*
mini_get_inst_for_method (MonoCompile *cfg, MonoMethod *cmethod, MonoMethodSignature *fsig, MonoInst **args)
{
	MonoInst *ins = NULL;
	
	static MonoClass *runtime_helpers_class = NULL;
	if (! runtime_helpers_class)
		runtime_helpers_class = mono_class_from_name (mono_defaults.corlib,
			"System.Runtime.CompilerServices", "RuntimeHelpers");

	if (cmethod->klass == mono_defaults.string_class) {
		if (strcmp (cmethod->name, "get_Chars") == 0) {
 			MONO_INST_NEW (cfg, ins, OP_GETCHR);
			ins->inst_i0 = args [0];
			ins->inst_i1 = args [1];
			return ins;
		} else if (strcmp (cmethod->name, "get_Length") == 0) {
 			MONO_INST_NEW (cfg, ins, OP_STRLEN);
			ins->inst_i0 = args [0];
			return ins;
		} else if (strcmp (cmethod->name, "InternalSetChar") == 0) {
			MonoInst *get_addr;
 			MONO_INST_NEW (cfg, get_addr, OP_STR_CHAR_ADDR);
			get_addr->inst_i0 = args [0];
			get_addr->inst_i1 = args [1];
 			MONO_INST_NEW (cfg, ins, CEE_STIND_I2);
			ins->inst_i0 = get_addr;
			ins->inst_i1 = args [2];
			return ins;
		} else 
			return NULL;
	} else if (cmethod->klass == mono_defaults.object_class) {
		if (strcmp (cmethod->name, "GetType") == 0) {
 			MONO_INST_NEW (cfg, ins, OP_GETTYPE);
			ins->inst_i0 = args [0];
			return ins;
		/* The OP_GETHASHCODE rule depends on OP_MUL */
#if !defined(MONO_ARCH_EMULATE_MUL_DIV) && !defined(HAVE_MOVING_COLLECTOR)
		} else if (strcmp (cmethod->name, "InternalGetHashCode") == 0) {
 			MONO_INST_NEW (cfg, ins, OP_GETHASHCODE);
			ins->inst_i0 = args [0];
			return ins;
#endif
		} else if (strcmp (cmethod->name, ".ctor") == 0) {
 			MONO_INST_NEW (cfg, ins, OP_NOP);
			return ins;
		} else
			return NULL;
	} else if (cmethod->klass == mono_defaults.array_class) {
 		if (cmethod->name [0] != 'g')
 			return NULL;

		if (strcmp (cmethod->name, "get_Rank") == 0) {
 			MONO_INST_NEW (cfg, ins, OP_ARRAY_RANK);
			ins->inst_i0 = args [0];
			return ins;
		} else if (strcmp (cmethod->name, "get_Length") == 0) {
 			MONO_INST_NEW (cfg, ins, CEE_LDLEN);
			ins->inst_i0 = args [0];
			return ins;
		} else
			return NULL;
	} else if (cmethod->klass == runtime_helpers_class) {
		if (strcmp (cmethod->name, "get_OffsetToStringData") == 0) {
			NEW_ICONST (cfg, ins, G_STRUCT_OFFSET (MonoString, chars));
			return ins;
		} else
			return NULL;
	} else if (cmethod->klass == mono_defaults.thread_class) {
		if (strcmp (cmethod->name, "get_CurrentThread") == 0 && (ins = mono_arch_get_thread_intrinsic (cfg)))
			return ins;
	} else if (mini_class_is_system_array (cmethod->klass) &&
			strcmp (cmethod->name, "GetGenericValueImpl") == 0) {
		MonoInst *sp [2];
		MonoInst *ldelem, *store, *load;
		MonoClass *eklass = mono_class_from_mono_type (fsig->params [1]);
		int n;
		n = mono_type_to_stind (&eklass->byval_arg);
		if (n == CEE_STOBJ)
			return NULL;
		sp [0] = args [0];
		sp [1] = args [1];
		NEW_LDELEMA (cfg, ldelem, sp, eklass);
		ldelem->flags |= MONO_INST_NORANGECHECK;
		MONO_INST_NEW (cfg, store, n);
		n = mono_type_to_ldind (&eklass->byval_arg);
		MONO_INST_NEW (cfg, load, mono_type_to_ldind (&eklass->byval_arg));
		type_to_eval_stack_type (&eklass->byval_arg, load);
		load->inst_left = ldelem;
		store->inst_left = args [2];
		store->inst_right = load;
		return store;
	} else if (cmethod->klass == mono_defaults.math_class) {
		if (strcmp (cmethod->name, "Min") == 0) {
			if (is_signed_regsize_type (fsig->params [0])) {
				MONO_INST_NEW (cfg, ins, OP_MIN);
				ins->inst_i0 = args [0];
				ins->inst_i1 = args [1];
				return ins;
			}
		} else if (strcmp (cmethod->name, "Max") == 0) {
			if (is_signed_regsize_type (fsig->params [0])) {
				MONO_INST_NEW (cfg, ins, OP_MAX);
				ins->inst_i0 = args [0];
				ins->inst_i1 = args [1];
				return ins;
			}
		}
	} else if (cmethod->klass->image == mono_defaults.corlib) {
		if (cmethod->name [0] == 'B' && strcmp (cmethod->name, "Break") == 0
				&& strcmp (cmethod->klass->name, "Debugger") == 0) {
			MONO_INST_NEW (cfg, ins, OP_BREAK);
			return ins;
		}
		if (cmethod->name [0] == 'g' && strcmp (cmethod->name, "get_IsRunningOnWindows") == 0
				&& strcmp (cmethod->klass->name, "Environment") == 0) {
#ifdef PLATFORM_WIN32
	                NEW_ICONST (cfg, ins, 1);
#else
	                NEW_ICONST (cfg, ins, 0);
#endif
			return ins;
		}
	}

	return mono_arch_get_inst_for_method (cfg, cmethod, fsig, args);
}

static void
mono_save_args (MonoCompile *cfg, MonoBasicBlock *bblock, MonoMethodSignature *sig, MonoInst **sp, MonoInst **args)
{
	MonoInst *store, *temp;
	int i;

	g_assert (!MONO_TYPE_ISSTRUCT (sig->ret));

	if (!sig->hasthis && sig->param_count == 0) 
		return;

	if (sig->hasthis) {
		if (sp [0]->opcode == OP_ICONST) {
			*args++ = sp [0];
		} else {
			temp = mono_compile_create_var (cfg, type_from_stack_type (*sp), OP_LOCAL);
			*args++ = temp;
			NEW_TEMPSTORE (cfg, store, temp->inst_c0, *sp);
			store->cil_code = sp [0]->cil_code;
			MONO_ADD_INS (bblock, store);
		}
		sp++;
	}

	for (i = 0; i < sig->param_count; ++i) {
		if (sp [0]->opcode == OP_ICONST) {
			*args++ = sp [0];
		} else {
			temp = mono_compile_create_var (cfg, sig->params [i], OP_LOCAL);
			*args++ = temp;
			NEW_TEMPSTORE (cfg, store, temp->inst_c0, *sp);
			store->cil_code = sp [0]->cil_code;
			if (store->opcode == CEE_STOBJ) {
				NEW_TEMPLOADA (cfg, store, temp->inst_c0);
				handle_stobj (cfg, bblock, store, *sp, sp [0]->cil_code, temp->klass, FALSE, FALSE, FALSE);
			} else {
				MONO_ADD_INS (bblock, store);
			} 
		}
		sp++;
	}
}
#define MONO_INLINE_CALLED_LIMITED_METHODS 0
#define MONO_INLINE_CALLER_LIMITED_METHODS 0

#if (MONO_INLINE_CALLED_LIMITED_METHODS)
static char*
mono_inline_called_method_name_limit = NULL;
static gboolean check_inline_called_method_name_limit (MonoMethod *called_method) {
	char *called_method_name = mono_method_full_name (called_method, TRUE);
	int strncmp_result;
	
	if (mono_inline_called_method_name_limit == NULL) {
		char *limit_string = getenv ("MONO_INLINE_CALLED_METHOD_NAME_LIMIT");
		if (limit_string != NULL) {
			mono_inline_called_method_name_limit = limit_string;
		} else {
			mono_inline_called_method_name_limit = (char *) "";
		}
	}
	
	strncmp_result = strncmp (called_method_name, mono_inline_called_method_name_limit, strlen (mono_inline_called_method_name_limit));
	g_free (called_method_name);
	
	//return (strncmp_result <= 0);
	return (strncmp_result == 0);
}
#endif

#if (MONO_INLINE_CALLER_LIMITED_METHODS)
static char*
mono_inline_caller_method_name_limit = NULL;
static gboolean check_inline_caller_method_name_limit (MonoMethod *caller_method) {
	char *caller_method_name = mono_method_full_name (caller_method, TRUE);
	int strncmp_result;
	
	if (mono_inline_caller_method_name_limit == NULL) {
		char *limit_string = getenv ("MONO_INLINE_CALLER_METHOD_NAME_LIMIT");
		if (limit_string != NULL) {
			mono_inline_caller_method_name_limit = limit_string;
		} else {
			mono_inline_caller_method_name_limit = (char *) "";
		}
	}
	
	strncmp_result = strncmp (caller_method_name, mono_inline_caller_method_name_limit, strlen (mono_inline_caller_method_name_limit));
	g_free (caller_method_name);
	
	//return (strncmp_result <= 0);
	return (strncmp_result == 0);
}
#endif

static int
inline_method (MonoCompile *cfg, MonoMethod *cmethod, MonoMethodSignature *fsig, MonoBasicBlock *bblock, MonoInst **sp,
		guchar *ip, guint real_offset, GList *dont_inline, MonoBasicBlock **last_b, gboolean inline_allways)
{
	MonoInst *ins, *rvar = NULL;
	MonoMethodHeader *cheader;
	MonoBasicBlock *ebblock, *sbblock;
	int i, costs, new_locals_offset;
	MonoMethod *prev_inlined_method;
	MonoBasicBlock **prev_cil_offset_to_bb;
	unsigned char* prev_cil_start;
	guint32 prev_cil_offset_to_bb_len;

#if (MONO_INLINE_CALLED_LIMITED_METHODS)
	if ((! inline_allways) && ! check_inline_called_method_name_limit (cmethod))
		return 0;
#endif
#if (MONO_INLINE_CALLER_LIMITED_METHODS)
	if ((! inline_allways) && ! check_inline_caller_method_name_limit (cfg->method))
		return 0;
#endif

	if (bblock->out_of_line && !inline_allways)
		return 0;

	if (cfg->verbose_level > 2)
		g_print ("INLINE START %p %s -> %s\n", cmethod,  mono_method_full_name (cfg->method, TRUE), mono_method_full_name (cmethod, TRUE));

	if (!cmethod->inline_info) {
		mono_jit_stats.inlineable_methods++;
		cmethod->inline_info = 1;
	}
	/* allocate space to store the return value */
	if (!MONO_TYPE_IS_VOID (fsig->ret)) {
		rvar =  mono_compile_create_var (cfg, fsig->ret, OP_LOCAL);
	}

	/* allocate local variables */
	cheader = mono_method_get_header (cmethod);
	new_locals_offset = cfg->num_varinfo;
	for (i = 0; i < cheader->num_locals; ++i)
		mono_compile_create_var (cfg, cheader->locals [i], OP_LOCAL);
	
	/* allocate starte and end blocks */
	sbblock = NEW_BBLOCK (cfg);
	sbblock->block_num = cfg->num_bblocks++;
	sbblock->real_offset = real_offset;

	ebblock = NEW_BBLOCK (cfg);
	ebblock->block_num = cfg->num_bblocks++;
	ebblock->real_offset = real_offset;

	prev_inlined_method = cfg->inlined_method;
	cfg->inlined_method = cmethod;
	prev_cil_offset_to_bb = cfg->cil_offset_to_bb;
	prev_cil_offset_to_bb_len = cfg->cil_offset_to_bb_len;
	prev_cil_start = cfg->cil_start;

	costs = mono_method_to_ir (cfg, cmethod, sbblock, ebblock, new_locals_offset, rvar, dont_inline, sp, real_offset, *ip == CEE_CALLVIRT);

	cfg->inlined_method = prev_inlined_method;
	cfg->cil_offset_to_bb = prev_cil_offset_to_bb;
	cfg->cil_offset_to_bb_len = prev_cil_offset_to_bb_len;
	cfg->cil_start = prev_cil_start;

	if ((costs >= 0 && costs < 60) || inline_allways) {
		if (cfg->verbose_level > 2)
			g_print ("INLINE END %s -> %s\n", mono_method_full_name (cfg->method, TRUE), mono_method_full_name (cmethod, TRUE));
		
		mono_jit_stats.inlined_methods++;

		/* always add some code to avoid block split failures */
		MONO_INST_NEW (cfg, ins, OP_NOP);
		MONO_ADD_INS (bblock, ins);
		ins->cil_code = ip;

		bblock->next_bb = sbblock;
		link_bblock (cfg, bblock, sbblock);

		if (rvar) {
			NEW_TEMPLOAD (cfg, ins, rvar->inst_c0);
			*sp++ = ins;
		}
		*last_b = ebblock;
		return costs + 1;
	} else {
		if (cfg->verbose_level > 2)
			g_print ("INLINE ABORTED %s\n", mono_method_full_name (cmethod, TRUE));
	}
	return 0;
}

/*
 * Some of these comments may well be out-of-date.
 * Design decisions: we do a single pass over the IL code (and we do bblock 
 * splitting/merging in the few cases when it's required: a back jump to an IL
 * address that was not already seen as bblock starting point).
 * Code is validated as we go (full verification is still better left to metadata/verify.c).
 * Complex operations are decomposed in simpler ones right away. We need to let the 
 * arch-specific code peek and poke inside this process somehow (except when the 
 * optimizations can take advantage of the full semantic info of coarse opcodes).
 * All the opcodes of the form opcode.s are 'normalized' to opcode.
 * MonoInst->opcode initially is the IL opcode or some simplification of that 
 * (OP_LOAD, OP_STORE). The arch-specific code may rearrange it to an arch-specific 
 * opcode with value bigger than OP_LAST.
 * At this point the IR can be handed over to an interpreter, a dumb code generator
 * or to the optimizing code generator that will translate it to SSA form.
 *
 * Profiling directed optimizations.
 * We may compile by default with few or no optimizations and instrument the code
 * or the user may indicate what methods to optimize the most either in a config file
 * or through repeated runs where the compiler applies offline the optimizations to 
 * each method and then decides if it was worth it.
 *
 */

#define CHECK_TYPE(ins) if (!(ins)->type) UNVERIFIED
#define CHECK_STACK(num) if ((sp - stack_start) < (num)) UNVERIFIED
#define CHECK_STACK_OVF(num) if (((sp - stack_start) + (num)) > header->max_stack) UNVERIFIED
#define CHECK_ARG(num) if ((unsigned)(num) >= (unsigned)num_args) UNVERIFIED
#define CHECK_LOCAL(num) if ((unsigned)(num) >= (unsigned)header->num_locals) UNVERIFIED
#define CHECK_OPSIZE(size) if (ip + size > end) UNVERIFIED
#define CHECK_UNVERIFIABLE(cfg) if (cfg->unverifiable) UNVERIFIED
#define CHECK_TYPELOAD(klass) if (!(klass) || (klass)->exception_type) {cfg->exception_ptr = klass; goto load_error;}

/* offset from br.s -> br like opcodes */
#define BIG_BRANCH_OFFSET 13

static inline gboolean
ip_in_bb (MonoCompile *cfg, MonoBasicBlock *bb, const guint8* ip)
{
	MonoBasicBlock *b = cfg->cil_offset_to_bb [ip - cfg->cil_start];
	
	return b == NULL || b == bb;
}

static int
get_basic_blocks (MonoCompile *cfg, MonoMethodHeader* header, guint real_offset, unsigned char *start, unsigned char *end, unsigned char **pos)
{
	unsigned char *ip = start;
	unsigned char *target;
	int i;
	guint cli_addr;
	MonoBasicBlock *bblock;
	const MonoOpcode *opcode;

	while (ip < end) {
		cli_addr = ip - start;
		i = mono_opcode_value ((const guint8 **)&ip, end);
		if (i < 0)
			UNVERIFIED;
		opcode = &mono_opcodes [i];
		switch (opcode->argument) {
		case MonoInlineNone:
			ip++; 
			break;
		case MonoInlineString:
		case MonoInlineType:
		case MonoInlineField:
		case MonoInlineMethod:
		case MonoInlineTok:
		case MonoInlineSig:
		case MonoShortInlineR:
		case MonoInlineI:
			ip += 5;
			break;
		case MonoInlineVar:
			ip += 3;
			break;
		case MonoShortInlineVar:
		case MonoShortInlineI:
			ip += 2;
			break;
		case MonoShortInlineBrTarget:
			target = start + cli_addr + 2 + (signed char)ip [1];
			GET_BBLOCK (cfg, bblock, target);
			ip += 2;
			if (ip < end)
				GET_BBLOCK (cfg, bblock, ip);
			break;
		case MonoInlineBrTarget:
			target = start + cli_addr + 5 + (gint32)read32 (ip + 1);
			GET_BBLOCK (cfg, bblock, target);
			ip += 5;
			if (ip < end)
				GET_BBLOCK (cfg, bblock, ip);
			break;
		case MonoInlineSwitch: {
			guint32 n = read32 (ip + 1);
			guint32 j;
			ip += 5;
			cli_addr += 5 + 4 * n;
			target = start + cli_addr;
			GET_BBLOCK (cfg, bblock, target);
			
			for (j = 0; j < n; ++j) {
				target = start + cli_addr + (gint32)read32 (ip);
				GET_BBLOCK (cfg, bblock, target);
				ip += 4;
			}
			break;
		}
		case MonoInlineR:
		case MonoInlineI8:
			ip += 9;
			break;
		default:
			g_assert_not_reached ();
		}

		if (i == CEE_THROW) {
			unsigned char *bb_start = ip - 1;
			
			/* Find the start of the bblock containing the throw */
			bblock = NULL;
			while ((bb_start >= start) && !bblock) {
				bblock = cfg->cil_offset_to_bb [(bb_start) - start];
				bb_start --;
			}
			if (bblock)
				bblock->out_of_line = 1;
		}
	}
	return 0;
unverified:
	*pos = ip;
	return 1;
}

static MonoInst*
emit_tree (MonoCompile *cfg, MonoBasicBlock *bblock, MonoInst *ins, const guint8* ip_next)
{
	MonoInst *store, *temp, *load;
	
	if (ip_in_bb (cfg, bblock, ip_next) &&
		(CODE_IS_STLOC (ip_next) || *ip_next == CEE_RET))
			return ins;
	
	temp = mono_compile_create_var (cfg, type_from_stack_type (ins), OP_LOCAL);
	temp->flags |= MONO_INST_IS_TEMP;
	NEW_TEMPSTORE (cfg, store, temp->inst_c0, ins);
	store->cil_code = ins->cil_code;
	MONO_ADD_INS (bblock, store);
	NEW_TEMPLOAD (cfg, load, temp->inst_c0);
	load->cil_code = ins->cil_code;
	return load;
}

static inline MonoMethod *
mini_get_method (MonoMethod *m, guint32 token, MonoClass *klass, MonoGenericContext *context)
{
	MonoMethod *method;

	if (m->wrapper_type != MONO_WRAPPER_NONE)
		return mono_method_get_wrapper_data (m, token);

	method = mono_get_method_full (m->klass->image, token, klass, context);

	if (method && method->is_inflated)
		method = mono_get_inflated_method (method);

	return method;
}

static inline MonoClass*
mini_get_class (MonoMethod *method, guint32 token, MonoGenericContext *context)
{
	MonoClass *klass;

	if (method->wrapper_type != MONO_WRAPPER_NONE)
		klass = mono_method_get_wrapper_data (method, token);
	else
		klass = mono_class_get_full (method->klass->image, token, context);
	if (klass)
		mono_class_init (klass);
	return klass;
}

/*
 * Returns TRUE if the JIT should abort inlining because "callee"
 * is influenced by security attributes.
 */
static
gboolean check_linkdemand (MonoCompile *cfg, MonoMethod *caller, MonoMethod *callee, MonoBasicBlock *bblock, unsigned char *ip)
{
	guint32 result;
	
	if ((cfg->method != caller) && mono_method_has_declsec (callee)) {
		return TRUE;
	}
	
	result = mono_declsec_linkdemand (cfg->domain, caller, callee);
	if (result == MONO_JIT_SECURITY_OK)
		return FALSE;

	if (result == MONO_JIT_LINKDEMAND_ECMA) {
		/* Generate code to throw a SecurityException before the actual call/link */
		MonoAssembly *assembly = mono_image_get_assembly (caller->klass->image);
		MonoReflectionAssembly *refass = (MonoReflectionAssembly*) mono_assembly_get_object (cfg->domain, assembly);
		MonoReflectionMethod *refmet = mono_method_get_object (cfg->domain, caller, NULL);
		MonoSecurityManager *secman = mono_security_manager_get_methods ();
		MonoInst *args [3];

		NEW_ICONST (cfg, args [0], 4);
		NEW_PCONST (cfg, args [1], refass);
		NEW_PCONST (cfg, args [2], refmet);
		mono_emit_method_call_spilled (cfg, bblock, secman->linkdemandsecurityexception, mono_method_signature (secman->linkdemandsecurityexception), args, ip, NULL);
	} else if (cfg->exception_type == MONO_EXCEPTION_NONE) {
		 /* don't hide previous results */
		cfg->exception_type = MONO_EXCEPTION_SECURITY_LINKDEMAND;
		cfg->exception_data = result;
	}
	
	return FALSE;
}

static gboolean
can_access_internals (MonoAssembly *accessing, MonoAssembly* accessed)
{
	GSList *tmp;
	if (accessing == accessed)
		return TRUE;
	if (!accessed || !accessing)
		return FALSE;
	for (tmp = accessed->friend_assembly_names; tmp; tmp = tmp->next) {
		MonoAssemblyName *friend = tmp->data;
		/* Be conservative with checks */
		if (!friend->name)
			continue;
		if (strcmp (accessing->aname.name, friend->name))
			continue;
		if (friend->public_key_token [0]) {
			if (!accessing->aname.public_key_token [0])
				continue;
			if (strcmp ((char*)friend->public_key_token, (char*)accessing->aname.public_key_token))
				continue;
		}
		return TRUE;
	}
	return FALSE;
}

/* FIXME: check visibility of type, too */
static gboolean
can_access_member (MonoClass *access_klass, MonoClass *member_klass, int access_level)
{
	if (access_klass->generic_class && member_klass->generic_class &&
	    access_klass->generic_class->container_class && member_klass->generic_class->container_class) {
		if (can_access_member (access_klass->generic_class->container_class,
				       member_klass->generic_class->container_class, access_level))
			return TRUE;
	}

	/* Partition I 8.5.3.2 */
	/* the access level values are the same for fields and methods */
	switch (access_level) {
	case FIELD_ATTRIBUTE_COMPILER_CONTROLLED:
		/* same compilation unit */
		return access_klass->image == member_klass->image;
	case FIELD_ATTRIBUTE_PRIVATE:
		return access_klass == member_klass;
	case FIELD_ATTRIBUTE_FAM_AND_ASSEM:
		if (mono_class_has_parent (access_klass, member_klass) &&
		    can_access_internals (access_klass->image->assembly, member_klass->image->assembly))
			return TRUE;
		return FALSE;
	case FIELD_ATTRIBUTE_ASSEMBLY:
		return can_access_internals (access_klass->image->assembly, member_klass->image->assembly);
	case FIELD_ATTRIBUTE_FAMILY:
		if (mono_class_has_parent (access_klass, member_klass))
			return TRUE;
		return FALSE;
	case FIELD_ATTRIBUTE_FAM_OR_ASSEM:
		if (mono_class_has_parent (access_klass, member_klass))
			return TRUE;
		return can_access_internals (access_klass->image->assembly, member_klass->image->assembly);
	case FIELD_ATTRIBUTE_PUBLIC:
		return TRUE;
	}
	return FALSE;
}

static gboolean
can_access_field (MonoMethod *method, MonoClassField *field)
{
	/* FIXME: check all overlapping fields */
	int can = can_access_member (method->klass, field->parent, field->type->attrs & FIELD_ATTRIBUTE_FIELD_ACCESS_MASK);
	if (!can) {
		MonoClass *nested = method->klass->nested_in;
		while (nested) {
			can = can_access_member (nested, field->parent, field->type->attrs & FIELD_ATTRIBUTE_FIELD_ACCESS_MASK);
			if (can)
				return TRUE;
			nested = nested->nested_in;
		}
	}
	return can;
}

static gboolean
can_access_method (MonoMethod *method, MonoMethod *called)
{
	int can = can_access_member (method->klass, called->klass, called->flags & METHOD_ATTRIBUTE_MEMBER_ACCESS_MASK);
	if (!can) {
		MonoClass *nested = method->klass->nested_in;
		while (nested) {
			can = can_access_member (nested, called->klass, called->flags & METHOD_ATTRIBUTE_MEMBER_ACCESS_MASK);
			if (can)
				return TRUE;
			nested = nested->nested_in;
		}
	}
	/* 
	 * FIXME:
	 * with generics calls to explicit interface implementations can be expressed
	 * directly: the method is private, but we must allow it. This may be opening
	 * a hole or the generics code should handle this differently.
	 * Maybe just ensure the interface type is public.
	 */
	if ((called->flags & METHOD_ATTRIBUTE_VIRTUAL) && (called->flags & METHOD_ATTRIBUTE_FINAL))
		return TRUE;
	return can;
}

/*
 * Check that the IL instructions at ip are the array initialization
 * sequence and return the pointer to the data and the size.
 */
static const char*
initialize_array_data (MonoMethod *method, gboolean aot, unsigned char *ip, MonoInst *newarr, int *out_size)
{
	/*
	 * newarr[System.Int32]
	 * dup
	 * ldtoken field valuetype ...
	 * call void class [mscorlib]System.Runtime.CompilerServices.RuntimeHelpers::InitializeArray(class [mscorlib]System.Array, valuetype [mscorlib]System.RuntimeFieldHandle)
	 */
	if (ip [0] == CEE_DUP && ip [1] == CEE_LDTOKEN && ip [5] == 0x4 && ip [6] == CEE_CALL) {
		MonoClass *klass = newarr->inst_newa_class;
		guint32 token = read32 (ip + 7);
		guint32 rva, field_index;
		const char *data_ptr;
		int size = 0;
		MonoMethod *cmethod;

		if (newarr->inst_newa_len->opcode != OP_ICONST)
			return NULL;
		cmethod = mini_get_method (method, token, NULL, NULL);
		if (!cmethod)
			return NULL;
		if (strcmp (cmethod->name, "InitializeArray") || strcmp (cmethod->klass->name, "RuntimeHelpers") || cmethod->klass->image != mono_defaults.corlib)
			return NULL;
		switch (mono_type_get_underlying_type (&klass->byval_arg)->type) {
		case MONO_TYPE_BOOLEAN:
		case MONO_TYPE_I1:
		case MONO_TYPE_U1:
			size = 1; break;
		/* we need to swap on big endian, so punt. Should we handle R4 and R8 as well? */
#if G_BYTE_ORDER == G_LITTLE_ENDIAN
		case MONO_TYPE_CHAR:
		case MONO_TYPE_I2:
		case MONO_TYPE_U2:
			size = 2; break;
		case MONO_TYPE_I4:
		case MONO_TYPE_U4:
		case MONO_TYPE_R4:
			size = 4; break;
		case MONO_TYPE_R8:
#ifdef ARM_FPU_FPA
			return NULL; /* stupid ARM FP swapped format */
#endif
		case MONO_TYPE_I8:
		case MONO_TYPE_U8:
			size = 8; break;
#endif
		default:
			return NULL;
		}
		size *= newarr->inst_newa_len->inst_c0;
		*out_size = size;
		/*g_print ("optimized in %s: size: %d, numelems: %d\n", method->name, size, newarr->inst_newa_len->inst_c0);*/
		field_index = read32 (ip + 2) & 0xffffff;
		mono_metadata_field_info (method->klass->image, field_index - 1, NULL, &rva, NULL);
		data_ptr = mono_image_rva_map (method->klass->image, rva);
		/*g_print ("field: 0x%08x, rva: %d, rva_ptr: %p\n", read32 (ip + 2), rva, data_ptr);*/
		/* for aot code we do the lookup on load */
		if (aot && data_ptr)
			return GUINT_TO_POINTER (rva);
		return data_ptr;
	}
	return NULL;
}

/*
 * mono_method_to_ir: translates IL into basic blocks containing trees
 */
static int
mono_method_to_ir (MonoCompile *cfg, MonoMethod *method, MonoBasicBlock *start_bblock, MonoBasicBlock *end_bblock, 
		   int locals_offset, MonoInst *return_var, GList *dont_inline, MonoInst **inline_args, 
		   guint inline_offset, gboolean is_virtual_call)
{
	MonoInst *zero_int32, *zero_int64, *zero_ptr, *zero_obj, *zero_r8;
	MonoInst *ins, **sp, **stack_start;
	MonoBasicBlock *bblock, *tblock = NULL, *init_localsbb = NULL;
	MonoMethod *cmethod;
	MonoInst **arg_array;
	MonoMethodHeader *header;
	MonoImage *image;
	guint32 token, ins_flag;
	MonoClass *klass;
	MonoClass *constrained_call = NULL;
	unsigned char *ip, *end, *target, *err_pos;
	static double r8_0 = 0.0;
	MonoMethodSignature *sig;
	MonoGenericContext *generic_context = NULL;
	MonoGenericContainer *generic_container = NULL;
	MonoType **param_types;
	GList *bb_recheck = NULL, *tmp;
	int i, n, start_new_bblock, ialign;
	int num_calls = 0, inline_costs = 0;
	int breakpoint_id = 0;
	guint32 align;
	guint real_offset, num_args;
	MonoBoolean security, pinvoke;
	MonoSecurityManager* secman = NULL;
	MonoDeclSecurityActions actions;
	GSList *class_inits = NULL;
	gboolean dont_verify, dont_verify_stloc;

	/* serialization and xdomain stuff may need access to private fields and methods */
	dont_verify = method->klass->image->assembly->corlib_internal? TRUE: FALSE;
	dont_verify |= method->wrapper_type == MONO_WRAPPER_XDOMAIN_INVOKE;
	dont_verify |= method->wrapper_type == MONO_WRAPPER_XDOMAIN_DISPATCH;
	dont_verify |= method->wrapper_type == MONO_WRAPPER_MANAGED_TO_NATIVE; /* bug #77896 */
	dont_verify |= method->wrapper_type == MONO_WRAPPER_COMINTEROP;
	dont_verify |= method->wrapper_type == MONO_WRAPPER_COMINTEROP_INVOKE;

	/* still some type unsafety issues in marshal wrappers... (unknown is PtrToStructure) */
	dont_verify_stloc = method->wrapper_type == MONO_WRAPPER_MANAGED_TO_NATIVE;
	dont_verify_stloc |= method->wrapper_type == MONO_WRAPPER_UNKNOWN;
	dont_verify_stloc |= method->wrapper_type == MONO_WRAPPER_NATIVE_TO_MANAGED;

	/* Not turned on yet */
	cfg->dont_verify_stack_merge = TRUE;

	image = method->klass->image;
	header = mono_method_get_header (method);
	generic_container = method->generic_container;
	sig = mono_method_signature (method);
	num_args = sig->hasthis + sig->param_count;
	ip = (unsigned char*)header->code;
	cfg->cil_start = ip;
	end = ip + header->code_size;
	mono_jit_stats.cil_code_size += header->code_size;

	if (sig->is_inflated)
		generic_context = mono_method_get_context (method);
	else if (generic_container)
		generic_context = &generic_container->context;

	g_assert (!sig->has_type_parameters);

	if (cfg->method == method)
		real_offset = 0;
	else
		real_offset = inline_offset;

	cfg->cil_offset_to_bb = mono_mempool_alloc0 (cfg->mempool, sizeof (MonoBasicBlock*) * header->code_size);
	cfg->cil_offset_to_bb_len = header->code_size;

	if (cfg->verbose_level > 2)
		g_print ("method to IR %s\n", mono_method_full_name (method, TRUE));

	dont_inline = g_list_prepend (dont_inline, method);
	if (cfg->method == method) {

		if (cfg->prof_options & MONO_PROFILE_INS_COVERAGE)
			cfg->coverage_info = mono_profiler_coverage_alloc (cfg->method, header->code_size);

		/* ENTRY BLOCK */
		cfg->bb_entry = start_bblock = NEW_BBLOCK (cfg);
		start_bblock->cil_code = NULL;
		start_bblock->cil_length = 0;
		start_bblock->block_num = cfg->num_bblocks++;

		/* EXIT BLOCK */
		cfg->bb_exit = end_bblock = NEW_BBLOCK (cfg);
		end_bblock->cil_code = NULL;
		end_bblock->cil_length = 0;
		end_bblock->block_num = cfg->num_bblocks++;
		g_assert (cfg->num_bblocks == 2);

		arg_array = alloca (sizeof (MonoInst *) * num_args);
		for (i = num_args - 1; i >= 0; i--)
			arg_array [i] = cfg->varinfo [i];

		if (header->num_clauses) {
			cfg->spvars = g_hash_table_new (NULL, NULL);
			cfg->exvars = g_hash_table_new (NULL, NULL);
		}
		/* handle exception clauses */
		for (i = 0; i < header->num_clauses; ++i) {
			MonoBasicBlock *try_bb;
			MonoExceptionClause *clause = &header->clauses [i];
			GET_BBLOCK (cfg, try_bb, ip + clause->try_offset);
			try_bb->real_offset = clause->try_offset;
			GET_BBLOCK (cfg, tblock, ip + clause->handler_offset);
			tblock->real_offset = clause->handler_offset;
			tblock->flags |= BB_EXCEPTION_HANDLER;

			link_bblock (cfg, try_bb, tblock);

			if (*(ip + clause->handler_offset) == CEE_POP)
				tblock->flags |= BB_EXCEPTION_DEAD_OBJ;

			if (clause->flags == MONO_EXCEPTION_CLAUSE_FINALLY ||
			    clause->flags == MONO_EXCEPTION_CLAUSE_FILTER ||
			    clause->flags == MONO_EXCEPTION_CLAUSE_FAULT) {
				MONO_INST_NEW (cfg, ins, OP_START_HANDLER);
				MONO_ADD_INS (tblock, ins);

				/* todo: is a fault block unsafe to optimize? */
				if (clause->flags == MONO_EXCEPTION_CLAUSE_FAULT)
					tblock->flags |= BB_EXCEPTION_UNSAFE;
			}


			/*g_print ("clause try IL_%04x to IL_%04x handler %d at IL_%04x to IL_%04x\n", clause->try_offset, clause->try_offset + clause->try_len, clause->flags, clause->handler_offset, clause->handler_offset + clause->handler_len);
			  while (p < end) {
			  g_print ("%s", mono_disasm_code_one (NULL, method, p, &p));
			  }*/
			/* catch and filter blocks get the exception object on the stack */
			if (clause->flags == MONO_EXCEPTION_CLAUSE_NONE ||
			    clause->flags == MONO_EXCEPTION_CLAUSE_FILTER) {
				MonoInst *load, *dummy_use;

				/* mostly like handle_stack_args (), but just sets the input args */
				/* g_print ("handling clause at IL_%04x\n", clause->handler_offset); */
				tblock->in_scount = 1;
				tblock->in_stack = mono_mempool_alloc (cfg->mempool, sizeof (MonoInst*));
				tblock->in_stack [0] = mono_create_exvar_for_offset (cfg, clause->handler_offset);
				tblock->stack_state = mono_mempool_alloc (cfg->mempool, sizeof (MonoStackSlot));
				tblock->stack_state [0].type = STACK_OBJ;
				/* FIXME? */
				tblock->stack_state [0].klass = mono_defaults.object_class;

				/* 
				 * Add a dummy use for the exvar so its liveness info will be
				 * correct.
				 */
				NEW_TEMPLOAD (cfg, load, tblock->in_stack [0]->inst_c0);
				NEW_DUMMY_USE (cfg, dummy_use, load);
				MONO_ADD_INS (tblock, dummy_use);
				
				if (clause->flags == MONO_EXCEPTION_CLAUSE_FILTER) {
					GET_BBLOCK (cfg, tblock, ip + clause->data.filter_offset);
					tblock->real_offset = clause->data.filter_offset;
					tblock->in_scount = 1;
					tblock->in_stack = mono_mempool_alloc (cfg->mempool, sizeof (MonoInst*));
					tblock->stack_state = mono_mempool_alloc (cfg->mempool, sizeof (MonoStackSlot));
					tblock->stack_state [0].type = STACK_OBJ;
					/* FIXME? */
					tblock->stack_state [0].klass = mono_defaults.object_class;

					/* The filter block shares the exvar with the handler block */
					tblock->in_stack [0] = mono_create_exvar_for_offset (cfg, clause->handler_offset);
					MONO_INST_NEW (cfg, ins, OP_START_HANDLER);
					MONO_ADD_INS (tblock, ins);
				}
			}
		}
	} else {
		arg_array = alloca (sizeof (MonoInst *) * num_args);
		mono_save_args (cfg, start_bblock, sig, inline_args, arg_array);
	}

	/* FIRST CODE BLOCK */
	bblock = NEW_BBLOCK (cfg);
	bblock->cil_code = ip;

	ADD_BBLOCK (cfg, bblock);

	if (cfg->method == method) {
		breakpoint_id = mono_debugger_method_has_breakpoint (method);
		if (breakpoint_id && (mono_debug_format != MONO_DEBUG_FORMAT_DEBUGGER)) {
			MONO_INST_NEW (cfg, ins, OP_BREAK);
			MONO_ADD_INS (bblock, ins);
		}
	}

	if (mono_use_security_manager)
		secman = mono_security_manager_get_methods ();

	security = (secman && mono_method_has_declsec (method));
	/* at this point having security doesn't mean we have any code to generate */
	if (security && (cfg->method == method)) {
		/* Only Demand, NonCasDemand and DemandChoice requires code generation.
		 * And we do not want to enter the next section (with allocation) if we
		 * have nothing to generate */
		security = mono_declsec_get_demands (method, &actions);
	}

	/* we must Demand SecurityPermission.Unmanaged before P/Invoking */
	pinvoke = (secman && (method->wrapper_type == MONO_WRAPPER_MANAGED_TO_NATIVE));
	if (pinvoke) {
		MonoMethod *wrapped = mono_marshal_method_from_wrapper (method);
		if (wrapped && (wrapped->flags & METHOD_ATTRIBUTE_PINVOKE_IMPL)) {
			MonoCustomAttrInfo* custom = mono_custom_attrs_from_method (wrapped);

			/* unless the method or it's class has the [SuppressUnmanagedCodeSecurity] attribute */
			if (custom && mono_custom_attrs_has_attr (custom, secman->suppressunmanagedcodesecurity)) {
				pinvoke = FALSE;
			}

			if (pinvoke) {
				custom = mono_custom_attrs_from_class (wrapped->klass);
				if (custom && mono_custom_attrs_has_attr (custom, secman->suppressunmanagedcodesecurity)) {
					pinvoke = FALSE;
				}
			}
		} else {
			/* not a P/Invoke after all */
			pinvoke = FALSE;
		}
	}
	
	if ((header->init_locals || (cfg->method == method && (cfg->opt & MONO_OPT_SHARED))) || cfg->compile_aot || security || pinvoke) {
		/* we use a separate basic block for the initialization code */
		cfg->bb_init = init_localsbb = NEW_BBLOCK (cfg);
		init_localsbb->real_offset = real_offset;
		start_bblock->next_bb = init_localsbb;
		init_localsbb->next_bb = bblock;
		link_bblock (cfg, start_bblock, init_localsbb);
		link_bblock (cfg, init_localsbb, bblock);
		init_localsbb->block_num = cfg->num_bblocks++;
	} else {
		start_bblock->next_bb = bblock;
		link_bblock (cfg, start_bblock, bblock);
	}

	/* at this point we know, if security is TRUE, that some code needs to be generated */
	if (security && (cfg->method == method)) {
		MonoInst *args [2];

		mono_jit_stats.cas_demand_generation++;

		if (actions.demand.blob) {
			/* Add code for SecurityAction.Demand */
			NEW_DECLSECCONST (cfg, args[0], image, actions.demand);
			NEW_ICONST (cfg, args [1], actions.demand.size);
			/* Calls static void SecurityManager.InternalDemand (byte* permissions, int size); */
			mono_emit_method_call_spilled (cfg, init_localsbb, secman->demand, mono_method_signature (secman->demand), args, ip, NULL);
		}
		if (actions.noncasdemand.blob) {
			/* CLR 1.x uses a .noncasdemand (but 2.x doesn't) */
			/* For Mono we re-route non-CAS Demand to Demand (as the managed code must deal with it anyway) */
			NEW_DECLSECCONST (cfg, args[0], image, actions.noncasdemand);
			NEW_ICONST (cfg, args [1], actions.noncasdemand.size);
			/* Calls static void SecurityManager.InternalDemand (byte* permissions, int size); */
			mono_emit_method_call_spilled (cfg, init_localsbb, secman->demand, mono_method_signature (secman->demand), args, ip, NULL);
		}
		if (actions.demandchoice.blob) {
			/* New in 2.0, Demand must succeed for one of the permissions (i.e. not all) */
			NEW_DECLSECCONST (cfg, args[0], image, actions.demandchoice);
			NEW_ICONST (cfg, args [1], actions.demandchoice.size);
			/* Calls static void SecurityManager.InternalDemandChoice (byte* permissions, int size); */
			mono_emit_method_call_spilled (cfg, init_localsbb, secman->demandchoice, mono_method_signature (secman->demandchoice), args, ip, NULL);
		}
	}

	/* we must Demand SecurityPermission.Unmanaged before p/invoking */
	if (pinvoke) {
		mono_emit_method_call_spilled (cfg, init_localsbb, secman->demandunmanaged, mono_method_signature (secman->demandunmanaged), NULL, ip, NULL);
	}

	if (get_basic_blocks (cfg, header, real_offset, ip, end, &err_pos)) {
		ip = err_pos;
		UNVERIFIED;
	}

	if (cfg->method == method)
		mono_debug_init_method (cfg, bblock, breakpoint_id);

	param_types = mono_mempool_alloc (cfg->mempool, sizeof (MonoType*) * num_args);
	if (sig->hasthis)
		param_types [0] = method->klass->valuetype?&method->klass->this_arg:&method->klass->byval_arg;
	for (n = 0; n < sig->param_count; ++n)
		param_types [n + sig->hasthis] = sig->params [n];
	for (n = 0; n < header->num_locals; ++n) {
		if (header->locals [n]->type == MONO_TYPE_VOID && !header->locals [n]->byref)
			UNVERIFIED;
	}
	class_inits = NULL;

	/* do this somewhere outside - not here */
	NEW_ICONST (cfg, zero_int32, 0);
	NEW_ICONST (cfg, zero_int64, 0);
	zero_int64->type = STACK_I8;
	NEW_PCONST (cfg, zero_ptr, 0);
	NEW_PCONST (cfg, zero_obj, 0);
	zero_obj->type = STACK_OBJ;

	MONO_INST_NEW (cfg, zero_r8, OP_R8CONST);
	zero_r8->type = STACK_R8;
	zero_r8->inst_p0 = &r8_0;

	/* add a check for this != NULL to inlined methods */
	if (is_virtual_call) {
		MONO_INST_NEW (cfg, ins, OP_CHECK_THIS);
		NEW_ARGLOAD (cfg, ins->inst_left, 0);
		ins->cil_code = ip;
		MONO_ADD_INS (bblock, ins);
	}

	/* we use a spare stack slot in SWITCH and NEWOBJ and others */
	stack_start = sp = mono_mempool_alloc0 (cfg->mempool, sizeof (MonoInst*) * (header->max_stack + 1));

	ins_flag = 0;
	start_new_bblock = 0;
	while (ip < end) {

		if (cfg->method == method)
			real_offset = ip - header->code;
		else
			real_offset = inline_offset;

		if (start_new_bblock) {
			bblock->cil_length = ip - bblock->cil_code;
			if (start_new_bblock == 2) {
				g_assert (ip == tblock->cil_code);
			} else {
				GET_BBLOCK (cfg, tblock, ip);
			}
			bblock->next_bb = tblock;
			bblock = tblock;
			start_new_bblock = 0;
			for (i = 0; i < bblock->in_scount; ++i) {
				if (cfg->verbose_level > 3)
					g_print ("loading %d from temp %d\n", i, (int)bblock->in_stack [i]->inst_c0);						
				NEW_TEMPLOAD (cfg, ins, bblock->in_stack [i]->inst_c0);
				*sp++ = ins;
			}
			g_slist_free (class_inits);
			class_inits = NULL;
		} else {
			if ((tblock = cfg->cil_offset_to_bb [ip - cfg->cil_start]) && (tblock != bblock)) {
				link_bblock (cfg, bblock, tblock);
				if (sp != stack_start) {
					handle_stack_args (cfg, bblock, stack_start, sp - stack_start);
					sp = stack_start;
					CHECK_UNVERIFIABLE (cfg);
				}
				bblock->next_bb = tblock;
				bblock = tblock;
				for (i = 0; i < bblock->in_scount; ++i) {
					if (cfg->verbose_level > 3)
						g_print ("loading %d from temp %d\n", i, (int)bblock->in_stack [i]->inst_c0);						
					NEW_TEMPLOAD (cfg, ins, bblock->in_stack [i]->inst_c0);
					*sp++ = ins;
				}
				g_slist_free (class_inits);
				class_inits = NULL;
			}
		}

		bblock->real_offset = real_offset;

		if ((cfg->method == method) && cfg->coverage_info) {
			MonoInst *store, *one;
			guint32 cil_offset = ip - header->code;
			cfg->coverage_info->data [cil_offset].cil_code = ip;

			/* TODO: Use an increment here */
			NEW_ICONST (cfg, one, 1);
			one->cil_code = ip;

			NEW_PCONST (cfg, ins, &(cfg->coverage_info->data [cil_offset].count));
			ins->cil_code = ip;

			MONO_INST_NEW (cfg, store, CEE_STIND_I);
			store->cil_code = ip;
			store->inst_left = ins;
			store->inst_right = one;

			MONO_ADD_INS (bblock, store);
		}

		if (cfg->verbose_level > 3)
			g_print ("converting (in B%d: stack: %d) %s", bblock->block_num, (int)(sp - stack_start), mono_disasm_code_one (NULL, method, ip, NULL));

		switch (*ip) {
		case CEE_NOP:
			MONO_INST_NEW (cfg, ins, OP_NOP);
			ins->cil_code = ip++;
			MONO_ADD_INS (bblock, ins);
			break;
		case CEE_BREAK:
			MONO_INST_NEW (cfg, ins, OP_BREAK);
			ins->cil_code = ip++;
			MONO_ADD_INS (bblock, ins);
			break;
		case CEE_LDARG_0:
		case CEE_LDARG_1:
		case CEE_LDARG_2:
		case CEE_LDARG_3:
			CHECK_STACK_OVF (1);
			n = (*ip)-CEE_LDARG_0;
			CHECK_ARG (n);
			NEW_ARGLOAD (cfg, ins, n);
			LDARG_SOFT_FLOAT (cfg, ins, n, ip);
			ins->cil_code = ip++;
			*sp++ = ins;
			break;
		case CEE_LDLOC_0:
		case CEE_LDLOC_1:
		case CEE_LDLOC_2:
		case CEE_LDLOC_3:
			CHECK_STACK_OVF (1);
			n = (*ip)-CEE_LDLOC_0;
			CHECK_LOCAL (n);
			NEW_LOCLOAD (cfg, ins, n);
			LDLOC_SOFT_FLOAT (cfg, ins, n, ip);
			ins->cil_code = ip++;
			*sp++ = ins;
			break;
		case CEE_STLOC_0:
		case CEE_STLOC_1:
		case CEE_STLOC_2:
		case CEE_STLOC_3:
			CHECK_STACK (1);
			n = (*ip)-CEE_STLOC_0;
			CHECK_LOCAL (n);
			--sp;
			handle_loaded_temps (cfg, bblock, stack_start, sp);
			NEW_LOCSTORE (cfg, ins, n, *sp);
			ins->cil_code = ip;
			if (!dont_verify_stloc && target_type_is_incompatible (cfg, header->locals [n], *sp))
				UNVERIFIED;
			STLOC_SOFT_FLOAT (cfg, ins, n, ip);
			if (ins->opcode == CEE_STOBJ) {
				NEW_LOCLOADA (cfg, ins, n);
				handle_stobj (cfg, bblock, ins, *sp, ip, ins->klass, FALSE, FALSE, FALSE);
			} else
				MONO_ADD_INS (bblock, ins);
			++ip;
			inline_costs += 1;
			break;
		case CEE_LDARG_S:
			CHECK_OPSIZE (2);
			CHECK_STACK_OVF (1);
			CHECK_ARG (ip [1]);
			NEW_ARGLOAD (cfg, ins, ip [1]);
			LDARG_SOFT_FLOAT (cfg, ins, ip [1], ip);
			ins->cil_code = ip;
			*sp++ = ins;
			ip += 2;
			break;
		case CEE_LDARGA_S:
			CHECK_OPSIZE (2);
			CHECK_STACK_OVF (1);
			CHECK_ARG (ip [1]);
			NEW_ARGLOADA (cfg, ins, ip [1]);
			ins->cil_code = ip;
			*sp++ = ins;
			ip += 2;
			break;
		case CEE_STARG_S:
			CHECK_OPSIZE (2);
			CHECK_STACK (1);
			--sp;
			CHECK_ARG (ip [1]);
			NEW_ARGSTORE (cfg, ins, ip [1], *sp);
			handle_loaded_temps (cfg, bblock, stack_start, sp);
			ins->cil_code = ip;
			if (!dont_verify_stloc && target_type_is_incompatible (cfg, param_types [ip [1]], *sp))
				UNVERIFIED;
			STARG_SOFT_FLOAT (cfg, ins, ip [1], ip);
			if (ins->opcode == CEE_STOBJ) {
				NEW_ARGLOADA (cfg, ins, ip [1]);
				handle_stobj (cfg, bblock, ins, *sp, ip, ins->klass, FALSE, FALSE, FALSE);
			} else
				MONO_ADD_INS (bblock, ins);
			ip += 2;
			break;
		case CEE_LDLOC_S:
			CHECK_OPSIZE (2);
			CHECK_STACK_OVF (1);
			CHECK_LOCAL (ip [1]);
			NEW_LOCLOAD (cfg, ins, ip [1]);
			LDLOC_SOFT_FLOAT (cfg, ins, ip [1], ip);
			ins->cil_code = ip;
			*sp++ = ins;
			ip += 2;
			break;
		case CEE_LDLOCA_S:
			CHECK_OPSIZE (2);
			CHECK_STACK_OVF (1);
			CHECK_LOCAL (ip [1]);
			NEW_LOCLOADA (cfg, ins, ip [1]);
			ins->cil_code = ip;
			*sp++ = ins;
			ip += 2;
			break;
		case CEE_STLOC_S:
			CHECK_OPSIZE (2);
			CHECK_STACK (1);
			--sp;
			handle_loaded_temps (cfg, bblock, stack_start, sp);
			CHECK_LOCAL (ip [1]);
			NEW_LOCSTORE (cfg, ins, ip [1], *sp);
			ins->cil_code = ip;
			if (!dont_verify_stloc && target_type_is_incompatible (cfg, header->locals [ip [1]], *sp))
				UNVERIFIED;
			STLOC_SOFT_FLOAT (cfg, ins, ip [1], ip);
			if (ins->opcode == CEE_STOBJ) {
				NEW_LOCLOADA (cfg, ins, ip [1]);
				handle_stobj (cfg, bblock, ins, *sp, ip, ins->klass, FALSE, FALSE, FALSE);
			} else
				MONO_ADD_INS (bblock, ins);
			ip += 2;
			inline_costs += 1;
			break;
		case CEE_LDNULL:
			CHECK_STACK_OVF (1);
			NEW_PCONST (cfg, ins, NULL);
			ins->cil_code = ip;
			ins->type = STACK_OBJ;
			++ip;
			*sp++ = ins;
			break;
		case CEE_LDC_I4_M1:
			CHECK_STACK_OVF (1);
			NEW_ICONST (cfg, ins, -1);
			ins->cil_code = ip;
			++ip;
			*sp++ = ins;
			break;
		case CEE_LDC_I4_0:
		case CEE_LDC_I4_1:
		case CEE_LDC_I4_2:
		case CEE_LDC_I4_3:
		case CEE_LDC_I4_4:
		case CEE_LDC_I4_5:
		case CEE_LDC_I4_6:
		case CEE_LDC_I4_7:
		case CEE_LDC_I4_8:
			CHECK_STACK_OVF (1);
			NEW_ICONST (cfg, ins, (*ip) - CEE_LDC_I4_0);
			ins->cil_code = ip;
			++ip;
			*sp++ = ins;
			break;
		case CEE_LDC_I4_S:
			CHECK_OPSIZE (2);
			CHECK_STACK_OVF (1);
			++ip;
			NEW_ICONST (cfg, ins, *((signed char*)ip));
			ins->cil_code = ip;
			++ip;
			*sp++ = ins;
			break;
		case CEE_LDC_I4:
			CHECK_OPSIZE (5);
			CHECK_STACK_OVF (1);
			NEW_ICONST (cfg, ins, (gint32)read32 (ip + 1));
			ins->cil_code = ip;
			ip += 5;
			*sp++ = ins;
			break;
		case CEE_LDC_I8:
			CHECK_OPSIZE (9);
			CHECK_STACK_OVF (1);
			MONO_INST_NEW (cfg, ins, OP_I8CONST);
			ins->cil_code = ip;
			ins->type = STACK_I8;
			++ip;
			ins->inst_l = (gint64)read64 (ip);
			ip += 8;
			*sp++ = ins;
			break;
		case CEE_LDC_R4: {
			float *f;
			/* we should really allocate this only late in the compilation process */
			mono_domain_lock (cfg->domain);
			f = mono_mempool_alloc (cfg->domain->mp, sizeof (float));
			mono_domain_unlock (cfg->domain);
			CHECK_OPSIZE (5);
			CHECK_STACK_OVF (1);
			MONO_INST_NEW (cfg, ins, OP_R4CONST);
			ins->type = STACK_R8;
			++ip;
			readr4 (ip, f);
			ins->inst_p0 = f;

			ip += 4;
			*sp++ = ins;			
			break;
		}
		case CEE_LDC_R8: {
			double *d;
			mono_domain_lock (cfg->domain);
			d = mono_mempool_alloc (cfg->domain->mp, sizeof (double));
			mono_domain_unlock (cfg->domain);
			CHECK_OPSIZE (9);
			CHECK_STACK_OVF (1);
			MONO_INST_NEW (cfg, ins, OP_R8CONST);
			ins->type = STACK_R8;
			++ip;
			readr8 (ip, d);
			ins->inst_p0 = d;

			ip += 8;
			*sp++ = ins;			
			break;
		}
		case CEE_DUP: {
			MonoInst *temp, *store;
			CHECK_STACK (1);
			CHECK_STACK_OVF (1);
			sp--;
			ins = *sp;
		
			/* 
			 * small optimization: if the loaded value was from a local already,
			 * just load it twice.
			 */
			if (ins->ssa_op == MONO_SSA_LOAD && 
			    (ins->inst_i0->opcode == OP_LOCAL || ins->inst_i0->opcode == OP_ARG)) {
				sp++;
				MONO_INST_NEW (cfg, temp, 0);
				*temp = *ins;
				temp->cil_code = ip;
				*sp++ = temp;
			} else {
				temp = mono_compile_create_var (cfg, type_from_stack_type (ins), OP_LOCAL);
				temp->flags |= MONO_INST_IS_TEMP;
				temp->cil_code = ip;
				NEW_TEMPSTORE (cfg, store, temp->inst_c0, ins);
				store->cil_code = ip;
				if (store->opcode == CEE_STOBJ) {
					NEW_TEMPLOADA (cfg, store, temp->inst_c0);
					handle_stobj (cfg, bblock, store, sp [0], sp [0]->cil_code, store->klass, TRUE, FALSE, FALSE);
				} else {
					MONO_ADD_INS (bblock, store);
				}
				NEW_TEMPLOAD (cfg, ins, temp->inst_c0);
				*sp++ = ins;
				ins->cil_code = ip;
				NEW_TEMPLOAD (cfg, ins, temp->inst_c0);
				*sp++ = ins;
				ins->cil_code = ip;
			}
			++ip;
			inline_costs += 2;
			break;
		}
		case CEE_POP:
			CHECK_STACK (1);
			MONO_INST_NEW (cfg, ins, CEE_POP);
			MONO_ADD_INS (bblock, ins);
			ins->cil_code = ip++;
			--sp;
			ins->inst_i0 = *sp;
			break;
		case CEE_JMP:
			CHECK_OPSIZE (5);
			if (stack_start != sp)
				UNVERIFIED;
			MONO_INST_NEW (cfg, ins, OP_JMP);
			token = read32 (ip + 1);
			/* FIXME: check the signature matches */
			cmethod = mini_get_method (method, token, NULL, generic_context);

			if (!cmethod)
				goto load_error;

			if (mono_use_security_manager) {
				if (check_linkdemand (cfg, method, cmethod, bblock, ip))
					INLINE_FAILURE;
			}

			ins->inst_p0 = cmethod;
			MONO_ADD_INS (bblock, ins);
			ip += 5;
			start_new_bblock = 1;
			break;
		case CEE_CALLI:
		case CEE_CALL:
		case CEE_CALLVIRT: {
			MonoInst *addr = NULL;
			MonoMethodSignature *fsig = NULL;
			int temp, array_rank = 0;
			int virtual = *ip == CEE_CALLVIRT;

			CHECK_OPSIZE (5);
			token = read32 (ip + 1);

			if (*ip == CEE_CALLI) {
				cmethod = NULL;
				CHECK_STACK (1);
				--sp;
				addr = *sp;
				if (method->wrapper_type != MONO_WRAPPER_NONE)
					fsig = (MonoMethodSignature *)mono_method_get_wrapper_data (method, token);
				else
					fsig = mono_metadata_parse_signature (image, token);

				n = fsig->param_count + fsig->hasthis;
			} else {
				MonoMethod *cil_method;
				
				if (method->wrapper_type != MONO_WRAPPER_NONE) {
					cmethod =  (MonoMethod *)mono_method_get_wrapper_data (method, token);
					cil_method = cmethod;
				} else if (constrained_call) {
					cmethod = mono_get_method_constrained (image, token, constrained_call, generic_context, &cil_method);
					cmethod = mono_get_inflated_method (cmethod);
					cil_method = cmethod;
				} else {
					cmethod = mini_get_method (method, token, NULL, generic_context);
					cil_method = cmethod;
				}

				if (!cmethod)
					goto load_error;
				if (!dont_verify && !cfg->skip_visibility && !can_access_method (method, cil_method))
					UNVERIFIED;

				if (!virtual && (cmethod->flags & METHOD_ATTRIBUTE_ABSTRACT))
					/* MS.NET seems to silently convert this to a callvirt */
					virtual = 1;

				if (!cmethod->klass->inited){
					if (!mono_class_init (cmethod->klass))
						goto load_error;
				}

				if (mono_method_signature (cmethod)->pinvoke) {
					MonoMethod *wrapper = mono_marshal_get_native_wrapper (cmethod);
					fsig = mono_method_signature (wrapper);
				} else if (constrained_call) {
					fsig = mono_method_signature (cmethod);
				} else {
					fsig = mono_method_get_signature_full (cmethod, image, token, generic_context);
				}

				mono_save_token_info (cfg, image, token, cmethod);

				n = fsig->param_count + fsig->hasthis;

				if (mono_use_security_manager) {
					if (check_linkdemand (cfg, method, cmethod, bblock, ip))
						INLINE_FAILURE;
				}

				if (cmethod->iflags & METHOD_IMPL_ATTRIBUTE_INTERNAL_CALL &&
				    mini_class_is_system_array (cmethod->klass)) {
					array_rank = cmethod->klass->rank;
				}

				if (cmethod->string_ctor)
					g_assert_not_reached ();

			}

			if (cmethod && cmethod->klass->generic_container)
				UNVERIFIED;

			CHECK_STACK (n);

			//g_assert (!virtual || fsig->hasthis);

			sp -= n;

			if (constrained_call) {
				/*
				 * We have the `constrained.' prefix opcode.
				 */
				if (constrained_call->valuetype && !cmethod->klass->valuetype) {
					MonoInst *load;
					/*
					 * The type parameter is instantiated as a valuetype,
					 * but that type doesn't override the method we're
					 * calling, so we need to box `this'.
					 * sp [0] is a pointer to the data: we need the value
					 * in handle_box (), so load it here.
					 */
					MONO_INST_NEW (cfg, load, mono_type_to_ldind (&constrained_call->byval_arg));
					type_to_eval_stack_type (&constrained_call->byval_arg, load);
					load->cil_code = ip;
					load->inst_left = sp [0];
					sp [0] = handle_box (cfg, bblock, load, ip, constrained_call);
				} else if (!constrained_call->valuetype) {
					MonoInst *ins;

					/*
					 * The type parameter is instantiated as a reference
					 * type.  We have a managed pointer on the stack, so
					 * we need to dereference it here.
					 */

					MONO_INST_NEW (cfg, ins, CEE_LDIND_REF);
					ins->cil_code = ip;
					ins->inst_i0 = sp [0];
					ins->type = STACK_OBJ;
					ins->klass = mono_class_from_mono_type (&constrained_call->byval_arg);
					sp [0] = ins;
				} else if (cmethod->klass->valuetype)
					virtual = 0;
				constrained_call = NULL;
			}

			if (*ip != CEE_CALLI && check_call_signature (cfg, fsig, sp))
				UNVERIFIED;

			if (cmethod && virtual && 
			    (cmethod->flags & METHOD_ATTRIBUTE_VIRTUAL) && 
		 	    !((cmethod->flags & METHOD_ATTRIBUTE_FINAL) && 
			      cmethod->wrapper_type != MONO_WRAPPER_REMOTING_INVOKE_WITH_CHECK) &&
			    mono_method_signature (cmethod)->generic_param_count) {
				MonoInst *this_temp, *this_arg_temp, *store;
				MonoInst *iargs [4];

				g_assert (mono_method_signature (cmethod)->is_inflated);
				/* Prevent inlining of methods that contain indirect calls */
				INLINE_FAILURE;

				this_temp = mono_compile_create_var (cfg, type_from_stack_type (sp [0]), OP_LOCAL);
				this_temp->cil_code = ip;
				NEW_TEMPSTORE (cfg, store, this_temp->inst_c0, sp [0]);

				store->cil_code = ip;
				MONO_ADD_INS (bblock, store);

				/* FIXME: This should be a managed pointer */
				this_arg_temp = mono_compile_create_var (cfg, &mono_defaults.int_class->byval_arg, OP_LOCAL);
				this_arg_temp->cil_code = ip;

				/* Because of the PCONST below */
				cfg->disable_aot = TRUE;
				NEW_TEMPLOAD (cfg, iargs [0], this_temp->inst_c0);
				NEW_METHODCONST (cfg, iargs [1], cmethod);
				NEW_PCONST (cfg, iargs [2], mono_method_get_context (cmethod));
				NEW_TEMPLOADA (cfg, iargs [3], this_arg_temp->inst_c0);
				temp = mono_emit_jit_icall (cfg, bblock, mono_helper_compile_generic_method, iargs, ip);

				NEW_TEMPLOAD (cfg, addr, temp);
				NEW_TEMPLOAD (cfg, sp [0], this_arg_temp->inst_c0);

				if ((temp = mono_emit_calli (cfg, bblock, fsig, sp, addr, ip)) != -1) {
					NEW_TEMPLOAD (cfg, *sp, temp);
					sp++;
				}

				ip += 5;
				ins_flag = 0;
				break;
			}

			if ((ins_flag & MONO_INST_TAILCALL) && cmethod && (*ip == CEE_CALL) &&
				 (mono_metadata_signature_equal (mono_method_signature (method), mono_method_signature (cmethod)))) {
				int i;

				/* Prevent inlining of methods with tail calls (the call stack would be altered) */
				INLINE_FAILURE;
				/* FIXME: This assumes the two methods has the same number and type of arguments */
				/*
				 * We implement tail calls by storing the actual arguments into the 
				 * argument variables, then emitting a OP_JMP. Since the actual arguments
				 * can refer to the arg variables, we have to spill them.
				 */
				handle_loaded_temps (cfg, bblock, sp, sp + n);
				for (i = 0; i < n; ++i) {
					/* Prevent argument from being register allocated */
					arg_array [i]->flags |= MONO_INST_VOLATILE;

					/* Check if argument is the same */
					/* 
					 * FIXME: This loses liveness info, so it can only be done if the
					 * argument is not register allocated.
					 */
					NEW_ARGLOAD (cfg, ins, i);
					if ((ins->opcode == sp [i]->opcode) && (ins->inst_i0 == sp [i]->inst_i0))
						continue;

					NEW_ARGSTORE (cfg, ins, i, sp [i]);
					ins->cil_code = ip;
					if (ins->opcode == CEE_STOBJ) {
						NEW_ARGLOADA (cfg, ins, i);
						handle_stobj (cfg, bblock, ins, sp [i], sp [i]->cil_code, ins->klass, FALSE, FALSE, FALSE);
					}
					else
						MONO_ADD_INS (bblock, ins);
				}
				MONO_INST_NEW (cfg, ins, OP_JMP);
				ins->cil_code = ip;
				ins->inst_p0 = cmethod;
				ins->inst_p1 = arg_array [0];
				MONO_ADD_INS (bblock, ins);
				link_bblock (cfg, bblock, end_bblock);			
				start_new_bblock = 1;
				/* skip CEE_RET as well */
				ip += 6;
				ins_flag = 0;
				break;
			}
			if (cmethod && (cfg->opt & MONO_OPT_INTRINS) && (ins = mini_get_inst_for_method (cfg, cmethod, fsig, sp))) {
				ins->cil_code = ip;

				if (MONO_TYPE_IS_VOID (fsig->ret)) {
					MONO_ADD_INS (bblock, ins);
				} else {
					type_to_eval_stack_type (fsig->ret, ins);
					*sp = ins;
					sp++;
				}

				ip += 5;
				ins_flag = 0;
				break;
			}

			handle_loaded_temps (cfg, bblock, stack_start, sp);

			if ((cfg->opt & MONO_OPT_INLINE) && cmethod &&
			    (!virtual || !(cmethod->flags & METHOD_ATTRIBUTE_VIRTUAL) || (cmethod->flags & METHOD_ATTRIBUTE_FINAL)) && 
			    mono_method_check_inlining (cfg, cmethod) &&
				 !g_list_find (dont_inline, cmethod)) {
				int costs;
				MonoBasicBlock *ebblock;
				gboolean allways = FALSE;

				if ((cmethod->iflags & METHOD_IMPL_ATTRIBUTE_INTERNAL_CALL) ||
					(cmethod->flags & METHOD_ATTRIBUTE_PINVOKE_IMPL)) {
					/* Prevent inlining of methods that call wrappers */
					INLINE_FAILURE;
					cmethod = mono_marshal_get_native_wrapper (cmethod);
					allways = TRUE;
				}

 				if ((costs = inline_method (cfg, cmethod, fsig, bblock, sp, ip, real_offset, dont_inline, &ebblock, allways))) {
					ip += 5;
					real_offset += 5;

					GET_BBLOCK (cfg, bblock, ip);
					ebblock->next_bb = bblock;
					link_bblock (cfg, ebblock, bblock);

 					if (!MONO_TYPE_IS_VOID (fsig->ret))
 						sp++;

					/* indicates start of a new block, and triggers a load of all 
					   stack arguments at bb boundarie */
					bblock = ebblock;

					inline_costs += costs;
					ins_flag = 0;
					break;
				}
			}
			
			inline_costs += 10 * num_calls++;

			/* tail recursion elimination */
			if ((cfg->opt & MONO_OPT_TAILC) && *ip == CEE_CALL && cmethod == method && ip [5] == CEE_RET) {
				gboolean has_vtargs = FALSE;
				int i;
				
				/* Prevent inlining of methods with tail calls (the call stack would be altered) */
				INLINE_FAILURE;
				/* keep it simple */
				for (i =  fsig->param_count - 1; i >= 0; i--) {
					if (MONO_TYPE_ISSTRUCT (mono_method_signature (cmethod)->params [i])) 
						has_vtargs = TRUE;
				}

				if (!has_vtargs) {
					for (i = 0; i < n; ++i) {
						NEW_ARGSTORE (cfg, ins, i, sp [i]);
						ins->cil_code = ip;
						MONO_ADD_INS (bblock, ins);
					}
					MONO_INST_NEW (cfg, ins, OP_BR);
					ins->cil_code = ip;
					MONO_ADD_INS (bblock, ins);
					tblock = start_bblock->out_bb [0];
					link_bblock (cfg, bblock, tblock);
					ins->inst_target_bb = tblock;
					start_new_bblock = 1;

					/* skip the CEE_RET, too */
					if (ip_in_bb (cfg, bblock, ip + 5))
						ip += 6;
					else
						ip += 5;
					ins_flag = 0;
					break;
				}
			}

			if (*ip == CEE_CALLI) {
				/* Prevent inlining of methods with indirect calls */
				INLINE_FAILURE;
				if ((temp = mono_emit_calli (cfg, bblock, fsig, sp, addr, ip)) != -1) {
					NEW_TEMPLOAD (cfg, *sp, temp);
					sp++;
				}	      				
			} else if (array_rank) {
				MonoInst *addr;

				if (strcmp (cmethod->name, "Set") == 0) { /* array Set */ 
					if (sp [fsig->param_count]->type == STACK_OBJ) {
						MonoInst *iargs [2];
						MonoInst *array, *to_store, *store;

						handle_loaded_temps (cfg, bblock, stack_start, sp);
						
						array = mono_compile_create_var (cfg, type_from_stack_type (sp [0]), OP_LOCAL);
						NEW_TEMPSTORE (cfg, store, array->inst_c0, sp [0]);
						store->cil_code = ip;
						MONO_ADD_INS (bblock, store);
						NEW_TEMPLOAD (cfg, iargs [0], array->inst_c0);

						to_store = mono_compile_create_var (cfg, type_from_stack_type (sp [fsig->param_count]), OP_LOCAL);
						NEW_TEMPSTORE (cfg, store, to_store->inst_c0, sp [fsig->param_count]);
						store->cil_code = ip;
						MONO_ADD_INS (bblock, store);
						NEW_TEMPLOAD (cfg, iargs [1], to_store->inst_c0);

						/*
						 * We first save the args for the call so that the args are copied to the stack
						 * and a new instruction tree for them is created. If we don't do this,
						 * the same MonoInst is added to two different trees and this is not 
						 * allowed by burg.
						 */
						mono_emit_jit_icall (cfg, bblock, mono_helper_stelem_ref_check, iargs, ip);

						NEW_TEMPLOAD (cfg, sp [0], array->inst_c0);
						NEW_TEMPLOAD (cfg, sp [fsig->param_count], to_store->inst_c0);
					}

					addr = mini_get_ldelema_ins (cfg, bblock, cmethod, sp, ip, TRUE);
					NEW_INDSTORE (cfg, ins, addr, sp [fsig->param_count], fsig->params [fsig->param_count - 1]);
					ins->cil_code = ip;
					if (ins->opcode == CEE_STOBJ) {
						handle_stobj (cfg, bblock, addr, sp [fsig->param_count], ip, mono_class_from_mono_type (fsig->params [fsig->param_count-1]), FALSE, FALSE, TRUE);
					} else {
						MONO_ADD_INS (bblock, ins);
					}

				} else if (strcmp (cmethod->name, "Get") == 0) { /* array Get */
					addr = mini_get_ldelema_ins (cfg, bblock, cmethod, sp, ip, FALSE);
					NEW_INDLOAD (cfg, ins, addr, fsig->ret);
					ins->cil_code = ip;

					*sp++ = ins;
				} else if (strcmp (cmethod->name, "Address") == 0) { /* array Address */
					addr = mini_get_ldelema_ins (cfg, bblock, cmethod, sp, ip, FALSE);
					*sp++ = addr;
				} else {
					g_assert_not_reached ();
				}

			} else {
				/* Prevent inlining of methods which call other methods */
				INLINE_FAILURE;
				if (ip_in_bb (cfg, bblock, ip + 5) 
				    && (!MONO_TYPE_ISSTRUCT (fsig->ret))
				    && (!MONO_TYPE_IS_VOID (fsig->ret) || cmethod->string_ctor)
				    && (CODE_IS_STLOC (ip + 5) || ip [5] == CEE_POP || ip [5] == CEE_RET)) {
					/* no need to spill */
					ins = (MonoInst*)mono_emit_method_call (cfg, bblock, cmethod, fsig, sp, ip, virtual ? sp [0] : NULL);
					*sp++ = ins;
				} else {
					if ((temp = mono_emit_method_call_spilled (cfg, bblock, cmethod, fsig, sp, ip, virtual ? sp [0] : NULL)) != -1) {
						NEW_TEMPLOAD (cfg, *sp, temp);
						sp++;
					}
				}
			}

			ip += 5;
			ins_flag = 0;
			break;
		}
		case CEE_RET:
			if (cfg->method != method) {
				/* return from inlined methode */
				if (return_var) {
					MonoInst *store;
					CHECK_STACK (1);
					--sp;
					//g_assert (returnvar != -1);
					NEW_TEMPSTORE (cfg, store, return_var->inst_c0, *sp);
					store->cil_code = sp [0]->cil_code;
					if (store->opcode == CEE_STOBJ) {
						g_assert_not_reached ();
						NEW_TEMPLOADA (cfg, store, return_var->inst_c0);
						/* FIXME: it is possible some optimization will pass the a heap pointer for the struct address, so we'll need the write barrier */
						handle_stobj (cfg, bblock, store, *sp, sp [0]->cil_code, return_var->klass, FALSE, FALSE, FALSE);
					} else
						MONO_ADD_INS (bblock, store);
				} 
			} else {
				if (cfg->ret) {
					g_assert (!return_var);
					CHECK_STACK (1);
					--sp;
					MONO_INST_NEW (cfg, ins, OP_NOP);
					ins->opcode = mono_type_to_stind (mono_method_signature (method)->ret);
					if (ins->opcode == CEE_STOBJ) {
						NEW_RETLOADA (cfg, ins);
						/* FIXME: it is possible some optimization will pass the a heap pointer for the struct address, so we'll need the write barrier */
						handle_stobj (cfg, bblock, ins, *sp, ip, ins->klass, FALSE, FALSE, FALSE);
					} else {
						ins->opcode = OP_SETRET;
						ins->cil_code = ip;
						ins->inst_i0 = *sp;;
						ins->inst_i1 = NULL;
						MONO_ADD_INS (bblock, ins);
					}
				}
			}
			if (sp != stack_start)
				UNVERIFIED;
			MONO_INST_NEW (cfg, ins, OP_BR);
			ins->cil_code = ip++;
			ins->inst_target_bb = end_bblock;
			MONO_ADD_INS (bblock, ins);
			link_bblock (cfg, bblock, end_bblock);
			start_new_bblock = 1;
			break;
		case CEE_BR_S:
			CHECK_OPSIZE (2);
			MONO_INST_NEW (cfg, ins, OP_BR);
			ins->cil_code = ip++;
			MONO_ADD_INS (bblock, ins);
			target = ip + 1 + (signed char)(*ip);
			++ip;
			GET_BBLOCK (cfg, tblock, target);
			link_bblock (cfg, bblock, tblock);
			CHECK_BBLOCK (target, ip, tblock);
			ins->inst_target_bb = tblock;
			if (sp != stack_start) {
				handle_stack_args (cfg, bblock, stack_start, sp - stack_start);
				sp = stack_start;
				CHECK_UNVERIFIABLE (cfg);
			}
			start_new_bblock = 1;
			inline_costs += BRANCH_COST;
			break;
		case CEE_BRFALSE_S:
		case CEE_BRTRUE_S:
			CHECK_OPSIZE (2);
			CHECK_STACK (1);
			if (sp [-1]->type == STACK_VTYPE || sp [-1]->type == STACK_R8)
				UNVERIFIED;
			MONO_INST_NEW (cfg, ins, *ip + BIG_BRANCH_OFFSET);
			ins->cil_code = ip++;
			target = ip + 1 + *(signed char*)ip;
			ip++;
			ADD_UNCOND (ins->opcode == CEE_BRTRUE);
			if (sp != stack_start) {
				handle_stack_args (cfg, bblock, stack_start, sp - stack_start);
				sp = stack_start;
				CHECK_UNVERIFIABLE (cfg);
			}
			inline_costs += BRANCH_COST;
			break;
		case CEE_BEQ_S:
		case CEE_BGE_S:
		case CEE_BGT_S:
		case CEE_BLE_S:
		case CEE_BLT_S:
		case CEE_BNE_UN_S:
		case CEE_BGE_UN_S:
		case CEE_BGT_UN_S:
		case CEE_BLE_UN_S:
		case CEE_BLT_UN_S:
			CHECK_OPSIZE (2);
			CHECK_STACK (2);
			MONO_INST_NEW (cfg, ins, *ip + BIG_BRANCH_OFFSET);
			ins->cil_code = ip++;
			target = ip + 1 + *(signed char*)ip;
			ip++;
#ifdef MONO_ARCH_SOFT_FLOAT
			if (sp [-1]->type == STACK_R8 || sp [-2]->type == STACK_R8) {
				ins->opcode = condbr_to_fp_br (ins->opcode);
				sp -= 2;
				ins->inst_left = sp [0];
				ins->inst_right = sp [1];
				ins->type = STACK_I4;
				*sp++ = emit_tree (cfg, bblock, ins, ins->cil_code);
				MONO_INST_NEW (cfg, ins, CEE_BRTRUE);
				ADD_UNCOND (TRUE);
			} else {
				ADD_BINCOND (NULL);
			}
#else
			ADD_BINCOND (NULL);
#endif
			if (sp != stack_start) {
				handle_stack_args (cfg, bblock, stack_start, sp - stack_start);
				sp = stack_start;
				CHECK_UNVERIFIABLE (cfg);
			}
			inline_costs += BRANCH_COST;
			break;
		case CEE_BR:
			CHECK_OPSIZE (5);
			MONO_INST_NEW (cfg, ins, OP_BR);
			ins->cil_code = ip++;
			MONO_ADD_INS (bblock, ins);
			target = ip + 4 + (gint32)read32(ip);
			ip += 4;
			GET_BBLOCK (cfg, tblock, target);
			link_bblock (cfg, bblock, tblock);
			CHECK_BBLOCK (target, ip, tblock);
			ins->inst_target_bb = tblock;
			if (sp != stack_start) {
				handle_stack_args (cfg, bblock, stack_start, sp - stack_start);
				sp = stack_start;
				CHECK_UNVERIFIABLE (cfg);
			}
			start_new_bblock = 1;
			inline_costs += BRANCH_COST;
			break;
		case CEE_BRFALSE:
		case CEE_BRTRUE:
			CHECK_OPSIZE (5);
			CHECK_STACK (1);
			if (sp [-1]->type == STACK_VTYPE || sp [-1]->type == STACK_R8)
				UNVERIFIED;
			MONO_INST_NEW (cfg, ins, *ip);
			ins->cil_code = ip++;
			target = ip + 4 + (gint32)read32(ip);
			ip += 4;
			ADD_UNCOND(ins->opcode == CEE_BRTRUE);
			if (sp != stack_start) {
				handle_stack_args (cfg, bblock, stack_start, sp - stack_start);
				sp = stack_start;
				CHECK_UNVERIFIABLE (cfg);
			}
			inline_costs += BRANCH_COST;
			break;
		case CEE_BEQ:
		case CEE_BGE:
		case CEE_BGT:
		case CEE_BLE:
		case CEE_BLT:
		case CEE_BNE_UN:
		case CEE_BGE_UN:
		case CEE_BGT_UN:
		case CEE_BLE_UN:
		case CEE_BLT_UN:
			CHECK_OPSIZE (5);
			CHECK_STACK (2);
			MONO_INST_NEW (cfg, ins, *ip);
			ins->cil_code = ip++;
			target = ip + 4 + (gint32)read32(ip);
			ip += 4;
#ifdef MONO_ARCH_SOFT_FLOAT
			if (sp [-1]->type == STACK_R8 || sp [-2]->type == STACK_R8) {
				ins->opcode = condbr_to_fp_br (ins->opcode);
				sp -= 2;
				ins->inst_left = sp [0];
				ins->inst_right = sp [1];
				ins->type = STACK_I4;
				*sp++ = emit_tree (cfg, bblock, ins, ins->cil_code);
				MONO_INST_NEW (cfg, ins, CEE_BRTRUE);
				ADD_UNCOND (TRUE);
			} else {
				ADD_BINCOND (NULL);
			}
#else
			ADD_BINCOND (NULL);
#endif
			if (sp != stack_start) {
				handle_stack_args (cfg, bblock, stack_start, sp - stack_start);
				sp = stack_start;
				CHECK_UNVERIFIABLE (cfg);
			}
			inline_costs += BRANCH_COST;
			break;
		case CEE_SWITCH:
			CHECK_OPSIZE (5);
			CHECK_STACK (1);
			n = read32 (ip + 1);
			MONO_INST_NEW (cfg, ins, *ip);
			--sp;
			ins->inst_left = *sp;
			if ((ins->inst_left->type != STACK_I4) && (ins->inst_left->type != STACK_PTR)) 
				UNVERIFIED;
			ins->cil_code = ip;
			ip += 5;
			CHECK_OPSIZE (n * sizeof (guint32));
			target = ip + n * sizeof (guint32);
			MONO_ADD_INS (bblock, ins);
			GET_BBLOCK (cfg, tblock, target);
			link_bblock (cfg, bblock, tblock);
			ins->klass = GUINT_TO_POINTER (n);
			ins->inst_many_bb = mono_mempool_alloc (cfg->mempool, sizeof (MonoBasicBlock*) * (n + 1));
			ins->inst_many_bb [n] = tblock;

			for (i = 0; i < n; ++i) {
				GET_BBLOCK (cfg, tblock, target + (gint32)read32(ip));
				link_bblock (cfg, bblock, tblock);
				ins->inst_many_bb [i] = tblock;
				ip += 4;
			}
			if (sp != stack_start) {
				handle_stack_args (cfg, bblock, stack_start, sp - stack_start);
				sp = stack_start;
				CHECK_UNVERIFIABLE (cfg);
			}
			/* Needed by the code generated in inssel.brg */
			mono_get_got_var (cfg);
			inline_costs += (BRANCH_COST * 2);
			break;
		case CEE_LDIND_I1:
		case CEE_LDIND_U1:
		case CEE_LDIND_I2:
		case CEE_LDIND_U2:
		case CEE_LDIND_I4:
		case CEE_LDIND_U4:
		case CEE_LDIND_I8:
		case CEE_LDIND_I:
		case CEE_LDIND_R4:
		case CEE_LDIND_R8:
		case CEE_LDIND_REF:
			CHECK_STACK (1);
			MONO_INST_NEW (cfg, ins, *ip);
			ins->cil_code = ip;
			--sp;
			ins->inst_i0 = *sp;
			*sp++ = ins;
			ins->type = ldind_type [*ip - CEE_LDIND_I1];
			ins->flags |= ins_flag;
			ins_flag = 0;
			if (ins->type == STACK_OBJ)
				ins->klass = mono_defaults.object_class;
#ifdef MONO_ARCH_SOFT_FLOAT
			if (*ip == CEE_LDIND_R4) {
				int temp;
				--sp;
				temp = handle_load_float (cfg, bblock, ins->inst_i0, ip);
				NEW_TEMPLOAD (cfg, *sp, temp);
				sp++;
			}
#endif
			++ip;
			break;
		case CEE_STIND_REF:
		case CEE_STIND_I1:
		case CEE_STIND_I2:
		case CEE_STIND_I4:
		case CEE_STIND_I8:
		case CEE_STIND_R4:
		case CEE_STIND_R8:
			CHECK_STACK (2);
#ifdef MONO_ARCH_SOFT_FLOAT
			if (*ip == CEE_STIND_R4) {
				sp -= 2;
				handle_store_float (cfg, bblock, sp [0], sp [1], ip);
				ip++;
				break;
			}
#endif
#if HAVE_WRITE_BARRIERS
			if (*ip == CEE_STIND_REF && method->wrapper_type != MONO_WRAPPER_WRITE_BARRIER) {
				/* insert call to write barrier */
				MonoMethod *write_barrier = mono_marshal_get_write_barrier ();
				sp -= 2;
				mono_emit_method_call_spilled (cfg, bblock, write_barrier, mono_method_signature (write_barrier), sp, ip, NULL);
				ip++;
				break;
			}
#endif
			MONO_INST_NEW (cfg, ins, *ip);
			ins->cil_code = ip++;
			sp -= 2;
			handle_loaded_temps (cfg, bblock, stack_start, sp);
			MONO_ADD_INS (bblock, ins);
			ins->inst_i0 = sp [0];
			ins->inst_i1 = sp [1];
			ins->flags |= ins_flag;
			ins_flag = 0;
			inline_costs += 1;
			break;
		case CEE_MUL:
			CHECK_STACK (2);
			ADD_BINOP (*ip);

#ifdef MONO_ARCH_NO_EMULATE_MUL_IMM
			/* FIXME: This breaks with ssapre (mono -O=ssapre loader.exe) */
			if ((ins->inst_right->opcode == OP_ICONST) && !(cfg->opt & MONO_OPT_SSAPRE)) {
				switch (ins->opcode) {
				case CEE_MUL:
					ins->opcode = OP_IMUL_IMM;
					ins->inst_imm = ins->inst_right->inst_c0;
					break;
				case OP_LMUL:
					ins->opcode = OP_LMUL_IMM;
					ins->inst_imm = ins->inst_right->inst_c0;
					break;
				default:
					g_assert_not_reached ();
				}
			}
#endif

			if (mono_find_jit_opcode_emulation (ins->opcode)) {
				--sp;
				*sp++ = emit_tree (cfg, bblock, ins, ip + 1);
			}
			ip++;
			break;
		case CEE_ADD:
		case CEE_SUB:
		case CEE_DIV:
		case CEE_DIV_UN:
		case CEE_REM:
		case CEE_REM_UN:
		case CEE_AND:
		case CEE_OR:
		case CEE_XOR:
		case CEE_SHL:
		case CEE_SHR:
		case CEE_SHR_UN:
			CHECK_STACK (2);
			ADD_BINOP (*ip);
			/* special case that gives a nice speedup and happens to workaorund a ppc jit but (for the release)
			 * later apply the speedup to the left shift as well
			 * See BUG# 57957.
			 */
			if ((ins->opcode == OP_LSHR_UN) && (ins->type == STACK_I8) 
					&& (ins->inst_right->opcode == OP_ICONST) && (ins->inst_right->inst_c0 == 32)) {
				ins->opcode = OP_LONG_SHRUN_32;
				/*g_print ("applied long shr speedup to %s\n", cfg->method->name);*/
				ip++;
				break;
			}
			if (mono_find_jit_opcode_emulation (ins->opcode)) {
				--sp;
				*sp++ = emit_tree (cfg, bblock, ins, ip + 1);
			}
			ip++;
			break;
		case CEE_NEG:
		case CEE_NOT:
		case CEE_CONV_I1:
		case CEE_CONV_I2:
		case CEE_CONV_I4:
		case CEE_CONV_R4:
		case CEE_CONV_R8:
		case CEE_CONV_U4:
		case CEE_CONV_I8:
		case CEE_CONV_U8:
		case CEE_CONV_OVF_I8:
		case CEE_CONV_OVF_U8:
		case CEE_CONV_R_UN:
			CHECK_STACK (1);
			ADD_UNOP (*ip);
			if (mono_find_jit_opcode_emulation (ins->opcode)) {
				--sp;
				*sp++ = emit_tree (cfg, bblock, ins, ip + 1);
			}
			ip++;			
			break;
		case CEE_CONV_OVF_I4:
		case CEE_CONV_OVF_I1:
		case CEE_CONV_OVF_I2:
		case CEE_CONV_OVF_I:
		case CEE_CONV_OVF_U:
			CHECK_STACK (1);

			if (sp [-1]->type == STACK_R8) {
				ADD_UNOP (CEE_CONV_OVF_I8);
				ADD_UNOP (*ip);
			} else {
				ADD_UNOP (*ip);
			}

			ip++;
			break;
		case CEE_CONV_OVF_U1:
		case CEE_CONV_OVF_U2:
		case CEE_CONV_OVF_U4:
			CHECK_STACK (1);

			if (sp [-1]->type == STACK_R8) {
				ADD_UNOP (CEE_CONV_OVF_U8);
				ADD_UNOP (*ip);
			} else {
				ADD_UNOP (*ip);
			}

			ip++;
			break;
		case CEE_CONV_OVF_I1_UN:
		case CEE_CONV_OVF_I2_UN:
		case CEE_CONV_OVF_I4_UN:
		case CEE_CONV_OVF_I8_UN:
		case CEE_CONV_OVF_U1_UN:
		case CEE_CONV_OVF_U2_UN:
		case CEE_CONV_OVF_U4_UN:
		case CEE_CONV_OVF_U8_UN:
		case CEE_CONV_OVF_I_UN:
		case CEE_CONV_OVF_U_UN:
			CHECK_STACK (1);
			ADD_UNOP (*ip);
			ip++;
			break;
		case CEE_CPOBJ:
			CHECK_OPSIZE (5);
			CHECK_STACK (2);
			token = read32 (ip + 1);
			klass = mini_get_class (method, token, generic_context);
			CHECK_TYPELOAD (klass);
			sp -= 2;
			if (MONO_TYPE_IS_REFERENCE (&klass->byval_arg)) {
				MonoInst *store, *load;
				MONO_INST_NEW (cfg, load, CEE_LDIND_REF);
				load->cil_code = ip;
				load->inst_i0 = sp [1];
				load->type = STACK_OBJ;
				load->klass = klass;
				load->flags |= ins_flag;
				MONO_INST_NEW (cfg, store, CEE_STIND_REF);
				store->cil_code = ip;
				handle_loaded_temps (cfg, bblock, stack_start, sp);
				MONO_ADD_INS (bblock, store);
				store->inst_i0 = sp [0];
				store->inst_i1 = load;
				store->flags |= ins_flag;
			} else {
				n = mono_class_value_size (klass, NULL);
				if ((cfg->opt & MONO_OPT_INTRINS) && n <= sizeof (gpointer) * 5) {
					MonoInst *copy;
					MONO_INST_NEW (cfg, copy, OP_MEMCPY);
					copy->inst_left = sp [0];
					copy->inst_right = sp [1];
					copy->cil_code = ip;
					copy->backend.size = n;
					MONO_ADD_INS (bblock, copy);
				} else {
					MonoMethod *memcpy_method = get_memcpy_method ();
					MonoInst *iargs [3];
					iargs [0] = sp [0];
					iargs [1] = sp [1];
					NEW_ICONST (cfg, iargs [2], n);
					iargs [2]->cil_code = ip;

					mono_emit_method_call_spilled (cfg, bblock, memcpy_method, memcpy_method->signature, iargs, ip, NULL);
				}
			}
			ins_flag = 0;
			ip += 5;
			break;
		case CEE_LDOBJ: {
			MonoInst *iargs [3];
			int loc_index = -1;
			int stloc_len = 0;
			CHECK_OPSIZE (5);
			CHECK_STACK (1);
			--sp;
			token = read32 (ip + 1);
			klass = mini_get_class (method, token, generic_context);
			CHECK_TYPELOAD (klass);
			if (MONO_TYPE_IS_REFERENCE (&klass->byval_arg)) {
				MONO_INST_NEW (cfg, ins, CEE_LDIND_REF);
				ins->cil_code = ip;
				ins->inst_i0 = sp [0];
				ins->type = STACK_OBJ;
				ins->klass = klass;
				ins->flags |= ins_flag;
				ins_flag = 0;
				*sp++ = ins;
				ip += 5;
				break;
			}

			/* Optimize the common ldobj+stloc combination */
			switch (ip [5]) {
			case CEE_STLOC_S:
				loc_index = ip [6];
				stloc_len = 2;
				break;
			case CEE_STLOC_0:
			case CEE_STLOC_1:
			case CEE_STLOC_2:
			case CEE_STLOC_3:
				loc_index = ip [5] - CEE_STLOC_0;
				stloc_len = 1;
				break;
			default:
				break;
			}

			if ((loc_index != -1) && ip_in_bb (cfg, bblock, ip + 5)) {
				CHECK_LOCAL (loc_index);
				NEW_LOCSTORE (cfg, ins, loc_index, *sp);

				if (ins->opcode == CEE_STOBJ) {
					handle_loaded_temps (cfg, bblock, stack_start, sp);
					ins->cil_code = ip;
					g_assert (ins->opcode == CEE_STOBJ);
					NEW_LOCLOADA (cfg, ins, loc_index);
					handle_stobj (cfg, bblock, ins, *sp, ip, ins->klass, FALSE, FALSE, FALSE);
					ip += 5;
					ip += stloc_len;
					break;
				}
			}

			n = mono_class_value_size (klass, NULL);
			ins = mono_compile_create_var (cfg, &klass->byval_arg, OP_LOCAL);
			NEW_TEMPLOADA (cfg, iargs [0], ins->inst_c0);
			if ((cfg->opt & MONO_OPT_INTRINS) && n <= sizeof (gpointer) * 5) {
				MonoInst *copy;
				MONO_INST_NEW (cfg, copy, OP_MEMCPY);
				copy->inst_left = iargs [0];
				copy->inst_right = *sp;
				copy->cil_code = ip;
				copy->backend.size = n;
				MONO_ADD_INS (bblock, copy);
			} else {
				MonoMethod *memcpy_method = get_memcpy_method ();
				iargs [1] = *sp;
				NEW_ICONST (cfg, iargs [2], n);
				iargs [2]->cil_code = ip;

				mono_emit_method_call_spilled (cfg, bblock, memcpy_method, memcpy_method->signature, iargs, ip, NULL);
			}
			NEW_TEMPLOAD (cfg, *sp, ins->inst_c0);
			++sp;
			ip += 5;
			ins_flag = 0;
			inline_costs += 1;
			break;
		}
		case CEE_LDSTR:
			CHECK_STACK_OVF (1);
			CHECK_OPSIZE (5);
			n = read32 (ip + 1);

			if (method->wrapper_type == MONO_WRAPPER_DYNAMIC_METHOD) {
				/* FIXME: moving GC */
				NEW_PCONST (cfg, ins, mono_method_get_wrapper_data (method, n));
				ins->cil_code = ip;
				ins->type = STACK_OBJ;
				ins->klass = mono_defaults.string_class;
				*sp = ins;
			}
			else if (method->wrapper_type != MONO_WRAPPER_NONE) {
				int temp;
				MonoInst *iargs [1];

				NEW_PCONST (cfg, iargs [0], mono_method_get_wrapper_data (method, n));				
				temp = mono_emit_jit_icall (cfg, bblock, mono_string_new_wrapper, iargs, ip);
				NEW_TEMPLOAD (cfg, *sp, temp);

			} else {

				if (cfg->opt & MONO_OPT_SHARED) {
					int temp;
					MonoInst *iargs [3];
					MonoInst* domain_var;
					
					if (cfg->compile_aot) {
						/* FIXME: bug when inlining methods from different assemblies (n is a token valid just in one). */
						cfg->ldstr_list = g_list_prepend (cfg->ldstr_list, GINT_TO_POINTER (n));
					}
					/* avoid depending on undefined C behavior in sequence points */
					domain_var = mono_get_domainvar (cfg);
					NEW_TEMPLOAD (cfg, iargs [0], domain_var->inst_c0);
					NEW_IMAGECONST (cfg, iargs [1], image);
					NEW_ICONST (cfg, iargs [2], mono_metadata_token_index (n));
					temp = mono_emit_jit_icall (cfg, bblock, mono_ldstr, iargs, ip);
					NEW_TEMPLOAD (cfg, *sp, temp);
					mono_ldstr (cfg->domain, image, mono_metadata_token_index (n));
				} else {
					if (bblock->out_of_line) {
						MonoInst *iargs [2];
						int temp;

						if (cfg->compile_aot && cfg->method->klass->image == mono_defaults.corlib) {
							/* 
							 * Avoid relocations by using a version of helper_ldstr
							 * specialized to mscorlib.
							 */
							NEW_ICONST (cfg, iargs [0], mono_metadata_token_index (n));
							temp = mono_emit_jit_icall (cfg, bblock, mono_helper_ldstr_mscorlib, iargs, ip);
						} else {
							/* Avoid creating the string object */
							NEW_IMAGECONST (cfg, iargs [0], image);
							NEW_ICONST (cfg, iargs [1], mono_metadata_token_index (n));
							temp = mono_emit_jit_icall (cfg, bblock, mono_helper_ldstr, iargs, ip);
						}
						NEW_TEMPLOAD (cfg, *sp, temp);
					} 
					else
					if (cfg->compile_aot) {
						NEW_LDSTRCONST (cfg, ins, image, n);
						*sp = ins;
					} 
					else {
						NEW_PCONST (cfg, ins, NULL);
						ins->cil_code = ip;
						ins->type = STACK_OBJ;
						ins->inst_p0 = mono_ldstr (cfg->domain, image, mono_metadata_token_index (n));
						ins->klass = mono_defaults.string_class;
						*sp = ins;
					}
				}
			}

			sp++;
			ip += 5;
			break;
		case CEE_NEWOBJ: {
			MonoInst *iargs [2];
			MonoMethodSignature *fsig;
			int temp;
			
			CHECK_OPSIZE (5);
			token = read32 (ip + 1);
			cmethod = mini_get_method (method, token, NULL, generic_context);
			if (!cmethod)
				goto load_error;
			fsig = mono_method_get_signature (cmethod, image, token);

			mono_save_token_info (cfg, image, token, cmethod);

			if (!mono_class_init (cmethod->klass))
				goto load_error;

			if (mono_use_security_manager) {
				if (check_linkdemand (cfg, method, cmethod, bblock, ip))
					INLINE_FAILURE;
			}

			n = fsig->param_count;
			CHECK_STACK (n);

			/* move the args to allow room for 'this' in the first position */
			while (n--) {
				--sp;
				sp [1] = sp [0];
			}

			handle_loaded_temps (cfg, bblock, stack_start, sp);

			if (mini_class_is_system_array (cmethod->klass)) {
				NEW_METHODCONST (cfg, *sp, cmethod);
				temp = handle_array_new (cfg, bblock, fsig->param_count, sp, ip);
			} else if (cmethod->string_ctor) {
				/* we simply pass a null pointer */
				NEW_PCONST (cfg, *sp, NULL); 
				/* now call the string ctor */
				temp = mono_emit_method_call_spilled (cfg, bblock, cmethod, fsig, sp, ip, NULL);
			} else {
				MonoInst* callvirt_this_arg = NULL;
				
				if (cmethod->klass->valuetype) {
					iargs [0] = mono_compile_create_var (cfg, &cmethod->klass->byval_arg, OP_LOCAL);
					temp = iargs [0]->inst_c0;

					NEW_TEMPLOADA (cfg, *sp, temp);

					handle_initobj (cfg, bblock, *sp, NULL, cmethod->klass, stack_start, sp);

					NEW_TEMPLOADA (cfg, *sp, temp);

					/* 
					 * The code generated by mini_emit_virtual_call () expects
					 * iargs [0] to be a boxed instance, but luckily the vcall
					 * will be transformed into a normal call there.
					 */
				} else {
					temp = handle_alloc (cfg, bblock, cmethod->klass, FALSE, ip);
					NEW_TEMPLOAD (cfg, *sp, temp);
				}

				/* Avoid virtual calls to ctors if possible */
				if (cmethod->klass->marshalbyref)
					callvirt_this_arg = sp [0];
				
				if ((cfg->opt & MONO_OPT_INLINE) && cmethod &&
				    mono_method_check_inlining (cfg, cmethod) &&
				    !mono_class_is_subclass_of (cmethod->klass, mono_defaults.exception_class, FALSE) &&
				    !g_list_find (dont_inline, cmethod)) {
					int costs;
					MonoBasicBlock *ebblock;
					if ((costs = inline_method (cfg, cmethod, fsig, bblock, sp, ip, real_offset, dont_inline, &ebblock, FALSE))) {

						ip += 5;
						real_offset += 5;
						
						GET_BBLOCK (cfg, bblock, ip);
						ebblock->next_bb = bblock;
						link_bblock (cfg, ebblock, bblock);

						NEW_TEMPLOAD (cfg, *sp, temp);
						sp++;

						/* indicates start of a new block, and triggers a load 
						   of all stack arguments at bb boundarie */
						bblock = ebblock;

						inline_costs += costs;
						break;
						
					} else {
						/* Prevent inlining of methods which call other methods */
						INLINE_FAILURE;
						mono_emit_method_call_spilled (cfg, bblock, cmethod, fsig, sp, ip, callvirt_this_arg);
					}
				} else {
					/* Prevent inlining of methods which call other methods */
					INLINE_FAILURE;
					/* now call the actual ctor */
					mono_emit_method_call_spilled (cfg, bblock, cmethod, fsig, sp, ip, callvirt_this_arg);
				}
			}

			NEW_TEMPLOAD (cfg, *sp, temp);
			sp++;
			
			ip += 5;
			inline_costs += 5;
			break;
		}
		case CEE_ISINST:
			CHECK_STACK (1);
			--sp;
			CHECK_OPSIZE (5);
			token = read32 (ip + 1);
			klass = mini_get_class (method, token, generic_context);
			CHECK_TYPELOAD (klass);
			if (sp [0]->type != STACK_OBJ)
				UNVERIFIED;

			/* Needed by the code generated in inssel.brg */
			mono_get_got_var (cfg);

			if (klass->marshalbyref || klass->flags & TYPE_ATTRIBUTE_INTERFACE) {
			
				MonoMethod *mono_isinst;
				MonoInst *iargs [1];
				MonoBasicBlock *ebblock;
				int costs;
				int temp;
				
				mono_isinst = mono_marshal_get_isinst (klass); 
				iargs [0] = sp [0];
				
				costs = inline_method (cfg, mono_isinst, mono_method_signature (mono_isinst), bblock, 
							   iargs, ip, real_offset, dont_inline, &ebblock, TRUE);
			
				g_assert (costs > 0);
				
				ip += 5;
				real_offset += 5;
			
				GET_BBLOCK (cfg, bblock, ip);
				ebblock->next_bb = bblock;
				link_bblock (cfg, ebblock, bblock);

				temp = iargs [0]->inst_i0->inst_c0;
				NEW_TEMPLOAD (cfg, *sp, temp);
				
 				sp++;
				bblock = ebblock;
				inline_costs += costs;
			} else {
				MONO_INST_NEW (cfg, ins, *ip);
				ins->type = STACK_OBJ;
				ins->inst_left = *sp;
				ins->inst_newa_class = klass;
				ins->klass = klass;
				ins->cil_code = ip;
				*sp++ = emit_tree (cfg, bblock, ins, ip + 5);
				ip += 5;
			}
			break;
		case CEE_UNBOX_ANY: {
			MonoInst *add, *vtoffset;
			MonoInst *iargs [3];

			CHECK_STACK (1);
			--sp;
			CHECK_OPSIZE (5);
			token = read32 (ip + 1);
			klass = mini_get_class (method, token, generic_context);
			CHECK_TYPELOAD (klass);

			if (MONO_TYPE_IS_REFERENCE (&klass->byval_arg)) {
				/* CASTCLASS */
				if (klass->marshalbyref || klass->flags & TYPE_ATTRIBUTE_INTERFACE) {
					MonoMethod *mono_castclass;
					MonoInst *iargs [1];
					MonoBasicBlock *ebblock;
					int costs;
					int temp;
					
					mono_castclass = mono_marshal_get_castclass (klass); 
					iargs [0] = sp [0];
					
					costs = inline_method (cfg, mono_castclass, mono_method_signature (mono_castclass), bblock, 
								   iargs, ip, real_offset, dont_inline, &ebblock, TRUE);
				
					g_assert (costs > 0);
					
					ip += 5;
					real_offset += 5;
				
					GET_BBLOCK (cfg, bblock, ip);
					ebblock->next_bb = bblock;
					link_bblock (cfg, ebblock, bblock);
	
					temp = iargs [0]->inst_i0->inst_c0;
					NEW_TEMPLOAD (cfg, *sp, temp);
					
					sp++;
					bblock = ebblock;
					inline_costs += costs;				
				} else {
					MONO_INST_NEW (cfg, ins, CEE_CASTCLASS);
					ins->type = STACK_OBJ;
					ins->inst_left = *sp;
					ins->klass = klass;
					ins->inst_newa_class = klass;
					ins->cil_code = ip;
					*sp++ = ins;
					ip += 5;
				}
				break;
			}

			if (mono_class_is_nullable (klass)) {
				int v = handle_unbox_nullable (cfg, bblock, *sp, ip, klass);
				NEW_TEMPLOAD (cfg, *sp, v);
				sp ++;
				ip += 5;
				break;
			}

			MONO_INST_NEW (cfg, ins, OP_UNBOXCAST);
			ins->type = STACK_OBJ;
			ins->inst_left = *sp;
			ins->klass = klass;
			ins->inst_newa_class = klass;
			ins->cil_code = ip;

			MONO_INST_NEW (cfg, add, OP_PADD);
			NEW_ICONST (cfg, vtoffset, sizeof (MonoObject));
			add->inst_left = ins;
			add->inst_right = vtoffset;
			add->type = STACK_MP;
			add->klass = mono_defaults.object_class;
			*sp = add;
			ip += 5;
			/* LDOBJ impl */
			n = mono_class_value_size (klass, NULL);
			ins = mono_compile_create_var (cfg, &klass->byval_arg, OP_LOCAL);
			NEW_TEMPLOADA (cfg, iargs [0], ins->inst_c0);
			if ((cfg->opt & MONO_OPT_INTRINS) && n <= sizeof (gpointer) * 5) {
				MonoInst *copy;
				MONO_INST_NEW (cfg, copy, OP_MEMCPY);
				copy->inst_left = iargs [0];
				copy->inst_right = *sp;
				copy->cil_code = ip;
				copy->backend.size = n;
				MONO_ADD_INS (bblock, copy);
			} else {
				MonoMethod *memcpy_method = get_memcpy_method ();
				iargs [1] = *sp;
				NEW_ICONST (cfg, iargs [2], n);
				iargs [2]->cil_code = ip;

				mono_emit_method_call_spilled (cfg, bblock, memcpy_method, memcpy_method->signature, iargs, ip, NULL);
			}
			NEW_TEMPLOAD (cfg, *sp, ins->inst_c0);
			++sp;
			inline_costs += 2;
			break;
		}
		case CEE_UNBOX: {
			MonoInst *add, *vtoffset;

			CHECK_STACK (1);
			--sp;
			CHECK_OPSIZE (5);
			token = read32 (ip + 1);
			klass = mini_get_class (method, token, generic_context);
			CHECK_TYPELOAD (klass);

			if (mono_class_is_nullable (klass)) {
				int v = handle_unbox_nullable (cfg, bblock, *sp, ip, klass);
				NEW_TEMPLOAD (cfg, *sp, v);
				sp ++;
				ip += 5;
				break;
			}

			/* Needed by the code generated in inssel.brg */
			mono_get_got_var (cfg);

			MONO_INST_NEW (cfg, ins, OP_UNBOXCAST);
			ins->type = STACK_OBJ;
			ins->inst_left = *sp;
			ins->klass = klass;
			ins->inst_newa_class = klass;
			ins->cil_code = ip;

			MONO_INST_NEW (cfg, add, OP_PADD);
			NEW_ICONST (cfg, vtoffset, sizeof (MonoObject));
			add->inst_left = ins;
			add->inst_right = vtoffset;
			add->type = STACK_MP;
			add->klass = klass;
			*sp++ = add;
			ip += 5;
			inline_costs += 2;
			break;
		}
		case CEE_CASTCLASS:
			CHECK_STACK (1);
			--sp;
			CHECK_OPSIZE (5);
			token = read32 (ip + 1);
			klass = mini_get_class (method, token, generic_context);
			CHECK_TYPELOAD (klass);
			if (sp [0]->type != STACK_OBJ)
				UNVERIFIED;

			/* Needed by the code generated in inssel.brg */
			mono_get_got_var (cfg);
		
			if (klass->marshalbyref || klass->flags & TYPE_ATTRIBUTE_INTERFACE) {
				
				MonoMethod *mono_castclass;
				MonoInst *iargs [1];
				MonoBasicBlock *ebblock;
				int costs;
				int temp;
				
				mono_castclass = mono_marshal_get_castclass (klass); 
				iargs [0] = sp [0];
				
				costs = inline_method (cfg, mono_castclass, mono_method_signature (mono_castclass), bblock, 
							   iargs, ip, real_offset, dont_inline, &ebblock, TRUE);
			
				g_assert (costs > 0);
				
				ip += 5;
				real_offset += 5;
			
				GET_BBLOCK (cfg, bblock, ip);
				ebblock->next_bb = bblock;
				link_bblock (cfg, ebblock, bblock);

				temp = iargs [0]->inst_i0->inst_c0;
				NEW_TEMPLOAD (cfg, *sp, temp);
				
 				sp++;
				bblock = ebblock;
				inline_costs += costs;
			} else {
				MONO_INST_NEW (cfg, ins, *ip);
				ins->type = STACK_OBJ;
				ins->inst_left = *sp;
				ins->klass = klass;
				ins->inst_newa_class = klass;
				ins->cil_code = ip;
				*sp++ = emit_tree (cfg, bblock, ins, ip + 5);
				ip += 5;
			}
			break;
		case CEE_THROW:
			CHECK_STACK (1);
			MONO_INST_NEW (cfg, ins, OP_THROW);
			--sp;
			ins->inst_left = *sp;
			ins->cil_code = ip++;
			bblock->out_of_line = TRUE;
			MONO_ADD_INS (bblock, ins);
			MONO_INST_NEW (cfg, ins, OP_NOT_REACHED);
			ins->cil_code = ip - 1;
			MONO_ADD_INS (bblock, ins);
			sp = stack_start;
			
			link_bblock (cfg, bblock, end_bblock);
			start_new_bblock = 1;
			break;
		case CEE_LDFLD:
		case CEE_LDFLDA:
		case CEE_STFLD: {
			MonoInst *offset_ins;
			MonoClassField *field;
			MonoBasicBlock *ebblock;
			int costs;
			guint foffset;

			if (*ip == CEE_STFLD) {
				CHECK_STACK (2);
				sp -= 2;
			} else {
				CHECK_STACK (1);
				--sp;
			}
			if (sp [0]->type == STACK_I4 || sp [0]->type == STACK_I8 || sp [0]->type == STACK_R8)
				UNVERIFIED;
			if (*ip != CEE_LDFLD && sp [0]->type == STACK_VTYPE)
				UNVERIFIED;
			CHECK_OPSIZE (5);
			token = read32 (ip + 1);
			if (method->wrapper_type != MONO_WRAPPER_NONE) {
				field = mono_method_get_wrapper_data (method, token);
				klass = field->parent;
			} else {
				field = mono_field_from_token (image, token, &klass, generic_context);
			}
			if (!field)
				goto load_error;
			mono_class_init (klass);
			if (!dont_verify && !cfg->skip_visibility && !can_access_field (method, field))
				UNVERIFIED;

			foffset = klass->valuetype? field->offset - sizeof (MonoObject): field->offset;
			/* FIXME: mark instructions for use in SSA */
			if (*ip == CEE_STFLD) {
				if (target_type_is_incompatible (cfg, field->type, sp [1]))
					UNVERIFIED;
				if ((klass->marshalbyref && !MONO_CHECK_THIS (sp [0])) || klass->contextbound || klass == mono_defaults.marshalbyrefobject_class) {
					MonoMethod *stfld_wrapper = mono_marshal_get_stfld_wrapper (field->type); 
					MonoInst *iargs [5];

					iargs [0] = sp [0];
					NEW_CLASSCONST (cfg, iargs [1], klass);
					NEW_FIELDCONST (cfg, iargs [2], field);
					NEW_ICONST (cfg, iargs [3], klass->valuetype ? field->offset - sizeof (MonoObject) : 
						    field->offset);
					iargs [4] = sp [1];

					if (cfg->opt & MONO_OPT_INLINE) {
						costs = inline_method (cfg, stfld_wrapper, mono_method_signature (stfld_wrapper), bblock, 
								       iargs, ip, real_offset, dont_inline, &ebblock, TRUE);
						g_assert (costs > 0);
						      
						ip += 5;
						real_offset += 5;

						GET_BBLOCK (cfg, bblock, ip);
						ebblock->next_bb = bblock;
						link_bblock (cfg, ebblock, bblock);

						/* indicates start of a new block, and triggers a load 
						   of all stack arguments at bb boundarie */
						bblock = ebblock;

						inline_costs += costs;
						break;
					} else {
						mono_emit_method_call_spilled (cfg, bblock, stfld_wrapper, mono_method_signature (stfld_wrapper), iargs, ip, NULL);
					}
#if HAVE_WRITE_BARRIERS
				} else if (mono_type_to_stind (field->type) == CEE_STIND_REF) {
					/* insert call to write barrier */
					MonoMethod *write_barrier = mono_marshal_get_write_barrier ();
					MonoInst *iargs [2];
					NEW_ICONST (cfg, offset_ins, foffset);
					MONO_INST_NEW (cfg, ins, OP_PADD);
					ins->cil_code = ip;
					ins->inst_left = *sp;
					ins->inst_right = offset_ins;
					ins->type = STACK_MP;
					ins->klass = mono_defaults.object_class;
					iargs [0] = ins;
					iargs [1] = sp [1];
					mono_emit_method_call_spilled (cfg, bblock, write_barrier, mono_method_signature (write_barrier), iargs, ip, NULL);
#endif
#ifdef MONO_ARCH_SOFT_FLOAT
				} else if (mono_type_to_stind (field->type) == CEE_STIND_R4) {
					NEW_ICONST (cfg, offset_ins, foffset);
					MONO_INST_NEW (cfg, ins, OP_PADD);
					ins->cil_code = ip;
					ins->inst_left = *sp;
					ins->inst_right = offset_ins;
					ins->type = STACK_MP;
					ins->klass = mono_defaults.object_class;
					handle_store_float (cfg, bblock, ins, sp [1], ip);
#endif
				} else {
					MonoInst *store;
					NEW_ICONST (cfg, offset_ins, foffset);
					MONO_INST_NEW (cfg, ins, OP_PADD);
					ins->cil_code = ip;
					ins->inst_left = *sp;
					ins->inst_right = offset_ins;
					ins->type = STACK_MP;

					MONO_INST_NEW (cfg, store, mono_type_to_stind (field->type));
					store->cil_code = ip;
					store->inst_left = ins;
					store->inst_right = sp [1];
					handle_loaded_temps (cfg, bblock, stack_start, sp);
					store->flags |= ins_flag;
					ins_flag = 0;
					if (store->opcode == CEE_STOBJ) {
						handle_stobj (cfg, bblock, ins, sp [1], ip, 
							      mono_class_from_mono_type (field->type), FALSE, FALSE, TRUE);
					} else
						MONO_ADD_INS (bblock, store);
				}
			} else {
				if ((klass->marshalbyref && !MONO_CHECK_THIS (sp [0])) || klass->contextbound || klass == mono_defaults.marshalbyrefobject_class) {
					MonoMethod *wrapper = (*ip == CEE_LDFLDA) ? mono_marshal_get_ldflda_wrapper (field->type) : mono_marshal_get_ldfld_wrapper (field->type); 
					MonoInst *iargs [4];
					int temp;
					
					iargs [0] = sp [0];
					NEW_CLASSCONST (cfg, iargs [1], klass);
					NEW_FIELDCONST (cfg, iargs [2], field);
					NEW_ICONST (cfg, iargs [3], klass->valuetype ? field->offset - sizeof (MonoObject) : field->offset);
					if ((cfg->opt & MONO_OPT_INLINE) && !MONO_TYPE_ISSTRUCT (mono_method_signature (wrapper)->ret)) {
						costs = inline_method (cfg, wrapper, mono_method_signature (wrapper), bblock, 
								       iargs, ip, real_offset, dont_inline, &ebblock, TRUE);
						g_assert (costs > 0);
						      
						ip += 5;
						real_offset += 5;

						GET_BBLOCK (cfg, bblock, ip);
						ebblock->next_bb = bblock;
						link_bblock (cfg, ebblock, bblock);

						temp = iargs [0]->inst_i0->inst_c0;

						NEW_TEMPLOAD (cfg, *sp, temp);
						sp++;

						/* indicates start of a new block, and triggers a load of
						   all stack arguments at bb boundarie */
						bblock = ebblock;
						
						inline_costs += costs;
						break;
					} else {
						temp = mono_emit_method_call_spilled (cfg, bblock, wrapper, mono_method_signature (wrapper), iargs, ip, NULL);
						NEW_TEMPLOAD (cfg, *sp, temp);
						sp++;
					}
				} else {
					NEW_ICONST (cfg, offset_ins, foffset);
					MONO_INST_NEW (cfg, ins, OP_PADD);
					ins->cil_code = ip;
					ins->inst_left = *sp;
					ins->inst_right = offset_ins;
					ins->type = STACK_MP;

					if (*ip == CEE_LDFLDA) {
						ins->klass = mono_class_from_mono_type (field->type);
						*sp++ = ins;
					} else {
						MonoInst *load;
						MONO_INST_NEW (cfg, load, mono_type_to_ldind (field->type));
						type_to_eval_stack_type (field->type, load);
						load->cil_code = ip;
						load->inst_left = ins;
						load->flags |= ins_flag;
						ins_flag = 0;
#ifdef MONO_ARCH_SOFT_FLOAT
						if (mono_type_to_ldind (field->type) == CEE_LDIND_R4) {
							int temp;
							temp = handle_load_float (cfg, bblock, ins, ip);
							NEW_TEMPLOAD (cfg, *sp, temp);
							sp++;
						} else
#endif
						*sp++ = load;
					}
				}
			}
			ip += 5;
			break;
		}
		case CEE_LDSFLD:
		case CEE_LDSFLDA:
		case CEE_STSFLD: {
			MonoClassField *field;
			gpointer addr = NULL;

			CHECK_OPSIZE (5);
			token = read32 (ip + 1);
			if (method->wrapper_type != MONO_WRAPPER_NONE) {
				field = mono_method_get_wrapper_data (method, token);
				klass = field->parent;
			}
			else
				field = mono_field_from_token (image, token, &klass, generic_context);
			if (!field)
				goto load_error;
			mono_class_init (klass);

			g_assert (!(field->type->attrs & FIELD_ATTRIBUTE_LITERAL));

			if ((*ip) == CEE_STSFLD)
				handle_loaded_temps (cfg, bblock, stack_start, sp);

			/* The special_static_fields field is init'd in mono_class_vtable, so it needs
			 * to be called here.
			 */
			if (!(cfg->opt & MONO_OPT_SHARED))
				mono_class_vtable (cfg->domain, klass);
			mono_domain_lock (cfg->domain);
			if (cfg->domain->special_static_fields)
				addr = g_hash_table_lookup (cfg->domain->special_static_fields, field);
			mono_domain_unlock (cfg->domain);

			if ((cfg->opt & MONO_OPT_SHARED) || (cfg->compile_aot && addr)) {
				int temp;
				MonoInst *iargs [2];
				MonoInst *domain_var;
				
				g_assert (field->parent);
				/* avoid depending on undefined C behavior in sequence points */
				domain_var = mono_get_domainvar (cfg);
				NEW_TEMPLOAD (cfg, iargs [0], domain_var->inst_c0);
				NEW_FIELDCONST (cfg, iargs [1], field);
				temp = mono_emit_jit_icall (cfg, bblock, mono_class_static_field_address, iargs, ip);
				NEW_TEMPLOAD (cfg, ins, temp);
			} else {
				MonoVTable *vtable;
				vtable = mono_class_vtable (cfg->domain, klass);
				if (!addr) {
					if (mini_field_access_needs_cctor_run (cfg, method, vtable) && !(g_slist_find (class_inits, vtable))) {
						guint8 *tramp = mono_create_class_init_trampoline (vtable);
						mono_emit_native_call (cfg, bblock, tramp, 
											   helper_sig_class_init_trampoline,
											   NULL, ip, FALSE, FALSE);
						if (cfg->verbose_level > 2)
							g_print ("class %s.%s needs init call for %s\n", klass->name_space, klass->name, field->name);
						class_inits = g_slist_prepend (class_inits, vtable);
					} else {
						if (cfg->run_cctors) {
							/* This makes so that inline cannot trigger */
							/* .cctors: too many apps depend on them */
							/* running with a specific order... */
							if (! vtable->initialized)
								INLINE_FAILURE;
							mono_runtime_class_init (vtable);
						}
					}
					addr = (char*)vtable->data + field->offset;

					if (cfg->compile_aot)
						NEW_SFLDACONST (cfg, ins, field);
					else
						NEW_PCONST (cfg, ins, addr);
					ins->cil_code = ip;
				} else {
					/* 
					 * insert call to mono_threads_get_static_data (GPOINTER_TO_UINT (addr)) 
					 * This could be later optimized to do just a couple of
					 * memory dereferences with constant offsets.
					 */
					int temp;
					MonoInst *iargs [1];
					NEW_ICONST (cfg, iargs [0], GPOINTER_TO_UINT (addr));
					temp = mono_emit_jit_icall (cfg, bblock, mono_get_special_static_data, iargs, ip);
					NEW_TEMPLOAD (cfg, ins, temp);
				}
			}

			/* FIXME: mark instructions for use in SSA */
			if (*ip == CEE_LDSFLDA) {
				ins->klass = mono_class_from_mono_type (field->type);
				*sp++ = ins;
			} else if (*ip == CEE_STSFLD) {
				MonoInst *store;
				CHECK_STACK (1);
				sp--;
				MONO_INST_NEW (cfg, store, mono_type_to_stind (field->type));
				store->cil_code = ip;
				store->inst_left = ins;
				store->inst_right = sp [0];
				store->flags |= ins_flag;
				ins_flag = 0;

				if (store->opcode == CEE_STOBJ) {
					handle_stobj (cfg, bblock, ins, sp [0], ip, mono_class_from_mono_type (field->type), FALSE, FALSE, FALSE);
				} else
					MONO_ADD_INS (bblock, store);
			} else {
				gboolean is_const = FALSE;
				MonoVTable *vtable = mono_class_vtable (cfg->domain, klass);
				if (!((cfg->opt & MONO_OPT_SHARED) || cfg->compile_aot) && 
				    vtable->initialized && (field->type->attrs & FIELD_ATTRIBUTE_INIT_ONLY)) {
					gpointer addr = (char*)vtable->data + field->offset;
					int ro_type = field->type->type;
					if (ro_type == MONO_TYPE_VALUETYPE && field->type->data.klass->enumtype) {
						ro_type = field->type->data.klass->enum_basetype->type;
					}
					/* g_print ("RO-FIELD %s.%s:%s\n", klass->name_space, klass->name, field->name);*/
					is_const = TRUE;
					switch (ro_type) {
					case MONO_TYPE_BOOLEAN:
					case MONO_TYPE_U1:
						NEW_ICONST (cfg, *sp, *((guint8 *)addr));
						sp++;
						break;
					case MONO_TYPE_I1:
						NEW_ICONST (cfg, *sp, *((gint8 *)addr));
						sp++;
						break;						
					case MONO_TYPE_CHAR:
					case MONO_TYPE_U2:
						NEW_ICONST (cfg, *sp, *((guint16 *)addr));
						sp++;
						break;
					case MONO_TYPE_I2:
						NEW_ICONST (cfg, *sp, *((gint16 *)addr));
						sp++;
						break;
						break;
					case MONO_TYPE_I4:
						NEW_ICONST (cfg, *sp, *((gint32 *)addr));
						sp++;
						break;						
					case MONO_TYPE_U4:
						NEW_ICONST (cfg, *sp, *((guint32 *)addr));
						sp++;
						break;
#ifndef HAVE_MOVING_COLLECTOR
					case MONO_TYPE_I:
					case MONO_TYPE_U:
					case MONO_TYPE_STRING:
					case MONO_TYPE_OBJECT:
					case MONO_TYPE_CLASS:
					case MONO_TYPE_SZARRAY:
					case MONO_TYPE_PTR:
					case MONO_TYPE_FNPTR:
					case MONO_TYPE_ARRAY:
						NEW_PCONST (cfg, *sp, *((gpointer *)addr));
						type_to_eval_stack_type (field->type, *sp);
						sp++;
						break;
#endif
					case MONO_TYPE_I8:
					case MONO_TYPE_U8:
						MONO_INST_NEW (cfg, *sp, OP_I8CONST);
						sp [0]->type = STACK_I8;
						sp [0]->inst_l = *((gint64 *)addr);
						sp++;
						break;
					case MONO_TYPE_R4:
					case MONO_TYPE_R8:
					case MONO_TYPE_VALUETYPE:
					default:
						is_const = FALSE;
						break;
					}
				}

				if (!is_const) {
					MonoInst *load;
					CHECK_STACK_OVF (1);
					MONO_INST_NEW (cfg, load, mono_type_to_ldind (field->type));
					type_to_eval_stack_type (field->type, load);
					load->cil_code = ip;
					load->inst_left = ins;
					*sp++ = load;
					load->flags |= ins_flag;
					ins_flag = 0;
					/* fixme: dont see the problem why this does not work */
					//cfg->disable_aot = TRUE;
				}
			}
			ip += 5;
			break;
		}
		case CEE_STOBJ:
			CHECK_STACK (2);
			sp -= 2;
			CHECK_OPSIZE (5);
			token = read32 (ip + 1);
			klass = mini_get_class (method, token, generic_context);
			CHECK_TYPELOAD (klass);
			n = mono_type_to_stind (&klass->byval_arg);
			if (n == CEE_STOBJ) {
				handle_stobj (cfg, bblock, sp [0], sp [1], ip, klass, FALSE, FALSE, TRUE);
			} else {
				/* FIXME: should check item at sp [1] is compatible with the type of the store. */
				MonoInst *store;
				MONO_INST_NEW (cfg, store, n);
				store->cil_code = ip;
				store->inst_left = sp [0];
				store->inst_right = sp [1];
				store->flags |= ins_flag;
				MONO_ADD_INS (bblock, store);
			}
			ins_flag = 0;
			ip += 5;
			inline_costs += 1;
			break;
		case CEE_BOX: {
			MonoInst *val;
			CHECK_STACK (1);
			--sp;
			val = *sp;
			CHECK_OPSIZE (5);
			token = read32 (ip + 1);
			klass = mini_get_class (method, token, generic_context);
			CHECK_TYPELOAD (klass);

			if (MONO_TYPE_IS_REFERENCE (&klass->byval_arg)) {
				*sp++ = val;
				ip += 5;
				break;
			}
			if (klass == mono_defaults.void_class)
				UNVERIFIED;
			if (target_type_is_incompatible (cfg, &klass->byval_arg, *sp))
				UNVERIFIED;
			/* frequent check in generic code: box (struct), brtrue */
			if (!mono_class_is_nullable (klass) &&
			    ip + 5 < end && ip_in_bb (cfg, bblock, ip + 5) && (ip [5] == CEE_BRTRUE || ip [5] == CEE_BRTRUE_S)) {
				/*g_print ("box-brtrue opt at 0x%04x in %s\n", real_offset, method->name);*/
				MONO_INST_NEW (cfg, ins, CEE_POP);
				MONO_ADD_INS (bblock, ins);
				ins->cil_code = ip;
				ins->inst_i0 = *sp;
				ip += 5;
				MONO_INST_NEW (cfg, ins, OP_BR);
				ins->cil_code = ip;
				MONO_ADD_INS (bblock, ins);
				if (*ip == CEE_BRTRUE_S) {
					CHECK_OPSIZE (2);
					ip++;
					target = ip + 1 + (signed char)(*ip);
					ip++;
				} else {
					CHECK_OPSIZE (5);
					ip++;
					target = ip + 4 + (gint)(read32 (ip));
					ip += 4;
				}
				GET_BBLOCK (cfg, tblock, target);
				link_bblock (cfg, bblock, tblock);
				CHECK_BBLOCK (target, ip, tblock);
				ins->inst_target_bb = tblock;
				GET_BBLOCK (cfg, tblock, ip);
				link_bblock (cfg, bblock, tblock);
				if (sp != stack_start) {
					handle_stack_args (cfg, bblock, stack_start, sp - stack_start);
					sp = stack_start;
					CHECK_UNVERIFIABLE (cfg);
				}
				start_new_bblock = 1;
				break;
			}
			*sp++ = handle_box (cfg, bblock, val, ip, klass);
			ip += 5;
			inline_costs += 1;
			break;
		}
		case CEE_NEWARR:
			CHECK_STACK (1);
			MONO_INST_NEW (cfg, ins, *ip);
			ins->cil_code = ip;
			--sp;

			CHECK_OPSIZE (5);
			token = read32 (ip + 1);

			/* allocate the domainvar - becaus this is used in decompose_foreach */
			if (cfg->opt & MONO_OPT_SHARED) {
				mono_get_domainvar (cfg);
				/* LAME-IR: Mark it as used since otherwise it will be optimized away */
				cfg->domainvar->flags |= MONO_INST_VOLATILE;
			}

			/* Ditto */
			mono_get_got_var (cfg);

			klass = mini_get_class (method, token, generic_context);
			CHECK_TYPELOAD (klass);
			ins->inst_newa_class = klass;
			ins->inst_newa_len = *sp;
			ins->type = STACK_OBJ;
			ins->klass = mono_array_class_get (klass, 1);
			ip += 5;
			*sp++ = ins;
			/* 
			 * we store the object so calls to create the array are not interleaved
			 * with the arguments of other calls.
			 */
			if (1) {
				MonoInst *store, *temp, *load;
				const char *data_ptr;
				int data_size = 0;
				--sp;
				temp = mono_compile_create_var (cfg, type_from_stack_type (ins), OP_LOCAL);
				NEW_TEMPSTORE (cfg, store, temp->inst_c0, ins);
				store->cil_code = ins->cil_code;
				MONO_ADD_INS (bblock, store);
				/* 
				 * we inline/optimize the initialization sequence if possible.
				 * we should also allocate the array as not cleared, since we spend as much time clearing to 0 as initializing
				 * for small sizes open code the memcpy
				 * ensure the rva field is big enough
				 */
				if ((cfg->opt & MONO_OPT_INTRINS) && ip_in_bb (cfg, bblock, ip + 6) && (data_ptr = initialize_array_data (method, cfg->compile_aot, ip, ins, &data_size))) {
					MonoMethod *memcpy_method = get_memcpy_method ();
					MonoInst *data_offset, *add;
					MonoInst *iargs [3];
					NEW_ICONST (cfg, iargs [2], data_size);
					NEW_TEMPLOAD (cfg, load, temp->inst_c0);
					load->cil_code = ins->cil_code;
					NEW_ICONST (cfg, data_offset, G_STRUCT_OFFSET (MonoArray, vector));
					MONO_INST_NEW (cfg, add, OP_PADD);
					add->inst_left = load;
					add->inst_right = data_offset;
					add->cil_code = ip;
					iargs [0] = add;
					if (cfg->compile_aot) {
						NEW_AOTCONST_TOKEN (cfg, iargs [1], MONO_PATCH_INFO_RVA, method->klass->image, GPOINTER_TO_UINT(data_ptr), STACK_PTR, NULL);
					} else {
						NEW_PCONST (cfg, iargs [1], (char*)data_ptr);
					}
					mono_emit_method_call_spilled (cfg, bblock, memcpy_method, memcpy_method->signature, iargs, ip, NULL);
					ip += 11;
				}
				NEW_TEMPLOAD (cfg, load, temp->inst_c0);
				load->cil_code = ins->cil_code;
				*sp++ = load;
			}
			inline_costs += 1;
			break;
		case CEE_LDLEN:
			CHECK_STACK (1);
			--sp;
			if (sp [0]->type != STACK_OBJ)
				UNVERIFIED;
			MONO_INST_NEW (cfg, ins, *ip);
			ins->cil_code = ip++;
			ins->inst_left = *sp;
			ins->type = STACK_PTR;
			*sp++ = ins;
			break;
		case CEE_LDELEMA:
			CHECK_STACK (2);
			sp -= 2;
			CHECK_OPSIZE (5);
			if (sp [0]->type != STACK_OBJ)
				UNVERIFIED;

			klass = mini_get_class (method, read32 (ip + 1), generic_context);
			CHECK_TYPELOAD (klass);
			/* we need to make sure that this array is exactly the type it needs
			 * to be for correctness. the wrappers are lax with their usage
			 * so we need to ignore them here
			 */
			if (!klass->valuetype && method->wrapper_type == MONO_WRAPPER_NONE) {
				MonoInst* check;

				/* Needed by the code generated in inssel.brg */
				mono_get_got_var (cfg);

				MONO_INST_NEW (cfg, check, OP_CHECK_ARRAY_TYPE);
				check->cil_code = ip;
				check->klass = klass;
				check->inst_left = sp [0];
				check->type = STACK_OBJ;
				check->klass = klass;
				sp [0] = check;
			}
			
			mono_class_init (klass);
			NEW_LDELEMA (cfg, ins, sp, klass);
			ins->cil_code = ip;
			*sp++ = ins;
			ip += 5;
			break;
		case CEE_LDELEM_ANY: {
			MonoInst *load;
			CHECK_STACK (2);
			sp -= 2;
			if (sp [0]->type != STACK_OBJ)
				UNVERIFIED;
			CHECK_OPSIZE (5);
			token = read32 (ip + 1);
			klass = mono_class_get_full (image, token, generic_context);
			CHECK_TYPELOAD (klass);
			mono_class_init (klass);
			NEW_LDELEMA (cfg, load, sp, klass);
			load->cil_code = ip;
			MONO_INST_NEW (cfg, ins, mono_type_to_ldind (&klass->byval_arg));
			ins->cil_code = ip;
			ins->inst_left = load;
			*sp++ = ins;
			type_to_eval_stack_type (&klass->byval_arg, ins);
			ip += 5;
			break;
		}
		case CEE_LDELEM_I1:
		case CEE_LDELEM_U1:
		case CEE_LDELEM_I2:
		case CEE_LDELEM_U2:
		case CEE_LDELEM_I4:
		case CEE_LDELEM_U4:
		case CEE_LDELEM_I8:
		case CEE_LDELEM_I:
		case CEE_LDELEM_R4:
		case CEE_LDELEM_R8:
		case CEE_LDELEM_REF: {
			MonoInst *load;
			/*
			 * translate to:
			 * ldind.x (ldelema (array, index))
			 * ldelema does the bounds check
			 */
			CHECK_STACK (2);
			sp -= 2;
			if (sp [0]->type != STACK_OBJ)
				UNVERIFIED;
			klass = array_access_to_klass (*ip, sp [0]);
			NEW_LDELEMA (cfg, load, sp, klass);
			load->cil_code = ip;
#ifdef MONO_ARCH_SOFT_FLOAT
			if (*ip == CEE_LDELEM_R4) {
				int temp;
				temp = handle_load_float (cfg, bblock, load, ip);
				NEW_TEMPLOAD (cfg, *sp, temp);
				sp++;
				++ip;
				break;
			}
#endif
			MONO_INST_NEW (cfg, ins, ldelem_to_ldind [*ip - CEE_LDELEM_I1]);
			ins->cil_code = ip;
			ins->inst_left = load;
			*sp++ = ins;
			ins->type = ldind_type [ins->opcode - CEE_LDIND_I1];
			ins->klass = klass;
			++ip;
			break;
		}
		case CEE_STELEM_I:
		case CEE_STELEM_I1:
		case CEE_STELEM_I2:
		case CEE_STELEM_I4:
		case CEE_STELEM_I8:
		case CEE_STELEM_R4:
		case CEE_STELEM_R8: {
			MonoInst *load;
			/*
			 * translate to:
			 * stind.x (ldelema (array, index), val)
			 * ldelema does the bounds check
			 */
			CHECK_STACK (3);
			sp -= 3;
			if (sp [0]->type != STACK_OBJ)
				UNVERIFIED;
			klass = array_access_to_klass (*ip, sp [0]);
			NEW_LDELEMA (cfg, load, sp, klass);
			load->cil_code = ip;
#ifdef MONO_ARCH_SOFT_FLOAT
			if (*ip == CEE_STELEM_R4) {
				handle_store_float (cfg, bblock, load, sp [2], ip);
				ip++;
				break;
			}
#endif
			MONO_INST_NEW (cfg, ins, stelem_to_stind [*ip - CEE_STELEM_I]);
			ins->cil_code = ip;
			ins->inst_left = load;
			ins->inst_right = sp [2];
			++ip;
			handle_loaded_temps (cfg, bblock, stack_start, sp);
			MONO_ADD_INS (bblock, ins);
			inline_costs += 1;
			break;
		}
		case CEE_STELEM_ANY: {
			MonoInst *load;
			/*
			 * translate to:
			 * stind.x (ldelema (array, index), val)
			 * ldelema does the bounds check
			 */
			CHECK_STACK (3);
			sp -= 3;
			if (sp [0]->type != STACK_OBJ)
				UNVERIFIED;
			CHECK_OPSIZE (5);
			token = read32 (ip + 1);
			klass = mono_class_get_full (image, token, generic_context);
			CHECK_TYPELOAD (klass);
			mono_class_init (klass);
			if (MONO_TYPE_IS_REFERENCE (&klass->byval_arg)) {
				/* storing a NULL doesn't need any of the complex checks in stelemref */
				if (sp [2]->opcode == OP_PCONST && sp [2]->inst_p0 == NULL) {
					MonoInst *load;
					NEW_LDELEMA (cfg, load, sp, mono_defaults.object_class);
					load->cil_code = ip;
					MONO_INST_NEW (cfg, ins, stelem_to_stind [*ip - CEE_STELEM_I]);
					ins->cil_code = ip;
					ins->inst_left = load;
					ins->inst_right = sp [2];
					MONO_ADD_INS (bblock, ins);
				} else {
					MonoMethod* helper = mono_marshal_get_stelemref ();
					MonoInst *iargs [3];
					handle_loaded_temps (cfg, bblock, stack_start, sp);

					iargs [2] = sp [2];
					iargs [1] = sp [1];
					iargs [0] = sp [0];

					mono_emit_method_call_spilled (cfg, bblock, helper, mono_method_signature (helper), iargs, ip, NULL);
				}
			} else {
				NEW_LDELEMA (cfg, load, sp, klass);
				load->cil_code = ip;

				n = mono_type_to_stind (&klass->byval_arg);
				if (n == CEE_STOBJ)
					handle_stobj (cfg, bblock, load, sp [2], ip, klass, FALSE, FALSE, TRUE);
				else {
					MONO_INST_NEW (cfg, ins, n);
					ins->cil_code = ip;
					ins->inst_left = load;
					ins->inst_right = sp [2];
					handle_loaded_temps (cfg, bblock, stack_start, sp);
					MONO_ADD_INS (bblock, ins);
				}
			}
			ip += 5;
			inline_costs += 1;
			break;
		}
		case CEE_STELEM_REF: {
			MonoInst *iargs [3];
			MonoMethod* helper = mono_marshal_get_stelemref ();

			CHECK_STACK (3);
			sp -= 3;
			if (sp [0]->type != STACK_OBJ)
				UNVERIFIED;
			if (sp [2]->type != STACK_OBJ)
				UNVERIFIED;

			handle_loaded_temps (cfg, bblock, stack_start, sp);

			/* storing a NULL doesn't need any of the complex checks in stelemref */
			if (sp [2]->opcode == OP_PCONST && sp [2]->inst_p0 == NULL) {
				MonoInst *load;
				NEW_LDELEMA (cfg, load, sp, mono_defaults.object_class);
				load->cil_code = ip;
				MONO_INST_NEW (cfg, ins, stelem_to_stind [*ip - CEE_STELEM_I]);
				ins->cil_code = ip;
				ins->inst_left = load;
				ins->inst_right = sp [2];
				MONO_ADD_INS (bblock, ins);
			} else {
				iargs [2] = sp [2];
				iargs [1] = sp [1];
				iargs [0] = sp [0];
			
				mono_emit_method_call_spilled (cfg, bblock, helper, mono_method_signature (helper), iargs, ip, NULL);
				inline_costs += 1;
			}

			++ip;
			break;
		}
		case CEE_CKFINITE: {
			MonoInst *store, *temp;
			CHECK_STACK (1);

			/* this instr. can throw exceptions as side effect,
			 * so we cant eliminate dead code which contains CKFINITE opdodes.
			 * Spilling to memory makes sure that we always perform
			 * this check */

			
			MONO_INST_NEW (cfg, ins, OP_CKFINITE);
			ins->cil_code = ip;
			ins->inst_left = sp [-1];
			temp = mono_compile_create_var (cfg, &mono_defaults.double_class->byval_arg, OP_LOCAL);

			NEW_TEMPSTORE (cfg, store, temp->inst_c0, ins);
			store->cil_code = ip;
			MONO_ADD_INS (bblock, store);

			NEW_TEMPLOAD (cfg, sp [-1], temp->inst_c0);
		       
			++ip;
			break;
		}
		case CEE_REFANYVAL:
			CHECK_STACK (1);
			MONO_INST_NEW (cfg, ins, *ip);
			--sp;
			CHECK_OPSIZE (5);
			klass = mono_class_get_full (image, read32 (ip + 1), generic_context);
			CHECK_TYPELOAD (klass);
			mono_class_init (klass);
			ins->type = STACK_MP;
			ins->inst_left = *sp;
			ins->klass = klass;
			ins->inst_newa_class = klass;
			ins->cil_code = ip;
			ip += 5;
			*sp++ = ins;
			break;
		case CEE_MKREFANY: {
			MonoInst *loc, *klassconst;

			CHECK_STACK (1);
			MONO_INST_NEW (cfg, ins, *ip);
			--sp;
			CHECK_OPSIZE (5);
			klass = mono_class_get_full (image, read32 (ip + 1), generic_context);
			CHECK_TYPELOAD (klass);
			mono_class_init (klass);
			ins->cil_code = ip;

			loc = mono_compile_create_var (cfg, &mono_defaults.typed_reference_class->byval_arg, OP_LOCAL);
			NEW_TEMPLOADA (cfg, ins->inst_right, loc->inst_c0);

			NEW_PCONST (cfg, klassconst, klass);
			NEW_GROUP (cfg, ins->inst_left, *sp, klassconst);
			
			MONO_ADD_INS (bblock, ins);

			NEW_TEMPLOAD (cfg, *sp, loc->inst_c0);
			++sp;
			ip += 5;
			break;
		}
		case CEE_LDTOKEN: {
			gpointer handle;
			MonoClass *handle_class;

			CHECK_STACK_OVF (1);

			CHECK_OPSIZE (5);
			n = read32 (ip + 1);

			if (method->wrapper_type == MONO_WRAPPER_DYNAMIC_METHOD) {
				handle = mono_method_get_wrapper_data (method, n);
				handle_class = mono_method_get_wrapper_data (method, n + 1);
				if (handle_class == mono_defaults.typehandle_class)
					handle = &((MonoClass*)handle)->byval_arg;
			}
			else {
				handle = mono_ldtoken (image, n, &handle_class, generic_context);
			}
			if (!handle)
				goto load_error;
			mono_class_init (handle_class);

			if (cfg->opt & MONO_OPT_SHARED) {
				int temp;
				MonoInst *res, *store, *addr, *vtvar, *iargs [3];

				vtvar = mono_compile_create_var (cfg, &handle_class->byval_arg, OP_LOCAL); 

				NEW_IMAGECONST (cfg, iargs [0], image);
				NEW_ICONST (cfg, iargs [1], n);
				NEW_PCONST (cfg, iargs [2], generic_context);
				temp = mono_emit_jit_icall (cfg, bblock, mono_ldtoken_wrapper, iargs, ip);
				NEW_TEMPLOAD (cfg, res, temp);
				NEW_TEMPLOADA (cfg, addr, vtvar->inst_c0);
				NEW_INDSTORE (cfg, store, addr, res, &mono_defaults.int_class->byval_arg);
				MONO_ADD_INS (bblock, store);
				NEW_TEMPLOAD (cfg, ins, vtvar->inst_c0);
			} else {
				if ((ip [5] == CEE_CALL) && (cmethod = mini_get_method (method, read32 (ip + 6), NULL, generic_context)) &&
						(cmethod->klass == mono_defaults.monotype_class->parent) &&
						(strcmp (cmethod->name, "GetTypeFromHandle") == 0) && ip_in_bb (cfg, bblock, ip + 5)) {
					MonoClass *tclass = mono_class_from_mono_type (handle);
					mono_class_init (tclass);
					if (cfg->compile_aot)
						NEW_TYPE_FROM_HANDLE_CONST (cfg, ins, image, n);
					else
						NEW_PCONST (cfg, ins, mono_type_get_object (cfg->domain, handle));
					ins->type = STACK_OBJ;
					ins->klass = cmethod->klass;
					ip += 5;
				} else {
					MonoInst *store, *addr, *vtvar;

					if (cfg->compile_aot)
						NEW_LDTOKENCONST (cfg, ins, image, n);
					else
						NEW_PCONST (cfg, ins, handle);
					vtvar = mono_compile_create_var (cfg, &handle_class->byval_arg, OP_LOCAL);
					NEW_TEMPLOADA (cfg, addr, vtvar->inst_c0);
					NEW_INDSTORE (cfg, store, addr, ins, &mono_defaults.int_class->byval_arg);
					MONO_ADD_INS (bblock, store);
					NEW_TEMPLOAD (cfg, ins, vtvar->inst_c0);
				}
			}

			*sp++ = ins;
			ip += 5;
			break;
		}
		case CEE_CONV_U2:
		case CEE_CONV_U1:
		case CEE_CONV_I:
			CHECK_STACK (1);
			ADD_UNOP (*ip);
			ip++;
			break;
		case CEE_ADD_OVF:
		case CEE_ADD_OVF_UN:
		case CEE_MUL_OVF:
		case CEE_MUL_OVF_UN:
		case CEE_SUB_OVF:
		case CEE_SUB_OVF_UN:
			CHECK_STACK (2);
			ADD_BINOP (*ip);
			if (mono_find_jit_opcode_emulation (ins->opcode)) {
				--sp;
				*sp++ = emit_tree (cfg, bblock, ins, ip + 1);
			}
			ip++;
			break;
		case CEE_ENDFINALLY:
			MONO_INST_NEW (cfg, ins, OP_ENDFINALLY);
			MONO_ADD_INS (bblock, ins);
			ins->cil_code = ip++;
			start_new_bblock = 1;

			/*
			 * Control will leave the method so empty the stack, otherwise
			 * the next basic block will start with a nonempty stack.
			 */
			while (sp != stack_start) {
				MONO_INST_NEW (cfg, ins, CEE_POP);
				ins->cil_code = ip;
				sp--;
				ins->inst_i0 = *sp;
				MONO_ADD_INS (bblock, ins);
			}
			break;
		case CEE_LEAVE:
		case CEE_LEAVE_S: {
			GList *handlers;

			if (*ip == CEE_LEAVE) {
				CHECK_OPSIZE (5);
				target = ip + 5 + (gint32)read32(ip + 1);
			} else {
				CHECK_OPSIZE (2);
				target = ip + 2 + (signed char)(ip [1]);
			}

			/* empty the stack */
			while (sp != stack_start) {
				MONO_INST_NEW (cfg, ins, CEE_POP);
				ins->cil_code = ip;
				sp--;
				ins->inst_i0 = *sp;
				MONO_ADD_INS (bblock, ins);
			}

			/* 
			 * If this leave statement is in a catch block, check for a
			 * pending exception, and rethrow it if necessary.
			 */
			for (i = 0; i < header->num_clauses; ++i) {
				MonoExceptionClause *clause = &header->clauses [i];

				/* 
				 * Use <= in the final comparison to handle clauses with multiple
				 * leave statements, like in bug #78024.
				 * The ordering of the exception clauses guarantees that we find the
				 * innermost clause.
				 */
				if (MONO_OFFSET_IN_HANDLER (clause, ip - header->code) && (clause->flags == MONO_EXCEPTION_CLAUSE_NONE) && (ip - header->code + ((*ip == CEE_LEAVE) ? 5 : 2)) <= (clause->handler_offset + clause->handler_len)) {
					int temp;
					MonoInst *load;

					NEW_TEMPLOAD (cfg, load, mono_find_exvar_for_offset (cfg, clause->handler_offset)->inst_c0);
					load->cil_code = ip;

					temp = mono_emit_jit_icall (cfg, bblock, mono_thread_get_pending_exception, NULL, ip);
					NEW_TEMPLOAD (cfg, *sp, temp);
				
					MONO_INST_NEW (cfg, ins, OP_THROW_OR_NULL);
					ins->inst_left = *sp;
					ins->inst_right = load;
					ins->cil_code = ip;
					MONO_ADD_INS (bblock, ins);
				}
			}

			if ((handlers = mono_find_final_block (cfg, ip, target, MONO_EXCEPTION_CLAUSE_FINALLY))) {
				GList *tmp;
				for (tmp = handlers; tmp; tmp = tmp->next) {
					tblock = tmp->data;
					link_bblock (cfg, bblock, tblock);
					MONO_INST_NEW (cfg, ins, OP_CALL_HANDLER);
					ins->cil_code = ip;
					ins->inst_target_bb = tblock;
					MONO_ADD_INS (bblock, ins);
				}
				g_list_free (handlers);
			} 

			MONO_INST_NEW (cfg, ins, OP_BR);
			ins->cil_code = ip;
			MONO_ADD_INS (bblock, ins);
			GET_BBLOCK (cfg, tblock, target);
			link_bblock (cfg, bblock, tblock);
			CHECK_BBLOCK (target, ip, tblock);
			ins->inst_target_bb = tblock;
			start_new_bblock = 1;

			if (*ip == CEE_LEAVE)
				ip += 5;
			else
				ip += 2;

			break;
		}
		case CEE_STIND_I:
			CHECK_STACK (2);
			MONO_INST_NEW (cfg, ins, *ip);
			sp -= 2;
			handle_loaded_temps (cfg, bblock, stack_start, sp);
			MONO_ADD_INS (bblock, ins);
			ins->cil_code = ip++;
			ins->inst_i0 = sp [0];
			ins->inst_i1 = sp [1];
			inline_costs += 1;
			break;
		case CEE_CONV_U:
			CHECK_STACK (1);
			ADD_UNOP (*ip);
			ip++;
			break;
		/* trampoline mono specific opcodes */
		case MONO_CUSTOM_PREFIX: {

			g_assert (method->wrapper_type != MONO_WRAPPER_NONE);

			CHECK_OPSIZE (2);
			switch (ip [1]) {

			case CEE_MONO_ICALL: {
				int temp;
				gpointer func;
				MonoJitICallInfo *info;

				token = read32 (ip + 2);
				func = mono_method_get_wrapper_data (method, token);
				info = mono_find_jit_icall_by_addr (func);
				if (info == NULL){
					g_error ("An attempt has been made to perform an icall to address %p, "
						 "but the address has not been registered as an icall\n", info);
					g_assert_not_reached ();
				}

				CHECK_STACK (info->sig->param_count);
				sp -= info->sig->param_count;

				temp = mono_emit_jit_icall (cfg, bblock, info->func, sp, ip);
				if (!MONO_TYPE_IS_VOID (info->sig->ret)) {
					NEW_TEMPLOAD (cfg, *sp, temp);
					sp++;
				}

				ip += 6;
				inline_costs += 10 * num_calls++;

				break;
			}
			case CEE_MONO_LDPTR:
				CHECK_STACK_OVF (1);
				CHECK_OPSIZE (6);
				token = read32 (ip + 2);
				NEW_PCONST (cfg, ins, mono_method_get_wrapper_data (method, token));
				ins->cil_code = ip;
				*sp++ = ins;
				ip += 6;
				inline_costs += 10 * num_calls++;
				/* Can't embed random pointers into AOT code */
				cfg->disable_aot = 1;
				break;
			case CEE_MONO_VTADDR:
				CHECK_STACK (1);
				--sp;
				MONO_INST_NEW (cfg, ins, OP_VTADDR);
				ins->cil_code = ip;
				ins->type = STACK_MP;
				ins->inst_left = *sp;
				*sp++ = ins;
				ip += 2;
				break;
			case CEE_MONO_NEWOBJ: {
				MonoInst *iargs [2];
				int temp;
				CHECK_STACK_OVF (1);
				CHECK_OPSIZE (6);
				token = read32 (ip + 2);
				klass = (MonoClass *)mono_method_get_wrapper_data (method, token);
				mono_class_init (klass);
				NEW_DOMAINCONST (cfg, iargs [0]);
				NEW_CLASSCONST (cfg, iargs [1], klass);
				temp = mono_emit_jit_icall (cfg, bblock, mono_object_new, iargs, ip);
				NEW_TEMPLOAD (cfg, *sp, temp);
				sp++;
				ip += 6;
				inline_costs += 10 * num_calls++;
				break;
			}
			case CEE_MONO_OBJADDR:
				CHECK_STACK (1);
				--sp;
				MONO_INST_NEW (cfg, ins, OP_OBJADDR);
				ins->cil_code = ip;
				ins->type = STACK_MP;
				ins->inst_left = *sp;
				*sp++ = ins;
				ip += 2;
				break;
			case CEE_MONO_LDNATIVEOBJ:
				CHECK_STACK (1);
				CHECK_OPSIZE (6);
				token = read32 (ip + 2);
				klass = mono_method_get_wrapper_data (method, token);
				g_assert (klass->valuetype);
				mono_class_init (klass);
				NEW_INDLOAD (cfg, ins, sp [-1], &klass->byval_arg);
				sp [-1] = ins;
				ip += 6;
				break;
			case CEE_MONO_RETOBJ:
				g_assert (cfg->ret);
				g_assert (mono_method_signature (method)->pinvoke); 
				CHECK_STACK (1);
				--sp;
				
				CHECK_OPSIZE (6);
				token = read32 (ip + 2);    
				klass = (MonoClass *)mono_method_get_wrapper_data (method, token);

				NEW_RETLOADA (cfg, ins);
				handle_stobj (cfg, bblock, ins, *sp, ip, klass, FALSE, TRUE, FALSE);
				
				if (sp != stack_start)
					UNVERIFIED;
				
				MONO_INST_NEW (cfg, ins, OP_BR);
				ins->cil_code = ip;
				ins->inst_target_bb = end_bblock;
				MONO_ADD_INS (bblock, ins);
				link_bblock (cfg, bblock, end_bblock);
				start_new_bblock = 1;
				ip += 6;
				break;
			case CEE_MONO_CISINST:
			case CEE_MONO_CCASTCLASS: {
				int token;
				CHECK_STACK (1);
				--sp;
				CHECK_OPSIZE (6);
				token = read32 (ip + 2);
				klass = (MonoClass *)mono_method_get_wrapper_data (method, token);
				MONO_INST_NEW (cfg, ins, (ip [1] == CEE_MONO_CISINST) ? OP_CISINST : OP_CCASTCLASS);
				ins->type = STACK_I4;
				ins->inst_left = *sp;
				ins->inst_newa_class = klass;
				ins->cil_code = ip;
				*sp++ = emit_tree (cfg, bblock, ins, ip + 6);
				ip += 6;
				break;
			}
			case CEE_MONO_SAVE_LMF:
			case CEE_MONO_RESTORE_LMF:
#ifdef MONO_ARCH_HAVE_LMF_OPS
				MONO_INST_NEW (cfg, ins, (ip [1] == CEE_MONO_SAVE_LMF) ? OP_SAVE_LMF : OP_RESTORE_LMF);
				MONO_ADD_INS (bblock, ins);
				cfg->need_lmf_area = TRUE;
#endif
				ip += 2;
				break;
			case CEE_MONO_CLASSCONST:
				CHECK_STACK_OVF (1);
				CHECK_OPSIZE (6);
				token = read32 (ip + 2);
				NEW_CLASSCONST (cfg, ins, mono_method_get_wrapper_data (method, token));
				ins->cil_code = ip;
				*sp++ = ins;
				ip += 6;
				inline_costs += 10 * num_calls++;
				break;
			case CEE_MONO_NOT_TAKEN:
				bblock->out_of_line = TRUE;
				ip += 2;
				break;
			default:
				g_error ("opcode 0x%02x 0x%02x not handled", MONO_CUSTOM_PREFIX, ip [1]);
				break;
			}
			break;
		}
		case CEE_PREFIX1: {
			CHECK_OPSIZE (2);
			switch (ip [1]) {
			case CEE_ARGLIST: {
				/* somewhat similar to LDTOKEN */
				MonoInst *addr, *vtvar;
				CHECK_STACK_OVF (1);
				vtvar = mono_compile_create_var (cfg, &mono_defaults.argumenthandle_class->byval_arg, OP_LOCAL); 

				NEW_TEMPLOADA (cfg, addr, vtvar->inst_c0);
				addr->cil_code = ip;
				MONO_INST_NEW (cfg, ins, OP_ARGLIST);
				ins->cil_code = ip;
				ins->inst_left = addr;
				MONO_ADD_INS (bblock, ins);
				NEW_TEMPLOAD (cfg, ins, vtvar->inst_c0);
				ins->cil_code = ip;
				*sp++ = ins;
				ip += 2;
				break;
			}
			case CEE_CEQ:
			case CEE_CGT:
			case CEE_CGT_UN:
			case CEE_CLT:
			case CEE_CLT_UN: {
				MonoInst *cmp;
				CHECK_STACK (2);
				/*
				 * The following transforms:
				 *    CEE_CEQ    into OP_CEQ
				 *    CEE_CGT    into OP_CGT
				 *    CEE_CGT_UN into OP_CGT_UN
				 *    CEE_CLT    into OP_CLT
				 *    CEE_CLT_UN into OP_CLT_UN
				 */
				MONO_INST_NEW (cfg, cmp, 256 + ip [1]);
				
				MONO_INST_NEW (cfg, ins, cmp->opcode);
				sp -= 2;
				cmp->inst_i0 = sp [0];
				cmp->inst_i1 = sp [1];
				cmp->cil_code = ip;
				type_from_op (cmp);
				CHECK_TYPE (cmp);
				ins->cil_code = ip;
				ins->type = STACK_I4;
				ins->inst_i0 = cmp;
#if MONO_ARCH_SOFT_FLOAT
				if (sp [0]->type == STACK_R8) {
					cmp->type = STACK_I4;
					*sp++ = emit_tree (cfg, bblock, cmp, ip + 2);
					ip += 2;
					break;
				}
#endif
				if ((sp [0]->type == STACK_I8) || ((sizeof (gpointer) == 8) && ((sp [0]->type == STACK_PTR) || (sp [0]->type == STACK_OBJ) || (sp [0]->type == STACK_MP))))
					cmp->opcode = OP_LCOMPARE;
				else
					cmp->opcode = OP_COMPARE;
				*sp++ = ins;
				/* spill it to reduce the expression complexity
				 * and workaround bug 54209 
				 */
				if (cmp->inst_left->type == STACK_I8) {
					--sp;
					*sp++ = emit_tree (cfg, bblock, ins, ip + 2);
				}
				ip += 2;
				break;
			}
			case CEE_LDFTN: {
				MonoInst *argconst;
				int temp;

				CHECK_STACK_OVF (1);
				CHECK_OPSIZE (6);
				n = read32 (ip + 2);
				cmethod = mini_get_method (method, n, NULL, generic_context);
				if (!cmethod)
					goto load_error;
				mono_class_init (cmethod->klass);

				if (mono_use_security_manager) {
					if (check_linkdemand (cfg, method, cmethod, bblock, ip))
						INLINE_FAILURE;
				}

				handle_loaded_temps (cfg, bblock, stack_start, sp);

				NEW_METHODCONST (cfg, argconst, cmethod);
				if (method->wrapper_type != MONO_WRAPPER_SYNCHRONIZED)
					temp = mono_emit_jit_icall (cfg, bblock, mono_ldftn, &argconst, ip);
				else
					temp = mono_emit_jit_icall (cfg, bblock, mono_ldftn_nosync, &argconst, ip);
				NEW_TEMPLOAD (cfg, *sp, temp);
				sp ++;
				
				ip += 6;
				inline_costs += 10 * num_calls++;
				break;
			}
			case CEE_LDVIRTFTN: {
				MonoInst *args [2];
				int temp;

				CHECK_STACK (1);
				CHECK_OPSIZE (6);
				n = read32 (ip + 2);
				cmethod = mini_get_method (method, n, NULL, generic_context);
				if (!cmethod)
					goto load_error;
				mono_class_init (cmethod->klass);

				if (mono_use_security_manager) {
					if (check_linkdemand (cfg, method, cmethod, bblock, ip))
						INLINE_FAILURE;
				}

				handle_loaded_temps (cfg, bblock, stack_start, sp);

				--sp;
				args [0] = *sp;
				NEW_METHODCONST (cfg, args [1], cmethod);
				temp = mono_emit_jit_icall (cfg, bblock, mono_ldvirtfn, args, ip);
				NEW_TEMPLOAD (cfg, *sp, temp);
				sp ++;

				ip += 6;
				inline_costs += 10 * num_calls++;
				break;
			}
			case CEE_LDARG:
				CHECK_STACK_OVF (1);
				CHECK_OPSIZE (4);
				n = read16 (ip + 2);
				CHECK_ARG (n);
				NEW_ARGLOAD (cfg, ins, n);
				LDARG_SOFT_FLOAT (cfg, ins, n, ip);
				ins->cil_code = ip;
				*sp++ = ins;
				ip += 4;
				break;
			case CEE_LDARGA:
				CHECK_STACK_OVF (1);
				CHECK_OPSIZE (4);
				n = read16 (ip + 2);
				CHECK_ARG (n);
				NEW_ARGLOADA (cfg, ins, n);
				ins->cil_code = ip;
				*sp++ = ins;
				ip += 4;
				break;
			case CEE_STARG:
				CHECK_STACK (1);
				--sp;
				handle_loaded_temps (cfg, bblock, stack_start, sp);
				CHECK_OPSIZE (4);
				n = read16 (ip + 2);
				CHECK_ARG (n);
				NEW_ARGSTORE (cfg, ins, n, *sp);
				ins->cil_code = ip;
				if (!dont_verify_stloc && target_type_is_incompatible (cfg, param_types [n], *sp))
					UNVERIFIED;
				STARG_SOFT_FLOAT (cfg, ins, n, ip);
				if (ins->opcode == CEE_STOBJ) {
					NEW_ARGLOADA (cfg, ins, n);
					handle_stobj (cfg, bblock, ins, *sp, ip, ins->klass, FALSE, FALSE, FALSE);
				} else
					MONO_ADD_INS (bblock, ins);
				ip += 4;
				break;
			case CEE_LDLOC:
				CHECK_STACK_OVF (1);
				CHECK_OPSIZE (4);
				n = read16 (ip + 2);
				CHECK_LOCAL (n);
				NEW_LOCLOAD (cfg, ins, n);
				LDLOC_SOFT_FLOAT (cfg, ins, n, ip);
				ins->cil_code = ip;
				*sp++ = ins;
				ip += 4;
				break;
			case CEE_LDLOCA:
				CHECK_STACK_OVF (1);
				CHECK_OPSIZE (4);
				n = read16 (ip + 2);
				CHECK_LOCAL (n);
				NEW_LOCLOADA (cfg, ins, n);
				ins->cil_code = ip;
				*sp++ = ins;
				ip += 4;
				break;
			case CEE_STLOC:
				CHECK_STACK (1);
				--sp;
				CHECK_OPSIZE (4);
				n = read16 (ip + 2);
				CHECK_LOCAL (n);
				handle_loaded_temps (cfg, bblock, stack_start, sp);
				NEW_LOCSTORE (cfg, ins, n, *sp);
				if (!dont_verify_stloc && target_type_is_incompatible (cfg, header->locals [n], *sp))
					UNVERIFIED;
				ins->cil_code = ip;
				STLOC_SOFT_FLOAT (cfg, ins, n, ip);
				if (ins->opcode == CEE_STOBJ) {
					NEW_LOCLOADA (cfg, ins, n);
					handle_stobj (cfg, bblock, ins, *sp, ip, ins->klass, FALSE, FALSE, FALSE);
				} else
					MONO_ADD_INS (bblock, ins);
				ip += 4;
				inline_costs += 1;
				break;
			case CEE_LOCALLOC:
				CHECK_STACK (1);
				--sp;
				if (sp != stack_start) 
					UNVERIFIED;
				if (cfg->method != method) 
					/* 
					 * Inlining this into a loop in a parent could lead to 
					 * stack overflows which is different behavior than the
					 * non-inlined case, thus disable inlining in this case.
					 */
					goto inline_failure;
				MONO_INST_NEW (cfg, ins, OP_LOCALLOC);
				ins->inst_left = *sp;
				ins->cil_code = ip;
				ins->type = STACK_PTR;

				cfg->flags |= MONO_CFG_HAS_ALLOCA;
				if (header->init_locals)
					ins->flags |= MONO_INST_INIT;

				*sp++ = ins;
				ip += 2;
				/* FIXME: set init flag if locals init is set in this method */
				break;
			case CEE_ENDFILTER: {
				MonoExceptionClause *clause, *nearest;
				int cc, nearest_num;

				CHECK_STACK (1);
				--sp;
				if ((sp != stack_start) || (sp [0]->type != STACK_I4)) 
					UNVERIFIED;
				MONO_INST_NEW (cfg, ins, OP_ENDFILTER);
				ins->inst_left = *sp;
				ins->cil_code = ip;
				MONO_ADD_INS (bblock, ins);
				start_new_bblock = 1;
				ip += 2;

				nearest = NULL;
				nearest_num = 0;
				for (cc = 0; cc < header->num_clauses; ++cc) {
					clause = &header->clauses [cc];
					if ((clause->flags & MONO_EXCEPTION_CLAUSE_FILTER) &&
						((ip - header->code) > clause->data.filter_offset && (ip - header->code) <= clause->handler_offset) &&
					    (!nearest || (clause->data.filter_offset < nearest->data.filter_offset))) {
						nearest = clause;
						nearest_num = cc;
					}
				}
				g_assert (nearest);
				if ((ip - header->code) != nearest->handler_offset)
					UNVERIFIED;

				break;
			}
			case CEE_UNALIGNED_:
				ins_flag |= MONO_INST_UNALIGNED;
				/* FIXME: record alignment? we can assume 1 for now */
				CHECK_OPSIZE (3);
				ip += 3;
				break;
			case CEE_VOLATILE_:
				ins_flag |= MONO_INST_VOLATILE;
				ip += 2;
				break;
			case CEE_TAIL_:
				ins_flag   |= MONO_INST_TAILCALL;
				cfg->flags |= MONO_CFG_HAS_TAIL;
				/* Can't inline tail calls at this time */
				inline_costs += 100000;
				ip += 2;
				break;
			case CEE_INITOBJ:
				CHECK_STACK (1);
				--sp;
				CHECK_OPSIZE (6);
				token = read32 (ip + 2);
				klass = mini_get_class (method, token, generic_context);
				CHECK_TYPELOAD (klass);
				if (MONO_TYPE_IS_REFERENCE (&klass->byval_arg)) {
					MonoInst *store, *load;
					NEW_PCONST (cfg, load, NULL);
					load->cil_code = ip;
					load->type = STACK_OBJ;
					load->klass = klass;
					MONO_INST_NEW (cfg, store, CEE_STIND_REF);
					store->cil_code = ip;
					handle_loaded_temps (cfg, bblock, stack_start, sp);
					MONO_ADD_INS (bblock, store);
					store->inst_i0 = sp [0];
					store->inst_i1 = load;
				} else {
					handle_initobj (cfg, bblock, *sp, NULL, klass, stack_start, sp);
				}
				ip += 6;
				inline_costs += 1;
				break;
			case CEE_CONSTRAINED_:
				/* FIXME: implement */
				CHECK_OPSIZE (6);
				token = read32 (ip + 2);
				constrained_call = mono_class_get_full (image, token, generic_context);
				CHECK_TYPELOAD (constrained_call);
				ip += 6;
				break;
			case CEE_CPBLK:
			case CEE_INITBLK: {
				MonoInst *iargs [3];
				CHECK_STACK (3);
				sp -= 3;
				if ((cfg->opt & MONO_OPT_INTRINS) && (ip [1] == CEE_CPBLK) && (sp [2]->opcode == OP_ICONST) && ((n = sp [2]->inst_c0) <= sizeof (gpointer) * 5)) {
					MonoInst *copy;
					MONO_INST_NEW (cfg, copy, OP_MEMCPY);
					copy->inst_left = sp [0];
					copy->inst_right = sp [1];
					copy->cil_code = ip;
					copy->backend.size = n;
					MONO_ADD_INS (bblock, copy);
					ip += 2;
					break;
				}
				iargs [0] = sp [0];
				iargs [1] = sp [1];
				iargs [2] = sp [2];
				handle_loaded_temps (cfg, bblock, stack_start, sp);
				if (ip [1] == CEE_CPBLK) {
					MonoMethod *memcpy_method = get_memcpy_method ();
					mono_emit_method_call_spilled (cfg, bblock, memcpy_method, memcpy_method->signature, iargs, ip, NULL);
				} else {
					MonoMethod *memset_method = get_memset_method ();
					mono_emit_method_call_spilled (cfg, bblock, memset_method, memset_method->signature, iargs, ip, NULL);
				}
				ip += 2;
				inline_costs += 1;
				break;
			}
			case CEE_NO_:
				CHECK_OPSIZE (3);
				if (ip [2] & 0x1)
					ins_flag |= MONO_INST_NOTYPECHECK;
				if (ip [2] & 0x2)
					ins_flag |= MONO_INST_NORANGECHECK;
				/* we ignore the no-nullcheck for now since we
				 * really do it explicitly only when doing callvirt->call
				 */
				ip += 3;
				break;
			case CEE_RETHROW: {
				MonoInst *load;
				int handler_offset = -1;

				for (i = 0; i < header->num_clauses; ++i) {
					MonoExceptionClause *clause = &header->clauses [i];
					if (MONO_OFFSET_IN_HANDLER (clause, ip - header->code) && !(clause->flags & MONO_EXCEPTION_CLAUSE_FINALLY))
						handler_offset = clause->handler_offset;
				}

				bblock->flags |= BB_EXCEPTION_UNSAFE;

				g_assert (handler_offset != -1);

				NEW_TEMPLOAD (cfg, load, mono_find_exvar_for_offset (cfg, handler_offset)->inst_c0);
				load->cil_code = ip;
				MONO_INST_NEW (cfg, ins, OP_RETHROW);
				ins->inst_left = load;
				ins->cil_code = ip;
				MONO_ADD_INS (bblock, ins);
				sp = stack_start;
				link_bblock (cfg, bblock, end_bblock);
				start_new_bblock = 1;
				ip += 2;
				break;
			}
			case CEE_SIZEOF:
				CHECK_STACK_OVF (1);
				CHECK_OPSIZE (6);
				token = read32 (ip + 2);
				/* FIXXME: handle generics. */
				if (mono_metadata_token_table (token) == MONO_TABLE_TYPESPEC) {
					MonoType *type = mono_type_create_from_typespec (image, token);
					token = mono_type_size (type, &ialign);
				} else {
					MonoClass *klass = mono_class_get_full (image, token, generic_context);
					CHECK_TYPELOAD (klass);
					mono_class_init (klass);
					token = mono_class_value_size (klass, &align);
				}
				NEW_ICONST (cfg, ins, token);
				ins->cil_code = ip;
				*sp++= ins;
				ip += 6;
				break;
			case CEE_REFANYTYPE:
				CHECK_STACK (1);
				MONO_INST_NEW (cfg, ins, OP_REFANYTYPE);
				--sp;
				ins->type = STACK_MP;
				ins->inst_left = *sp;
				ins->type = STACK_VTYPE;
				ins->klass = mono_defaults.typehandle_class;
				ins->cil_code = ip;
				ip += 2;
				*sp++ = ins;
				break;
			case CEE_READONLY_:
				ip += 2;
				break;
			default:
				g_error ("opcode 0xfe 0x%02x not handled", ip [1]);
			}
			break;
		}
		default:
			g_error ("opcode 0x%02x not handled", *ip);
		}
	}
	if (start_new_bblock != 1)
		UNVERIFIED;

	bblock->cil_length = ip - bblock->cil_code;
	bblock->next_bb = end_bblock;

	if (cfg->method == method && cfg->domainvar) {
		MonoInst *store;
		MonoInst *get_domain;
		
		if (! (get_domain = mono_arch_get_domain_intrinsic (cfg))) {
			MonoCallInst *call;
			
			MONO_INST_NEW_CALL (cfg, call, CEE_CALL);
			call->signature = helper_sig_domain_get;
			call->inst.type = STACK_PTR;
			call->fptr = mono_domain_get;
			get_domain = (MonoInst*)call;
		}
		
		NEW_TEMPSTORE (cfg, store, cfg->domainvar->inst_c0, get_domain);
		MONO_ADD_INS (init_localsbb, store);
	}

	if (cfg->method == method && cfg->got_var)
		mono_emit_load_got_addr (cfg);

	if (header->init_locals) {
		MonoInst *store;
		for (i = 0; i < header->num_locals; ++i) {
			MonoType *ptype = header->locals [i];
			int t = ptype->type;
			if (t == MONO_TYPE_VALUETYPE && ptype->data.klass->enumtype)
				t = ptype->data.klass->enum_basetype->type;
			if (ptype->byref) {
				NEW_PCONST (cfg, ins, NULL);
				NEW_LOCSTORE (cfg, store, i, ins);
				MONO_ADD_INS (init_localsbb, store);
			} else if (t >= MONO_TYPE_BOOLEAN && t <= MONO_TYPE_U4) {
				NEW_ICONST (cfg, ins, 0);
				NEW_LOCSTORE (cfg, store, i, ins);
				MONO_ADD_INS (init_localsbb, store);
			} else if (t == MONO_TYPE_I8 || t == MONO_TYPE_U8) {
				MONO_INST_NEW (cfg, ins, OP_I8CONST);
				ins->type = STACK_I8;
				ins->inst_l = 0;
				NEW_LOCSTORE (cfg, store, i, ins);
				MONO_ADD_INS (init_localsbb, store);
			} else if (t == MONO_TYPE_R4 || t == MONO_TYPE_R8) {
#ifdef MONO_ARCH_SOFT_FLOAT
				/* FIXME: handle init of R4 */
#else
				MONO_INST_NEW (cfg, ins, OP_R8CONST);
				ins->type = STACK_R8;
				ins->inst_p0 = (void*)&r8_0;
				NEW_LOCSTORE (cfg, store, i, ins);
				MONO_ADD_INS (init_localsbb, store);
#endif
			} else if ((t == MONO_TYPE_VALUETYPE) || (t == MONO_TYPE_TYPEDBYREF) ||
				   ((t == MONO_TYPE_GENERICINST) && mono_type_generic_inst_is_valuetype (ptype))) {
				NEW_LOCLOADA (cfg, ins, i);
				handle_initobj (cfg, init_localsbb, ins, NULL, mono_class_from_mono_type (ptype), NULL, NULL);
			} else {
				NEW_PCONST (cfg, ins, NULL);
				NEW_LOCSTORE (cfg, store, i, ins);
				MONO_ADD_INS (init_localsbb, store);
			}
		}
	}

	/* resolve backward branches in the middle of an existing basic block */
	for (tmp = bb_recheck; tmp; tmp = tmp->next) {
		bblock = tmp->data;
		/*g_print ("need recheck in %s at IL_%04x\n", method->name, bblock->cil_code - header->code);*/
		tblock = find_previous (cfg->cil_offset_to_bb, header->code_size, start_bblock, bblock->cil_code);
		if (tblock != start_bblock) {
			int l;
			split_bblock (cfg, tblock, bblock);
			l = bblock->cil_code - header->code;
			bblock->cil_length = tblock->cil_length - l;
			tblock->cil_length = l;
		} else {
			g_print ("recheck failed.\n");
		}
	}

	if (cfg->method == method) {
		MonoBasicBlock *bb;
		for (bb = cfg->bb_entry; bb; bb = bb->next_bb) {
			bb->region = mono_find_block_region (cfg, bb->real_offset);
			if (cfg->spvars)
				mono_create_spvar_for_region (cfg, bb->region);
			if (cfg->verbose_level > 2)
				g_print ("REGION BB%d IL_%04x ID_%08X\n", bb->block_num, bb->real_offset, bb->region);
		}
	}

	g_slist_free (class_inits);
	dont_inline = g_list_remove (dont_inline, method);

	if (inline_costs < 0) {
		char *mname;

		/* Method is too large */
		mname = mono_method_full_name (method, TRUE);
		cfg->exception_type = MONO_EXCEPTION_INVALID_PROGRAM;
		cfg->exception_message = g_strdup_printf ("Method %s is too complex.", mname);
		g_free (mname);
		return -1;
	}

	return inline_costs;

 inline_failure:
	g_slist_free (class_inits);
	dont_inline = g_list_remove (dont_inline, method);
	return -1;

 load_error:
	g_slist_free (class_inits);
	dont_inline = g_list_remove (dont_inline, method);
	cfg->exception_type = MONO_EXCEPTION_TYPE_LOAD;
	return -1;

 unverified:
	g_slist_free (class_inits);
	dont_inline = g_list_remove (dont_inline, method);
	cfg->exception_type = MONO_EXCEPTION_INVALID_PROGRAM;
	cfg->exception_message = g_strdup_printf ("Invalid IL code in %s: %s\n",
		 mono_method_full_name (method, TRUE), mono_disasm_code_one (NULL, method, ip, NULL));
	return -1;
}

void
mono_print_tree (MonoInst *tree) {
	int arity;

	if (!tree)
		return;

	arity = mono_burg_arity [tree->opcode];

	printf (" %s%s", arity?"(":"",  mono_inst_name (tree->opcode));

	switch (tree->opcode) {
	case OP_ICONST:
		printf ("[%d]", (int)tree->inst_c0);
		break;
	case OP_I8CONST:
		printf ("[%lld]", (long long)tree->inst_l);
		break;
	case OP_R8CONST:
		printf ("[%f]", *(double*)tree->inst_p0);
		break;
	case OP_R4CONST:
		printf ("[%f]", *(float*)tree->inst_p0);
		break;
	case OP_ARG:
	case OP_LOCAL:
		printf ("[%d]", (int)tree->inst_c0);
		break;
	case OP_REGOFFSET:
		if (tree->inst_offset < 0)
			printf ("[-0x%x(%s)]", (int)(-tree->inst_offset), mono_arch_regname (tree->inst_basereg));
		else
			printf ("[0x%x(%s)]", (int)(tree->inst_offset), mono_arch_regname (tree->inst_basereg));
		break;
	case OP_REGVAR:
		printf ("[%s]", mono_arch_regname (tree->dreg));
		break;
	case CEE_NEWARR:
		printf ("[%s]",  tree->inst_newa_class->name);
		mono_print_tree (tree->inst_newa_len);
		break;
	case CEE_CALL:
	case OP_CALL:
	case CEE_CALLVIRT:
	case OP_FCALL:
	case OP_FCALLVIRT:
	case OP_LCALL:
	case OP_LCALLVIRT:
	case OP_VCALL:
	case OP_VCALLVIRT:
	case OP_VOIDCALL:
	case OP_VOIDCALLVIRT: {
		MonoCallInst *call = (MonoCallInst*)tree;
		if (call->method)
			printf ("[%s]", call->method->name);
		else if (call->fptr) {
			MonoJitICallInfo *info = mono_find_jit_icall_by_addr (call->fptr);
			if (info)
				printf ("[%s]", info->name);
		}
		break;
	}
	case OP_PHI: {
		int i;
		printf ("[%d (", (int)tree->inst_c0);
		for (i = 0; i < tree->inst_phi_args [0]; i++) {
			if (i)
				printf (", ");
			printf ("%d", tree->inst_phi_args [i + 1]);
		}
		printf (")]");
		break;
	}
	case OP_RENAME:
	case OP_RETARG:
	case OP_NOP:
	case OP_JMP:
	case OP_BREAK:
		break;
	case OP_LOAD_MEMBASE:
	case OP_LOADI4_MEMBASE:
	case OP_LOADU4_MEMBASE:
	case OP_LOADU1_MEMBASE:
	case OP_LOADI1_MEMBASE:
	case OP_LOADU2_MEMBASE:
	case OP_LOADI2_MEMBASE:
		printf ("[%s] <- [%s + 0x%x]", mono_arch_regname (tree->dreg), mono_arch_regname (tree->inst_basereg), (int)tree->inst_offset);
		break;
	case OP_BR:
	case OP_CALL_HANDLER:
		printf ("[B%d]", tree->inst_target_bb->block_num);
		break;
	case CEE_SWITCH:
	case CEE_ISINST:
	case CEE_CASTCLASS:
	case OP_OUTARG:
	case OP_CALL_REG:
	case OP_FCALL_REG:
	case OP_LCALL_REG:
	case OP_VCALL_REG:
	case OP_VOIDCALL_REG:
		mono_print_tree (tree->inst_left);
		break;
	case CEE_BNE_UN:
	case CEE_BEQ:
	case CEE_BLT:
	case CEE_BLT_UN:
	case CEE_BGT:
	case CEE_BGT_UN:
	case CEE_BGE:
	case CEE_BGE_UN:
	case CEE_BLE:
	case CEE_BLE_UN:
		printf ("[B%dB%d]", tree->inst_true_bb->block_num, tree->inst_false_bb->block_num);
		mono_print_tree (tree->inst_left);
		break;
	default:
		if (!mono_arch_print_tree(tree, arity)) {
			if (arity) {
				mono_print_tree (tree->inst_left);
				if (arity > 1)
					mono_print_tree (tree->inst_right);
			}
		}
		break;
	}

	if (arity)
		printf (")");
}

void
mono_print_tree_nl (MonoInst *tree)
{
	mono_print_tree (tree);
	printf ("\n");
}

static void
create_helper_signature (void)
{
	helper_sig_domain_get = mono_create_icall_signature ("ptr");
	helper_sig_class_init_trampoline = mono_create_icall_signature ("void");
}

gconstpointer
mono_icall_get_wrapper (MonoJitICallInfo* callinfo)
{
	char *name;
	MonoMethod *wrapper;
	gconstpointer trampoline;
	MonoDomain *domain = mono_get_root_domain ();
	
	if (callinfo->wrapper) {
		return callinfo->wrapper;
	}

	if (callinfo->trampoline)
		return callinfo->trampoline;

	/* 
	 * We use the lock on the root domain instead of the JIT lock to protect 
	 * callinfo->trampoline, since we do a lot of stuff inside the critical section.
	 */
	mono_domain_lock (domain);

	if (callinfo->trampoline) {
		mono_domain_unlock (domain);
		return callinfo->trampoline;
	}

	name = g_strdup_printf ("__icall_wrapper_%s", callinfo->name);
	wrapper = mono_marshal_get_icall_wrapper (callinfo->sig, name, callinfo->func);
	g_free (name);

	trampoline = mono_create_ftnptr (domain, mono_create_jit_trampoline_in_domain (domain, wrapper));
	mono_register_jit_icall_wrapper (callinfo, trampoline);

	callinfo->trampoline = trampoline;

	mono_domain_unlock (domain);
	
	return callinfo->trampoline;
}

static void
mono_init_trampolines (void)
{
	mono_trampoline_code [MONO_TRAMPOLINE_GENERIC] = mono_arch_create_trampoline_code (MONO_TRAMPOLINE_GENERIC);
	mono_trampoline_code [MONO_TRAMPOLINE_JUMP] = mono_arch_create_trampoline_code (MONO_TRAMPOLINE_JUMP);
	mono_trampoline_code [MONO_TRAMPOLINE_CLASS_INIT] = mono_arch_create_trampoline_code (MONO_TRAMPOLINE_CLASS_INIT);
#ifdef MONO_ARCH_HAVE_PIC_AOT
	mono_trampoline_code [MONO_TRAMPOLINE_AOT] = mono_arch_create_trampoline_code (MONO_TRAMPOLINE_AOT);
	mono_trampoline_code [MONO_TRAMPOLINE_AOT_PLT] = mono_arch_create_trampoline_code (MONO_TRAMPOLINE_AOT_PLT);
#endif
#ifdef MONO_ARCH_HAVE_CREATE_DELEGATE_TRAMPOLINE
	mono_trampoline_code [MONO_TRAMPOLINE_DELEGATE] = mono_arch_create_trampoline_code (MONO_TRAMPOLINE_DELEGATE);
#endif
}

static void
mono_init_exceptions (void)
{
#ifndef CUSTOM_EXCEPTION_HANDLING
	mono_arch_get_restore_context ();
	mono_arch_get_call_filter ();
	mono_arch_get_throw_exception ();
	mono_arch_get_rethrow_exception ();
#endif
}

guint8 *
mono_get_trampoline_code (MonoTrampolineType tramp_type)
{
	return mono_trampoline_code [tramp_type];
}

gpointer
mono_create_class_init_trampoline (MonoVTable *vtable)
{
	gpointer code, ptr;

	/* previously created trampoline code */
	mono_domain_lock (vtable->domain);
	ptr = 
		g_hash_table_lookup (vtable->domain->class_init_trampoline_hash,
								  vtable);
	mono_domain_unlock (vtable->domain);
	if (ptr)
		return ptr;

#ifdef MONO_ARCH_HAVE_CREATE_SPECIFIC_TRAMPOLINE
	code = mono_arch_create_specific_trampoline (vtable, MONO_TRAMPOLINE_CLASS_INIT, vtable->domain, NULL);
#else
	code = mono_arch_create_class_init_trampoline (vtable);
#endif

	ptr = mono_create_ftnptr (vtable->domain, code);

	/* store trampoline address */
	mono_domain_lock (vtable->domain);
	g_hash_table_insert (vtable->domain->class_init_trampoline_hash,
							  vtable, ptr);
	mono_domain_unlock (vtable->domain);

	mono_jit_lock ();
	if (!class_init_hash_addr)
		class_init_hash_addr = g_hash_table_new (NULL, NULL);
	g_hash_table_insert (class_init_hash_addr, ptr, vtable);
	mono_jit_unlock ();

	return ptr;
}

gpointer
mono_create_jump_trampoline (MonoDomain *domain, MonoMethod *method, 
							 gboolean add_sync_wrapper)
{
	MonoJitInfo *ji;
	gpointer code;
#ifdef MONO_ARCH_HAVE_CREATE_SPECIFIC_TRAMPOLINE
	guint32 code_size;
#endif

	if (add_sync_wrapper && method->iflags & METHOD_IMPL_ATTRIBUTE_SYNCHRONIZED)
		return mono_create_jump_trampoline (domain, mono_marshal_get_synchronized_wrapper (method), FALSE);

	code = mono_jit_find_compiled_method (domain, method);
	if (code)
		return code;

	mono_domain_lock (domain);
	code = g_hash_table_lookup (domain->jump_trampoline_hash, method);
	mono_domain_unlock (domain);
	if (code)
		return code;

#ifdef MONO_ARCH_HAVE_CREATE_SPECIFIC_TRAMPOLINE
	code = mono_arch_create_specific_trampoline (method, MONO_TRAMPOLINE_JUMP, mono_domain_get (), &code_size);

	mono_domain_lock (domain);
	ji = mono_mempool_alloc0 (domain->mp, sizeof (MonoJitInfo));
	mono_domain_unlock (domain);
	ji->code_start = code;
	ji->code_size = code_size;
	ji->method = method;
#else
	ji = mono_arch_create_jump_trampoline (method);
#endif

	/*
	 * mono_delegate_ctor needs to find the method metadata from the 
	 * trampoline address, so we save it here.
	 */

	mono_jit_info_table_add (domain, ji);

	mono_domain_lock (domain);
	g_hash_table_insert (domain->jump_trampoline_hash, method, ji->code_start);
	mono_domain_unlock (domain);

	return ji->code_start;
}

static gpointer
mono_create_jit_trampoline_in_domain (MonoDomain *domain, MonoMethod *method)
{
	gpointer tramp;

	mono_domain_lock (domain);
	tramp = g_hash_table_lookup (domain->jit_trampoline_hash, method);
	mono_domain_unlock (domain);
	if (tramp)
		return tramp;

	if (method->iflags & METHOD_IMPL_ATTRIBUTE_SYNCHRONIZED)
		return mono_create_jit_trampoline (mono_marshal_get_synchronized_wrapper (method));

#ifdef MONO_ARCH_HAVE_CREATE_SPECIFIC_TRAMPOLINE
	tramp =  mono_arch_create_specific_trampoline (method, MONO_TRAMPOLINE_GENERIC, domain, NULL);
#else
	tramp = mono_arch_create_jit_trampoline (method);
#endif
	
	mono_domain_lock (domain);
	g_hash_table_insert (domain->jit_trampoline_hash, method, tramp);
	mono_domain_unlock (domain);

	mono_jit_stats.method_trampolines++;

	return tramp;
}	

gpointer
mono_create_jit_trampoline (MonoMethod *method)
{
	return mono_create_jit_trampoline_in_domain (mono_domain_get (), method);
}

#ifdef MONO_ARCH_HAVE_CREATE_TRAMPOLINE_FROM_TOKEN
gpointer
mono_create_jit_trampoline_from_token (MonoImage *image, guint32 token)
{
	gpointer tramp;

	MonoDomain *domain = mono_domain_get ();
	guint8 *buf, *start;

	mono_domain_lock (domain);
	buf = start = mono_code_manager_reserve (domain->code_mp, 2 * sizeof (gpointer));
	mono_domain_unlock (domain);

	*(gpointer*)(gpointer)buf = image;
	buf += sizeof (gpointer);
	*(guint32*)(gpointer)buf = token;

	tramp = mono_arch_create_specific_trampoline (start, MONO_TRAMPOLINE_AOT, domain, NULL);

	mono_jit_stats.method_trampolines++;

	return tramp;
}	
#endif

static gpointer
mono_create_delegate_trampoline (MonoClass *klass)
{
#ifdef MONO_ARCH_HAVE_CREATE_DELEGATE_TRAMPOLINE
	MonoDomain *domain = mono_domain_get ();
	gpointer code, ptr;
	guint32 code_size;

	mono_domain_lock (domain);
	ptr = g_hash_table_lookup (domain->delegate_trampoline_hash, klass);
	mono_domain_unlock (domain);
	if (ptr)
		return ptr;

    code = mono_arch_create_specific_trampoline (klass, MONO_TRAMPOLINE_DELEGATE, mono_domain_get (), &code_size);

	ptr = mono_create_ftnptr (domain, code);

	/* store trampoline address */
	mono_domain_lock (domain);
	g_hash_table_insert (domain->delegate_trampoline_hash,
							  klass, ptr);
	mono_domain_unlock (domain);

	return ptr;
#else
	return NULL;
#endif
}

MonoVTable*
mono_find_class_init_trampoline_by_addr (gconstpointer addr)
{
	MonoVTable *res;

	mono_jit_lock ();
	if (class_init_hash_addr)
		res = g_hash_table_lookup (class_init_hash_addr, addr);
	else
		res = NULL;
	mono_jit_unlock ();
	return res;
}

static void
mono_dynamic_code_hash_insert (MonoDomain *domain, MonoMethod *method, MonoJitDynamicMethodInfo *ji)
{
	if (!domain->dynamic_code_hash)
		domain->dynamic_code_hash = g_hash_table_new (NULL, NULL);
	g_hash_table_insert (domain->dynamic_code_hash, method, ji);
}

static MonoJitDynamicMethodInfo*
mono_dynamic_code_hash_lookup (MonoDomain *domain, MonoMethod *method)
{
	MonoJitDynamicMethodInfo *res;

	if (domain->dynamic_code_hash)
		res = g_hash_table_lookup (domain->dynamic_code_hash, method);
	else
		res = NULL;
	return res;
}

typedef struct {
	MonoClass *vtype;
	GList *active, *inactive;
	GSList *slots;
} StackSlotInfo;

static inline GSList*
g_slist_prepend_mempool (MonoMemPool *mp, GSList   *list,
						 gpointer  data)
{
  GSList *new_list;

  new_list = mono_mempool_alloc (mp, sizeof (GSList));
  new_list->data = data;
  new_list->next = list;

  return new_list;
}

static gint 
compare_by_interval_start_pos_func (gconstpointer a, gconstpointer b)
{
	MonoMethodVar *v1 = (MonoMethodVar*)a;
	MonoMethodVar *v2 = (MonoMethodVar*)b;

	if (v1 == v2)
		return 0;
	else if (v1->interval->range && v2->interval->range)
		return v1->interval->range->from - v2->interval->range->from;
	else if (v1->interval->range)
		return -1;
	else
		return 1;
}

#if 0
#define LSCAN_DEBUG(a) do { a; } while (0)
#else
#define LSCAN_DEBUG(a)
#endif

static gint32*
mono_allocate_stack_slots_full2 (MonoCompile *cfg, gboolean backward, guint32 *stack_size, guint32 *stack_align)
{
	int i, slot, offset, size;
	guint32 align;
	MonoMethodVar *vmv;
	MonoInst *inst;
	gint32 *offsets;
	GList *vars = NULL, *l, *unhandled;
	StackSlotInfo *scalar_stack_slots, *vtype_stack_slots, *slot_info;
	MonoType *t;
	int nvtypes;

	LSCAN_DEBUG (printf ("Allocate Stack Slots 2 for %s:\n", mono_method_full_name (cfg->method, TRUE)));

	scalar_stack_slots = mono_mempool_alloc0 (cfg->mempool, sizeof (StackSlotInfo) * MONO_TYPE_PINNED);
	vtype_stack_slots = NULL;
	nvtypes = 0;

	offsets = mono_mempool_alloc (cfg->mempool, sizeof (gint32) * cfg->num_varinfo);
	for (i = 0; i < cfg->num_varinfo; ++i)
		offsets [i] = -1;

	for (i = cfg->locals_start; i < cfg->num_varinfo; i++) {
		inst = cfg->varinfo [i];
		vmv = MONO_VARINFO (cfg, i);

		if ((inst->flags & MONO_INST_IS_DEAD) || inst->opcode == OP_REGVAR || inst->opcode == OP_REGOFFSET)
			continue;

		vars = g_list_prepend (vars, vmv);
	}

	vars = g_list_sort (g_list_copy (vars), compare_by_interval_start_pos_func);

	/* Sanity check */
	/*
	i = 0;
	for (unhandled = vars; unhandled; unhandled = unhandled->next) {
		MonoMethodVar *current = unhandled->data;

		if (current->interval->range) {
			g_assert (current->interval->range->from >= i);
			i = current->interval->range->from;
		}
	}
	*/

	offset = 0;
	*stack_align = 0;
	for (unhandled = vars; unhandled; unhandled = unhandled->next) {
		MonoMethodVar *current = unhandled->data;

		vmv = current;
		inst = cfg->varinfo [vmv->idx];

		/* inst->backend.is_pinvoke indicates native sized value types, this is used by the
		* pinvoke wrappers when they call functions returning structures */
		if (inst->backend.is_pinvoke && MONO_TYPE_ISSTRUCT (inst->inst_vtype) && inst->inst_vtype->type != MONO_TYPE_TYPEDBYREF)
			size = mono_class_native_size (inst->inst_vtype->data.klass, &align);
		else {
			int ialign;

			size = mono_type_size (inst->inst_vtype, &ialign);
			align = ialign;
		}

		t = mono_type_get_underlying_type (inst->inst_vtype);
		switch (t->type) {
		case MONO_TYPE_GENERICINST:
			if (!mono_type_generic_inst_is_valuetype (t)) {
				slot_info = &scalar_stack_slots [t->type];
				break;
			}
			/* Fall through */
		case MONO_TYPE_VALUETYPE:
			if (!vtype_stack_slots)
				vtype_stack_slots = mono_mempool_alloc0 (cfg->mempool, sizeof (StackSlotInfo) * 256);
			for (i = 0; i < nvtypes; ++i)
				if (t->data.klass == vtype_stack_slots [i].vtype)
					break;
			if (i < nvtypes)
				slot_info = &vtype_stack_slots [i];
			else {
				g_assert (nvtypes < 256);
				vtype_stack_slots [nvtypes].vtype = t->data.klass;
				slot_info = &vtype_stack_slots [nvtypes];
				nvtypes ++;
			}
			break;
		case MONO_TYPE_CLASS:
		case MONO_TYPE_OBJECT:
		case MONO_TYPE_ARRAY:
		case MONO_TYPE_SZARRAY:
		case MONO_TYPE_STRING:
		case MONO_TYPE_PTR:
		case MONO_TYPE_I:
		case MONO_TYPE_U:
#if SIZEOF_VOID_P == 4
		case MONO_TYPE_I4:
#else
		case MONO_TYPE_I8:
			/* Share non-float stack slots of the same size */
			slot_info = &scalar_stack_slots [MONO_TYPE_CLASS];
			break;
#endif
		default:
			slot_info = &scalar_stack_slots [t->type];
		}

		slot = 0xffffff;
		if (cfg->comp_done & MONO_COMP_LIVENESS) {
			int pos;
			gboolean changed;

			//printf ("START  %2d %08x %08x\n",  vmv->idx, vmv->range.first_use.abs_pos, vmv->range.last_use.abs_pos);

			if (!current->interval->range) {
				if (inst->flags & (MONO_INST_VOLATILE|MONO_INST_INDIRECT))
					pos = ~0;
				else {
					/* Dead */
					inst->flags |= MONO_INST_IS_DEAD;
					continue;
				}
			}
			else
				pos = current->interval->range->from;

			LSCAN_DEBUG (printf ("process R%d ", inst->dreg));
			if (current->interval->range)
				LSCAN_DEBUG (mono_linterval_print (current->interval));
			LSCAN_DEBUG (printf ("\n"));

			/* Check for intervals in active which expired or inactive */
			changed = TRUE;
			/* FIXME: Optimize this */
			while (changed) {
				changed = FALSE;
				for (l = slot_info->active; l != NULL; l = l->next) {
					MonoMethodVar *v = (MonoMethodVar*)l->data;

					if (v->interval->last_range->to < pos) {
						slot_info->active = g_list_delete_link (slot_info->active, l);
						slot_info->slots = g_slist_prepend_mempool (cfg->mempool, slot_info->slots, GINT_TO_POINTER (offsets [v->idx]));
						LSCAN_DEBUG (printf ("Interval R%d has expired, adding 0x%x to slots\n", cfg->varinfo [v->idx]->dreg, offsets [v->idx]));
						changed = TRUE;
						break;
					}
					else if (!mono_linterval_covers (v->interval, pos)) {
						slot_info->inactive = g_list_append (slot_info->inactive, v);
						slot_info->active = g_list_delete_link (slot_info->active, l);
						LSCAN_DEBUG (printf ("Interval R%d became inactive\n", cfg->varinfo [v->idx]->dreg));
						changed = TRUE;
						break;
					}
				}
			}

			/* Check for intervals in inactive which expired or active */
			changed = TRUE;
			/* FIXME: Optimize this */
			while (changed) {
				changed = FALSE;
				for (l = slot_info->inactive; l != NULL; l = l->next) {
					MonoMethodVar *v = (MonoMethodVar*)l->data;

					if (v->interval->last_range->to < pos) {
						slot_info->inactive = g_list_delete_link (slot_info->inactive, l);
						// FIXME: Enabling this seems to cause impossible to debug crashes
						//slot_info->slots = g_slist_prepend_mempool (cfg->mempool, slot_info->slots, GINT_TO_POINTER (offsets [v->idx]));
						LSCAN_DEBUG (printf ("Interval R%d has expired, adding 0x%x to slots\n", cfg->varinfo [v->idx]->dreg, offsets [v->idx]));
						changed = TRUE;
						break;
					}
					else if (mono_linterval_covers (v->interval, pos)) {
						slot_info->active = g_list_append (slot_info->active, v);
						slot_info->inactive = g_list_delete_link (slot_info->inactive, l);
						LSCAN_DEBUG (printf ("\tInterval R%d became active\n", cfg->varinfo [v->idx]->dreg));
						changed = TRUE;
						break;
					}
				}
			}

			/* 
			 * This also handles the case when the variable is used in an
			 * exception region, as liveness info is not computed there.
			 */
			/* 
			 * FIXME: All valuetypes are marked as INDIRECT because of LDADDR
			 * opcodes.
			 */
			if (! (inst->flags & (MONO_INST_VOLATILE|MONO_INST_INDIRECT))) {
				if (slot_info->slots) {
					slot = GPOINTER_TO_INT (slot_info->slots->data);

					slot_info->slots = slot_info->slots->next;
				}

				/* FIXME: We might want to consider the inactive intervals as well if slot_info->slots is empty */

				slot_info->active = mono_varlist_insert_sorted (cfg, slot_info->active, vmv, TRUE);
			}
		}

#if 0
		{
			static int count = 0;
			count ++;

			if (count == atoi (getenv ("COUNT3")))
				printf ("LAST: %s\n", mono_method_full_name (cfg->method, TRUE));
			if (count > atoi (getenv ("COUNT3")))
				slot = 0xffffff;
			else {
				mono_print_tree_nl (inst);
				}
		}
#endif

		LSCAN_DEBUG (printf ("R%d %s -> 0x%x\n", inst->dreg, mono_type_full_name (t), slot));

		if (slot == 0xffffff) {
			/*
			 * Allways allocate valuetypes to sizeof (gpointer) to allow more
			 * efficient copying (and to work around the fact that OP_MEMCPY
			 * and OP_MEMSET ignores alignment).
			 */
			if (MONO_TYPE_ISSTRUCT (t))
				align = sizeof (gpointer);

			if (backward) {
				offset += size;
				offset += align - 1;
				offset &= ~(align - 1);
				slot = offset;
			}
			else {
				offset += align - 1;
				offset &= ~(align - 1);
				slot = offset;
				offset += size;
			}

			if (*stack_align == 0)
				*stack_align = align;
		}

		offsets [vmv->idx] = slot;
	}
	g_list_free (vars);
	for (i = 0; i < MONO_TYPE_PINNED; ++i) {
		if (scalar_stack_slots [i].active)
			g_list_free (scalar_stack_slots [i].active);
	}
	for (i = 0; i < nvtypes; ++i) {
		if (vtype_stack_slots [i].active)
			g_list_free (vtype_stack_slots [i].active);
	}

	mono_jit_stats.locals_stack_size += offset;

	*stack_size = offset;
	return offsets;
}

/*
 *  mono_allocate_stack_slots_full:
 *
 *  Allocate stack slots for all non register allocated variables using a
 * linear scan algorithm.
 * Returns: an array of stack offsets.
 * STACK_SIZE is set to the amount of stack space needed.
 * STACK_ALIGN is set to the alignment needed by the locals area.
 */
gint32*
mono_allocate_stack_slots_full (MonoCompile *m, gboolean backward, guint32 *stack_size, guint32 *stack_align)
{
	int i, slot, offset, size;
	guint32 align;
	MonoMethodVar *vmv;
	MonoInst *inst;
	gint32 *offsets;
	GList *vars = NULL, *l;
	StackSlotInfo *scalar_stack_slots, *vtype_stack_slots, *slot_info;
	MonoType *t;
	int nvtypes;

	if ((m->num_varinfo > 0) && MONO_VARINFO (m, 0)->interval)
		return mono_allocate_stack_slots_full2 (m, backward, stack_size, stack_align);

	scalar_stack_slots = mono_mempool_alloc0 (m->mempool, sizeof (StackSlotInfo) * MONO_TYPE_PINNED);
	vtype_stack_slots = NULL;
	nvtypes = 0;

	offsets = mono_mempool_alloc (m->mempool, sizeof (gint32) * m->num_varinfo);
	for (i = 0; i < m->num_varinfo; ++i)
		offsets [i] = -1;

	for (i = m->locals_start; i < m->num_varinfo; i++) {
		inst = m->varinfo [i];
		vmv = MONO_VARINFO (m, i);

		if ((inst->flags & MONO_INST_IS_DEAD) || inst->opcode == OP_REGVAR || inst->opcode == OP_REGOFFSET)
			continue;

		vars = g_list_prepend (vars, vmv);
	}

	vars = mono_varlist_sort (m, vars, 0);
	offset = 0;
	*stack_align = 0;
	for (l = vars; l; l = l->next) {
		vmv = l->data;
		inst = m->varinfo [vmv->idx];

		/* inst->backend.is_pinvoke indicates native sized value types, this is used by the
		* pinvoke wrappers when they call functions returning structures */
		if (inst->backend.is_pinvoke && MONO_TYPE_ISSTRUCT (inst->inst_vtype) && inst->inst_vtype->type != MONO_TYPE_TYPEDBYREF)
			size = mono_class_native_size (inst->inst_vtype->data.klass, &align);
		else {
			int ialign;

			size = mono_type_size (inst->inst_vtype, &ialign);
			align = ialign;
		}

		t = mono_type_get_underlying_type (inst->inst_vtype);
		if (t->byref) {
			slot_info = &scalar_stack_slots [MONO_TYPE_I];
		} else {
			switch (t->type) {
			case MONO_TYPE_GENERICINST:
				if (!mono_type_generic_inst_is_valuetype (t)) {
					slot_info = &scalar_stack_slots [t->type];
					break;
				}
				/* Fall through */
			case MONO_TYPE_VALUETYPE:
				if (!vtype_stack_slots)
					vtype_stack_slots = mono_mempool_alloc0 (m->mempool, sizeof (StackSlotInfo) * 256);
				for (i = 0; i < nvtypes; ++i)
					if (t->data.klass == vtype_stack_slots [i].vtype)
						break;
				if (i < nvtypes)
					slot_info = &vtype_stack_slots [i];
				else {
					g_assert (nvtypes < 256);
					vtype_stack_slots [nvtypes].vtype = t->data.klass;
					slot_info = &vtype_stack_slots [nvtypes];
					nvtypes ++;
				}
				break;
			case MONO_TYPE_CLASS:
			case MONO_TYPE_OBJECT:
			case MONO_TYPE_ARRAY:
			case MONO_TYPE_SZARRAY:
			case MONO_TYPE_STRING:
			case MONO_TYPE_PTR:
			case MONO_TYPE_I:
			case MONO_TYPE_U:
#if SIZEOF_VOID_P == 4
			case MONO_TYPE_I4:
#else
			case MONO_TYPE_I8:
#endif
				/* Share non-float stack slots of the same size */
				slot_info = &scalar_stack_slots [MONO_TYPE_CLASS];
				break;
			default:
				slot_info = &scalar_stack_slots [t->type];
			}
		}

		slot = 0xffffff;
		if (m->comp_done & MONO_COMP_LIVENESS) {
			//printf ("START  %2d %08x %08x\n",  vmv->idx, vmv->range.first_use.abs_pos, vmv->range.last_use.abs_pos);
			
			/* expire old intervals in active */
			while (slot_info->active) {
				MonoMethodVar *amv = (MonoMethodVar *)slot_info->active->data;

				if (amv->range.last_use.abs_pos > vmv->range.first_use.abs_pos)
					break;

				//printf ("EXPIR  %2d %08x %08x C%d R%d\n", amv->idx, amv->range.first_use.abs_pos, amv->range.last_use.abs_pos, amv->spill_costs, amv->reg);

				slot_info->active = g_list_delete_link (slot_info->active, slot_info->active);
				slot_info->slots = g_slist_prepend_mempool (m->mempool, slot_info->slots, GINT_TO_POINTER (offsets [amv->idx]));
			}

			/* 
			 * This also handles the case when the variable is used in an
			 * exception region, as liveness info is not computed there.
			 */
			/* 
			 * FIXME: All valuetypes are marked as INDIRECT because of LDADDR
			 * opcodes.
			 */
			if (! (inst->flags & (MONO_INST_VOLATILE|MONO_INST_INDIRECT))) {
				if (slot_info->slots) {
					slot = GPOINTER_TO_INT (slot_info->slots->data);

					slot_info->slots = slot_info->slots->next;
				}

				slot_info->active = mono_varlist_insert_sorted (m, slot_info->active, vmv, TRUE);
			}
		}

		{
			static int count = 0;
			count ++;

			/*
			if (count == atoi (getenv ("COUNT")))
				printf ("LAST: %s\n", mono_method_full_name (m->method, TRUE));
			if (count > atoi (getenv ("COUNT")))
				slot = 0xffffff;
			else {
				mono_print_tree_nl (inst);
				}
			*/
		}
		if (slot == 0xffffff) {
			/*
			 * Allways allocate valuetypes to sizeof (gpointer) to allow more
			 * efficient copying (and to work around the fact that OP_MEMCPY
			 * and OP_MEMSET ignores alignment).
			 */
			if (MONO_TYPE_ISSTRUCT (t))
				align = sizeof (gpointer);

			if (backward) {
				offset += size;
				offset += align - 1;
				offset &= ~(align - 1);
				slot = offset;
			}
			else {
				offset += align - 1;
				offset &= ~(align - 1);
				slot = offset;
				offset += size;
			}

			if (*stack_align == 0)
				*stack_align = align;
		}

		offsets [vmv->idx] = slot;
	}
	g_list_free (vars);
	for (i = 0; i < MONO_TYPE_PINNED; ++i) {
		if (scalar_stack_slots [i].active)
			g_list_free (scalar_stack_slots [i].active);
	}
	for (i = 0; i < nvtypes; ++i) {
		if (vtype_stack_slots [i].active)
			g_list_free (vtype_stack_slots [i].active);
	}

	mono_jit_stats.locals_stack_size += offset;

	*stack_size = offset;
	return offsets;
}

gint32*
mono_allocate_stack_slots (MonoCompile *m, guint32 *stack_size, guint32 *stack_align)
{
	return mono_allocate_stack_slots_full (m, TRUE, stack_size, stack_align);
}

void
mono_register_opcode_emulation (int opcode, const char *name, const char *sigstr, gpointer func, gboolean no_throw)
{
	MonoJitICallInfo *info;
	MonoMethodSignature *sig = mono_create_icall_signature (sigstr);

	if (!emul_opcode_map)
		emul_opcode_map = g_new0 (MonoJitICallInfo*, OP_LAST + 1);

	g_assert (!sig->hasthis);
	g_assert (sig->param_count < 3);

	info = mono_register_jit_icall (func, name, sig, no_throw);

	emul_opcode_map [opcode] = info;
}

static void
register_icall (gpointer func, const char *name, const char *sigstr, gboolean save)
{
	MonoMethodSignature *sig;

	if (sigstr)
		sig = mono_create_icall_signature (sigstr);
	else
		sig = NULL;

	mono_register_jit_icall (func, name, sig, save);
}

static void
decompose_foreach (MonoInst *tree, gpointer data) 
{
	static MonoJitICallInfo *newarr_info = NULL;
	static MonoJitICallInfo *newarr_specific_info = NULL;
	MonoJitICallInfo *info;
	int i;

	switch (tree->opcode) {
	case CEE_NEWARR: {
		MonoCompile *cfg = data;
		MonoInst *iargs [3];

		if (!newarr_info) {
			newarr_info = mono_find_jit_icall_by_addr (mono_array_new);
			g_assert (newarr_info);
			newarr_specific_info = mono_find_jit_icall_by_addr (mono_array_new_specific);
			g_assert (newarr_specific_info);
		}

		if (cfg->opt & MONO_OPT_SHARED) {
			NEW_DOMAINCONST (cfg, iargs [0]);
			NEW_CLASSCONST (cfg, iargs [1], tree->inst_newa_class);
			iargs [2] = tree->inst_newa_len;

			info = newarr_info;
		}
		else {
			MonoVTable *vtable = mono_class_vtable (cfg->domain, mono_array_class_get (tree->inst_newa_class, 1));

			NEW_VTABLECONST (cfg, iargs [0], vtable);
			iargs [1] = tree->inst_newa_len;

			info = newarr_specific_info;
		}

		mono_emulate_opcode (cfg, tree, iargs, info);

		/* Need to decompose arguments after the the opcode is decomposed */
		for (i = 0; i < info->sig->param_count; ++i)
			dec_foreach (iargs [i], cfg);
		break;
	}
#ifdef MONO_ARCH_SOFT_FLOAT
	case OP_FBEQ:
	case OP_FBGE:
	case OP_FBGT:
	case OP_FBLE:
	case OP_FBLT:
	case OP_FBNE_UN:
	case OP_FBGE_UN:
	case OP_FBGT_UN:
	case OP_FBLE_UN:
	case OP_FBLT_UN: {
		if ((info = mono_find_jit_opcode_emulation (tree->opcode))) {
			MonoCompile *cfg = data;
			MonoInst *iargs [2];
		
			iargs [0] = tree->inst_i0;
			iargs [1] = tree->inst_i1;
		
			mono_emulate_opcode (cfg, tree, iargs, info);

			dec_foreach (iargs [0], cfg);
			dec_foreach (iargs [1], cfg);
			break;
		} else {
			g_assert_not_reached ();
		}
		break;
	}
	case OP_FCEQ:
	case OP_FCGT:
	case OP_FCGT_UN:
	case OP_FCLT:
	case OP_FCLT_UN: {
		if ((info = mono_find_jit_opcode_emulation (tree->opcode))) {
			MonoCompile *cfg = data;
			MonoInst *iargs [2];

			/* the args are in the compare opcode ... */
			iargs [0] = tree->inst_i0;
			iargs [1] = tree->inst_i1;
		
			mono_emulate_opcode (cfg, tree, iargs, info);

			dec_foreach (iargs [0], cfg);
			dec_foreach (iargs [1], cfg);
			break;
		} else {
			g_assert_not_reached ();
		}
		break;
	}
#endif

	default:
		break;
	}
}

void
mono_inst_foreach (MonoInst *tree, MonoInstFunc func, gpointer data) {

	switch (mono_burg_arity [tree->opcode]) {
	case 0: break;
	case 1: 
		mono_inst_foreach (tree->inst_left, func, data);
		break;
	case 2: 
		mono_inst_foreach (tree->inst_left, func, data);
		mono_inst_foreach (tree->inst_right, func, data);
		break;
	default:
		g_assert_not_reached ();
	}
	func (tree, data);
}

G_GNUC_UNUSED
static void
mono_print_bb_code (MonoBasicBlock *bb) {
	if (bb->code) {
		MonoInst *c = bb->code;
		while (c) {
			mono_print_tree (c);
			g_print ("\n");
			c = c->next;
		}
	}
}

static void
print_dfn (MonoCompile *cfg) {
	int i, j;
	char *code;
	MonoBasicBlock *bb;

	g_print ("IR code for method %s\n", mono_method_full_name (cfg->method, TRUE));

	for (i = 0; i < cfg->num_bblocks; ++i) {
		bb = cfg->bblocks [i];
		/*if (bb->cil_code) {
			char* code1, *code2;
			code1 = mono_disasm_code_one (NULL, cfg->method, bb->cil_code, NULL);
			if (bb->last_ins->cil_code)
				code2 = mono_disasm_code_one (NULL, cfg->method, bb->last_ins->cil_code, NULL);
			else
				code2 = g_strdup ("");

			code1 [strlen (code1) - 1] = 0;
			code = g_strdup_printf ("%s -> %s", code1, code2);
			g_free (code1);
			g_free (code2);
		} else*/
			code = g_strdup ("\n");
		g_print ("\nBB%d (%d) (len: %d): %s", bb->block_num, i, bb->cil_length, code);
		if (bb->code) {
			MonoInst *c = bb->code;
			while (c) {
				if (cfg->new_ir)
					mono_print_ins_index (-1, c);
				else {
					mono_print_tree (c);
					g_print ("\n");
				}
				c = c->next;
			}
		} else {

		}

		g_print ("\tprev:");
		for (j = 0; j < bb->in_count; ++j) {
			g_print (" BB%d", bb->in_bb [j]->block_num);
		}
		g_print ("\t\tsucc:");
		for (j = 0; j < bb->out_count; ++j) {
			g_print (" BB%d", bb->out_bb [j]->block_num);
		}
		g_print ("\n\tidom: BB%d\n", bb->idom? bb->idom->block_num: -1);

		if (bb->idom)
			g_assert (mono_bitset_test_fast (bb->dominators, bb->idom->dfn));

		if (bb->dominators)
			mono_blockset_print (cfg, bb->dominators, "\tdominators", bb->idom? bb->idom->dfn: -1);
		if (bb->dfrontier)
			mono_blockset_print (cfg, bb->dfrontier, "\tdfrontier", -1);
		g_free (code);
	}

	g_print ("\n");
}

void
mono_bblock_add_inst (MonoBasicBlock *bb, MonoInst *inst)
{
	inst->next = NULL;
	if (bb->last_ins) {
		g_assert (bb->code);
		bb->last_ins->next = inst;
		bb->last_ins = inst;
	} else {
		bb->last_ins = bb->code = inst;
	}
}

void
mono_destroy_compile (MonoCompile *cfg)
{
	//mono_mempool_stats (cfg->mempool);
	mono_free_loop_info (cfg);
	if (cfg->rs)
		mono_regstate_free (cfg->rs);
	if (cfg->spvars)
		g_hash_table_destroy (cfg->spvars);
	if (cfg->exvars)
		g_hash_table_destroy (cfg->exvars);
	mono_mempool_destroy (cfg->mempool);
	g_list_free (cfg->ldstr_list);
	g_hash_table_destroy (cfg->token_info_hash);

	g_free (cfg->reverse_inst_list);

	g_free (cfg->varinfo);
	g_free (cfg->vars);
	g_free (cfg->exception_message);
	g_free (cfg);
}

#ifdef HAVE_KW_THREAD
static __thread gpointer mono_lmf_addr MONO_TLS_FAST;
#ifdef MONO_ARCH_ENABLE_MONO_LMF_VAR
/* 
 * When this is defined, the current lmf is stored in this tls variable instead of in 
 * jit_tls->lmf.
 */
static __thread gpointer mono_lmf MONO_TLS_FAST;
#endif
#endif

guint32
mono_get_jit_tls_key (void)
{
	return mono_jit_tls_id;
}

gint32
mono_get_lmf_tls_offset (void)
{
#if defined(HAVE_KW_THREAD) && defined(MONO_ARCH_ENABLE_MONO_LMF_VAR)
	int offset;
	MONO_THREAD_VAR_OFFSET(mono_lmf,offset);
	return offset;
#else
	return -1;
#endif
}

gint32
mono_get_lmf_addr_tls_offset (void)
{
	int offset;
	MONO_THREAD_VAR_OFFSET(mono_lmf_addr,offset);
	return offset;
}

MonoLMF *
mono_get_lmf (void)
{
#if defined(HAVE_KW_THREAD) && defined(MONO_ARCH_ENABLE_MONO_LMF_VAR)
	return mono_lmf;
#else
	MonoJitTlsData *jit_tls;

	if ((jit_tls = TlsGetValue (mono_jit_tls_id)))
		return jit_tls->lmf;

	g_assert_not_reached ();
	return NULL;
#endif
}

MonoLMF **
mono_get_lmf_addr (void)
{
#ifdef HAVE_KW_THREAD
	return mono_lmf_addr;
#else
	MonoJitTlsData *jit_tls;

	if ((jit_tls = TlsGetValue (mono_jit_tls_id)))
		return &jit_tls->lmf;

	g_assert_not_reached ();
	return NULL;
#endif
}

/* Called by native->managed wrappers */
void
mono_jit_thread_attach (MonoDomain *domain)
{
#ifdef HAVE_KW_THREAD
	if (!mono_lmf_addr) {
		mono_thread_attach (domain);
	}
#else
	if (!TlsGetValue (mono_jit_tls_id))
		mono_thread_attach (domain);
#endif
}	

/**
 * mono_thread_abort:
 * @obj: exception object
 *
 * abort the thread, print exception information and stack trace
 */
static void
mono_thread_abort (MonoObject *obj)
{
	/* MonoJitTlsData *jit_tls = TlsGetValue (mono_jit_tls_id); */
	
	/* handle_remove should be eventually called for this thread, too
	g_free (jit_tls);*/

	mono_thread_exit ();
}

static void*
setup_jit_tls_data (gpointer stack_start, gpointer abort_func)
{
	MonoJitTlsData *jit_tls;
	MonoLMF *lmf;

	jit_tls = TlsGetValue (mono_jit_tls_id);
	if (jit_tls)
		return jit_tls;

	jit_tls = g_new0 (MonoJitTlsData, 1);

	TlsSetValue (mono_jit_tls_id, jit_tls);

	jit_tls->abort_func = abort_func;
	jit_tls->end_of_stack = stack_start;

	lmf = g_new0 (MonoLMF, 1);
	lmf->ebp = -1;

	jit_tls->first_lmf = lmf;

#if defined(HAVE_KW_THREAD) && defined(MONO_ARCH_ENABLE_MONO_LMF_VAR)
	/* jit_tls->lmf is unused */
	mono_lmf = lmf;
	mono_lmf_addr = &mono_lmf;
#else
#if defined(HAVE_KW_THREAD)
	mono_lmf_addr = &jit_tls->lmf;	
#endif

	jit_tls->lmf = lmf;
#endif

	mono_arch_setup_jit_tls_data (jit_tls);

#ifdef MONO_ARCH_SIGSEGV_ON_ALTSTACK
	mono_setup_altstack (jit_tls);
#endif

	return jit_tls;
}

static void
mono_thread_start_cb (gsize tid, gpointer stack_start, gpointer func)
{
	MonoThread *thread;
	void *jit_tls = setup_jit_tls_data (stack_start, mono_thread_abort);
	thread = mono_thread_current ();
	if (thread)
		thread->jit_data = jit_tls;
}

void (*mono_thread_attach_aborted_cb ) (MonoObject *obj) = NULL;

static void
mono_thread_abort_dummy (MonoObject *obj)
{
  if (mono_thread_attach_aborted_cb)
    mono_thread_attach_aborted_cb (obj);
  else
    mono_thread_abort (obj);
}

static void
mono_thread_attach_cb (gsize tid, gpointer stack_start)
{
	MonoThread *thread;
	void *jit_tls = setup_jit_tls_data (stack_start, mono_thread_abort_dummy);
	thread = mono_thread_current ();
	if (thread)
		thread->jit_data = jit_tls;
	if (mono_profiler_get_events () & MONO_PROFILE_STATISTICAL)
		setup_stat_profiler ();
}

static void
mini_thread_cleanup (MonoThread *thread)
{
	MonoJitTlsData *jit_tls = thread->jit_data;

	if (jit_tls) {
		mono_arch_free_jit_tls_data (jit_tls);

#ifdef MONO_ARCH_SIGSEGV_ON_ALTSTACK
		mono_free_altstack (jit_tls);
#endif
		g_free (jit_tls->first_lmf);
		g_free (jit_tls);
		thread->jit_data = NULL;
		TlsSetValue (mono_jit_tls_id, NULL);
	}
}

void
mono_add_patch_info (MonoCompile *cfg, int ip, MonoJumpInfoType type, gconstpointer target)
{
	MonoJumpInfo *ji = mono_mempool_alloc (cfg->mempool, sizeof (MonoJumpInfo));

	ji->ip.i = ip;
	ji->type = type;
	ji->data.target = target;
	ji->next = cfg->patch_info;

	cfg->patch_info = ji;
}

void
mono_remove_patch_info (MonoCompile *cfg, int ip)
{
	MonoJumpInfo **ji = &cfg->patch_info;

	while (*ji) {
		if ((*ji)->ip.i == ip)
			*ji = (*ji)->next;
		else
			ji = &((*ji)->next);
	}
}

/**
 * mono_patch_info_dup_mp:
 *
 * Make a copy of PATCH_INFO, allocating memory from the mempool MP.
 */
MonoJumpInfo*
mono_patch_info_dup_mp (MonoMemPool *mp, MonoJumpInfo *patch_info)
{
	MonoJumpInfo *res = mono_mempool_alloc (mp, sizeof (MonoJumpInfo));
	memcpy (res, patch_info, sizeof (MonoJumpInfo));

	switch (patch_info->type) {
	case MONO_PATCH_INFO_RVA:
	case MONO_PATCH_INFO_LDSTR:
	case MONO_PATCH_INFO_TYPE_FROM_HANDLE:
	case MONO_PATCH_INFO_LDTOKEN:
	case MONO_PATCH_INFO_DECLSEC:
		res->data.token = mono_mempool_alloc (mp, sizeof (MonoJumpInfoToken));
		memcpy (res->data.token, patch_info->data.token, sizeof (MonoJumpInfoToken));
		break;
	case MONO_PATCH_INFO_SWITCH:
		res->data.table = mono_mempool_alloc (mp, sizeof (MonoJumpInfoBBTable));
		memcpy (res->data.table, patch_info->data.table, sizeof (MonoJumpInfoBBTable));
		break;
	default:
		break;
	}

	return res;
}

guint
mono_patch_info_hash (gconstpointer data)
{
	const MonoJumpInfo *ji = (MonoJumpInfo*)data;

	switch (ji->type) {
	case MONO_PATCH_INFO_RVA:
	case MONO_PATCH_INFO_LDSTR:
	case MONO_PATCH_INFO_TYPE_FROM_HANDLE:
	case MONO_PATCH_INFO_LDTOKEN:
	case MONO_PATCH_INFO_DECLSEC:
		return (ji->type << 8) | ji->data.token->token;
	default:
		return (ji->type << 8);
	}
}

/* 
 * mono_patch_info_equal:
 * 
 * This might fail to recognize equivalent patches, i.e. floats, so its only
 * usable in those cases where this is not a problem, i.e. sharing GOT slots
 * in AOT.
 */
gint
mono_patch_info_equal (gconstpointer ka, gconstpointer kb)
{
	const MonoJumpInfo *ji1 = (MonoJumpInfo*)ka;
	const MonoJumpInfo *ji2 = (MonoJumpInfo*)kb;

	if (ji1->type != ji2->type)
		return 0;

	switch (ji1->type) {
	case MONO_PATCH_INFO_RVA:
	case MONO_PATCH_INFO_LDSTR:
	case MONO_PATCH_INFO_TYPE_FROM_HANDLE:
	case MONO_PATCH_INFO_LDTOKEN:
	case MONO_PATCH_INFO_DECLSEC:
		if ((ji1->data.token->image != ji2->data.token->image) ||
			(ji1->data.token->token != ji2->data.token->token))
			return 0;
		break;
	default:
		if (ji1->data.name != ji2->data.name)
			return 0;
		break;
	}

	return 1;
}

gpointer
mono_resolve_patch_target (MonoMethod *method, MonoDomain *domain, guint8 *code, MonoJumpInfo *patch_info, gboolean run_cctors)
{
	unsigned char *ip = patch_info->ip.i + code;
	gconstpointer target = NULL;

	switch (patch_info->type) {
	case MONO_PATCH_INFO_BB:
		g_assert (patch_info->data.bb->native_offset);
		target = patch_info->data.bb->native_offset + code;
		break;
	case MONO_PATCH_INFO_ABS:
		target = patch_info->data.target;
		break;
	case MONO_PATCH_INFO_LABEL:
		target = patch_info->data.inst->inst_c0 + code;
		break;
	case MONO_PATCH_INFO_IP:
		target = ip;
		break;
	case MONO_PATCH_INFO_METHOD_REL:
		target = code + patch_info->data.offset;
		break;
	case MONO_PATCH_INFO_INTERNAL_METHOD: {
		MonoJitICallInfo *mi = mono_find_jit_icall_by_name (patch_info->data.name);
		if (!mi) {
			g_warning ("unknown MONO_PATCH_INFO_INTERNAL_METHOD %s", patch_info->data.name);
			g_assert_not_reached ();
		}
		target = mono_icall_get_wrapper (mi);
		break;
	}
	case MONO_PATCH_INFO_METHOD_JUMP: {
		GSList *list;

		/* get the trampoline to the method from the domain */
		target = mono_create_jump_trampoline (domain, patch_info->data.method, TRUE);
		if (!domain->jump_target_hash)
			domain->jump_target_hash = g_hash_table_new (NULL, NULL);
		list = g_hash_table_lookup (domain->jump_target_hash, patch_info->data.method);
		list = g_slist_prepend (list, ip);
		g_hash_table_insert (domain->jump_target_hash, patch_info->data.method, list);
		break;
	}
	case MONO_PATCH_INFO_METHOD:
		if (patch_info->data.method == method) {
			target = code;
		} else
			/* get the trampoline to the method from the domain */
			target = mono_create_jit_trampoline (patch_info->data.method);
		break;
	case MONO_PATCH_INFO_SWITCH: {
		gpointer *jump_table;
		int i;

		if (method && method->dynamic) {
			jump_table = mono_code_manager_reserve (mono_dynamic_code_hash_lookup (domain, method)->code_mp, sizeof (gpointer) * patch_info->data.table->table_size);
		} else {
			mono_domain_lock (domain);
			jump_table = mono_code_manager_reserve (domain->code_mp, sizeof (gpointer) * patch_info->data.table->table_size);
			mono_domain_unlock (domain);
		}

		for (i = 0; i < patch_info->data.table->table_size; i++)
			jump_table [i] = code + GPOINTER_TO_INT (patch_info->data.table->table [i]);
		target = jump_table;
		break;
	}
	case MONO_PATCH_INFO_METHODCONST:
	case MONO_PATCH_INFO_CLASS:
	case MONO_PATCH_INFO_IMAGE:
	case MONO_PATCH_INFO_FIELD:
		target = patch_info->data.target;
		break;
	case MONO_PATCH_INFO_IID:
		mono_class_init (patch_info->data.klass);
		target = GINT_TO_POINTER ((int)patch_info->data.klass->interface_id);
		break;
	case MONO_PATCH_INFO_ADJUSTED_IID:
		mono_class_init (patch_info->data.klass);
		target = GINT_TO_POINTER ((int)(-((patch_info->data.klass->interface_id + 1) * SIZEOF_VOID_P)));
		break;
	case MONO_PATCH_INFO_VTABLE:
		target = mono_class_vtable (domain, patch_info->data.klass);
		break;
	case MONO_PATCH_INFO_CLASS_INIT:
		target = mono_create_class_init_trampoline (mono_class_vtable (domain, patch_info->data.klass));
		break;
	case MONO_PATCH_INFO_SFLDA: {
		MonoVTable *vtable = mono_class_vtable (domain, patch_info->data.field->parent);
		if (!vtable->initialized && !(vtable->klass->flags & TYPE_ATTRIBUTE_BEFORE_FIELD_INIT) && (method && mono_class_needs_cctor_run (vtable->klass, method)))
			/* Done by the generated code */
			;
		else {
			if (run_cctors)
				mono_runtime_class_init (vtable);
		}
		target = (char*)vtable->data + patch_info->data.field->offset;
		break;
	}
	case MONO_PATCH_INFO_RVA:
		target = mono_image_rva_map (patch_info->data.token->image, patch_info->data.token->token);
		break;
	case MONO_PATCH_INFO_R4:
	case MONO_PATCH_INFO_R8:
		target = patch_info->data.target;
		break;
	case MONO_PATCH_INFO_EXC_NAME:
		target = patch_info->data.name;
		break;
	case MONO_PATCH_INFO_LDSTR:
		target =
			mono_ldstr (domain, patch_info->data.token->image, 
						mono_metadata_token_index (patch_info->data.token->token));
		break;
	case MONO_PATCH_INFO_TYPE_FROM_HANDLE: {
		gpointer handle;
		MonoClass *handle_class;

		handle = mono_ldtoken (patch_info->data.token->image, 
				       patch_info->data.token->token, &handle_class, NULL);
		mono_class_init (handle_class);
		mono_class_init (mono_class_from_mono_type (handle));

		target =
			mono_type_get_object (domain, handle);
		break;
	}
	case MONO_PATCH_INFO_LDTOKEN: {
		gpointer handle;
		MonoClass *handle_class;
		
		handle = mono_ldtoken (patch_info->data.token->image,
				       patch_info->data.token->token, &handle_class, NULL);
		mono_class_init (handle_class);
		
		target = handle;
		break;
	}
	case MONO_PATCH_INFO_DECLSEC:
		target = (mono_metadata_blob_heap (patch_info->data.token->image, patch_info->data.token->token) + 2);
		break;
	case MONO_PATCH_INFO_BB_OVF:
	case MONO_PATCH_INFO_EXC_OVF:
	case MONO_PATCH_INFO_GOT_OFFSET:
	case MONO_PATCH_INFO_NONE:
		break;
	default:
		g_assert_not_reached ();
	}

	return (gpointer)target;
}

static void
dec_foreach (MonoInst *tree, MonoCompile *cfg) {
	MonoJitICallInfo *info;

	decompose_foreach (tree, cfg);

	switch (mono_burg_arity [tree->opcode]) {
	case 0: break;
	case 1: 
		dec_foreach (tree->inst_left, cfg);

		if ((info = mono_find_jit_opcode_emulation (tree->opcode))) {
			MonoInst *iargs [2];
		
			iargs [0] = tree->inst_left;

			mono_emulate_opcode (cfg, tree, iargs, info);
			return;
		}

		break;
	case 2:
#ifdef MONO_ARCH_BIGMUL_INTRINS
	       	if (tree->opcode == OP_LMUL
				&& (cfg->opt & MONO_OPT_INTRINS)
				&& (tree->inst_left->opcode == CEE_CONV_I8 
					|| tree->inst_left->opcode == CEE_CONV_U8)
				&& tree->inst_left->inst_left->type == STACK_I4
				&& (tree->inst_right->opcode == CEE_CONV_I8 
					|| tree->inst_right->opcode == CEE_CONV_U8)
				&& tree->inst_right->inst_left->type == STACK_I4
				&& tree->inst_left->opcode == tree->inst_right->opcode) {
			tree->opcode = (tree->inst_left->opcode == CEE_CONV_I8 ? OP_BIGMUL: OP_BIGMUL_UN);
			tree->inst_left = tree->inst_left->inst_left;
			tree->inst_right = tree->inst_right->inst_left;
			dec_foreach (tree, cfg);
		} else 
#endif
			if ((info = mono_find_jit_opcode_emulation (tree->opcode))) {
			MonoInst *iargs [2];
		
			iargs [0] = tree->inst_i0;
			iargs [1] = tree->inst_i1;
		
			mono_emulate_opcode (cfg, tree, iargs, info);

			dec_foreach (iargs [0], cfg);
			dec_foreach (iargs [1], cfg);
			return;
		} else {
			dec_foreach (tree->inst_left, cfg);
			dec_foreach (tree->inst_right, cfg);
		}
		break;
	default:
		g_assert_not_reached ();
	}
}

static void
decompose_pass (MonoCompile *cfg) {
	MonoBasicBlock *bb;

	for (bb = cfg->bb_entry; bb; bb = bb->next_bb) {
		MonoInst *tree;
		cfg->cbb = bb;
		cfg->prev_ins = NULL;
		for (tree = cfg->cbb->code; tree; tree = tree->next) {
			dec_foreach (tree, cfg);
			cfg->prev_ins = tree;
		}
	}
}

static void
nullify_basic_block (MonoBasicBlock *bb) 
{
	bb->in_count = 0;
	bb->out_count = 0;
	bb->in_bb = NULL;
	bb->out_bb = NULL;
	bb->next_bb = NULL;
	bb->code = bb->last_ins = NULL;
	bb->cil_code = NULL;
}

static void 
replace_out_block (MonoBasicBlock *bb, MonoBasicBlock *orig,  MonoBasicBlock *repl)
{
	int i;

	for (i = 0; i < bb->out_count; i++) {
		MonoBasicBlock *ob = bb->out_bb [i];
		if (ob == orig) {
			if (!repl) {
				if (bb->out_count > 1) {
					bb->out_bb [i] = bb->out_bb [bb->out_count - 1];
				}
				bb->out_count--;
			} else {
				bb->out_bb [i] = repl;
			}
		}
	}
}

static void 
replace_in_block (MonoBasicBlock *bb, MonoBasicBlock *orig, MonoBasicBlock *repl)
{
	int i;

	for (i = 0; i < bb->in_count; i++) {
		MonoBasicBlock *ib = bb->in_bb [i];
		if (ib == orig) {
			if (!repl) {
				if (bb->in_count > 1) {
					bb->in_bb [i] = bb->in_bb [bb->in_count - 1];
				}
				bb->in_count--;
			} else {
				bb->in_bb [i] = repl;
			}
		}
	}
}

static void
replace_out_block_in_code (MonoBasicBlock *bb, MonoBasicBlock *orig, MonoBasicBlock *repl) {
	MonoInst *inst;
	
	for (inst = bb->code; inst != NULL; inst = inst->next) {
		if (inst->opcode == OP_CALL_HANDLER) {
			if (inst->inst_target_bb == orig) {
				inst->inst_target_bb = repl;
			}
		}
		if (MONO_IS_JUMP_TABLE (inst)) {
			int i;
			MonoJumpInfoBBTable *table = MONO_JUMP_TABLE_FROM_INS (inst);
			for (i = 0; i < table->table_size; i++ ) {
				if (table->table [i] == orig) {
					table->table [i] = repl;
				}
			}
		}
	}
	if (bb->last_ins != NULL) {
		switch (bb->last_ins->opcode) {
		case OP_BR:
			if (bb->last_ins->inst_target_bb == orig) {
				bb->last_ins->inst_target_bb = repl;
			}
			break;
		case CEE_SWITCH: {
			int i;
			int n = GPOINTER_TO_INT (bb->last_ins->klass);
			for (i = 0; i < n; i++ ) {
				if (bb->last_ins->inst_many_bb [i] == orig) {
					bb->last_ins->inst_many_bb [i] = repl;
				}
			}
			break;
		}
		default:
			if (MONO_IS_COND_BRANCH_OP (bb->last_ins)) {
				if (bb->last_ins->inst_true_bb == orig) {
					bb->last_ins->inst_true_bb = repl;
				}
				if (bb->last_ins->inst_false_bb == orig) {
					bb->last_ins->inst_false_bb = repl;
				}
			}
			break;
		}
	}
}

static void 
replace_basic_block (MonoBasicBlock *bb, MonoBasicBlock *orig,  MonoBasicBlock *repl)
{
	int i, j;

	for (i = 0; i < bb->out_count; i++) {
		MonoBasicBlock *ob = bb->out_bb [i];
		for (j = 0; j < ob->in_count; j++) {
			if (ob->in_bb [j] == orig) {
				ob->in_bb [j] = repl;
			}
		}
	}

}

/**
  * Check if a bb is useless (is just made of NOPs and ends with an
  * unconditional branch, or nothing).
  * If it is so, unlink it from the CFG and nullify it, and return TRUE.
  * Otherwise, return FALSE;
  */
static gboolean
remove_block_if_useless (MonoCompile *cfg, MonoBasicBlock *bb, MonoBasicBlock *previous_bb) {
	MonoBasicBlock *target_bb = NULL;
	MonoInst *inst;

	/* Do not touch handlers */
	if (bb->region != -1) {
		bb->not_useless = TRUE;
		return FALSE;
	}
	
	for (inst = bb->code; inst != NULL; inst = inst->next) {
		switch (inst->opcode) {
		case OP_NOP:
			break;
		case OP_BR:
			target_bb = inst->inst_target_bb;
			break;
		default:
			bb->not_useless = TRUE;
			return FALSE;
		}
	}
	
	if (target_bb == NULL) {
		if ((bb->out_count == 1) && (bb->out_bb [0] == bb->next_bb)) {
			target_bb = bb->next_bb;
		} else {
			/* Do not touch empty BBs that do not "fall through" to their next BB (like the exit BB) */
			return FALSE;
		}
	}
	
	/* Do not touch BBs following a switch (they are the "default" branch) */
	if ((previous_bb->last_ins != NULL) && (previous_bb->last_ins->opcode == CEE_SWITCH)) {
		return FALSE;
	}
	
	/* Do not touch BBs following the entry BB and jumping to something that is not */
	/* thiry "next" bb (the entry BB cannot contain the branch) */
	if ((previous_bb == cfg->bb_entry) && (bb->next_bb != target_bb)) {
		return FALSE;
	}

	/* 
	 * Do not touch BBs following a try block as the code in 
	 * mini_method_compile needs them to compute the length of the try block.
	 */
	if (MONO_BBLOCK_IS_IN_REGION (previous_bb, MONO_REGION_TRY))
		return FALSE;
	
	/* Check that there is a target BB, and that bb is not an empty loop (Bug 75061) */
	if ((target_bb != NULL) && (target_bb != bb)) {
		int i;

		if (cfg->verbose_level > 1) {
			printf ("remove_block_if_useless removed BB%d\n", bb->block_num);
		}
		
		/* unlink_bblock () modifies the bb->in_bb array so can't use a for loop here */
		while (bb->in_count) {
			MonoBasicBlock *in_bb = bb->in_bb [0];
			mono_unlink_bblock (cfg, in_bb, bb);
			link_bblock (cfg, in_bb, target_bb);
			replace_out_block_in_code (in_bb, bb, target_bb);
		}
		
		mono_unlink_bblock (cfg, bb, target_bb);
		
		if ((previous_bb != cfg->bb_entry) &&
				(previous_bb->region == bb->region) &&
				((previous_bb->last_ins == NULL) ||
				((previous_bb->last_ins->opcode != OP_BR) &&
				(! (MONO_IS_COND_BRANCH_OP (previous_bb->last_ins))) &&
				(previous_bb->last_ins->opcode != CEE_SWITCH)))) {
			for (i = 0; i < previous_bb->out_count; i++) {
				if (previous_bb->out_bb [i] == target_bb) {
					MonoInst *jump;
					MONO_INST_NEW (cfg, jump, OP_BR);
					MONO_ADD_INS (previous_bb, jump);
					jump->cil_code = previous_bb->cil_code;
					jump->inst_target_bb = target_bb;
					break;
				}
			}
		}
		
		previous_bb->next_bb = bb->next_bb;
		nullify_basic_block (bb);
		
		return TRUE;
	} else {
		return FALSE;
	}
}

void
mono_merge_basic_blocks (MonoBasicBlock *bb, MonoBasicBlock *bbn) 
{
	MonoInst *inst;

	bb->out_count = bbn->out_count;
	bb->out_bb = bbn->out_bb;

	replace_basic_block (bb, bbn, bb);

	/* Nullify branch */
	for (inst = bb->code; inst != NULL; inst = inst->next) {
		if (inst->opcode == OP_CALL_HANDLER) {
			g_assert (inst->inst_target_bb == bbn);
			NULLIFY_INS (inst);
		}
		if (MONO_IS_JUMP_TABLE (inst)) {
			int i;
			MonoJumpInfoBBTable *table = MONO_JUMP_TABLE_FROM_INS (inst);
			for (i = 0; i < table->table_size; i++ ) {
				g_assert (table->table [i] == bbn);
				table->table [i] = NULL;
			}
			/* Can't nullify this as later instructions depend on it */
		}
	}

	/* Nullify branch at the end of bb */
	if (bb->last_ins && MONO_IS_BRANCH_OP (bb->last_ins)) {
<<<<<<< HEAD
		NULLIFY_INS (bb->last_ins);
	}
=======
		bb->last_ins->opcode = OP_NOP;
	}		
>>>>>>> 82436a5b

	if (bb->last_ins) {
		if (bbn->code) {
			bb->last_ins->next = bbn->code;
			bb->last_ins = bbn->last_ins;
		}
	} else {
		bb->code = bbn->code;
		bb->last_ins = bbn->last_ins;
	}
	bb->next_bb = bbn->next_bb;
	nullify_basic_block (bbn);
}

static void
move_basic_block_to_end (MonoCompile *cfg, MonoBasicBlock *bb)
{
	MonoBasicBlock *bbn, *next;

	next = bb->next_bb;

	/* Find the previous */
	for (bbn = cfg->bb_entry; bbn->next_bb && bbn->next_bb != bb; bbn = bbn->next_bb)
		;
	if (bbn->next_bb) {
		bbn->next_bb = bb->next_bb;
	}

	/* Find the last */
	for (bbn = cfg->bb_entry; bbn->next_bb; bbn = bbn->next_bb)
		;
	bbn->next_bb = bb;
	bb->next_bb = NULL;

	/* Add a branch */
	if (next && (!bb->last_ins || ((bb->last_ins->opcode != OP_NOT_REACHED) && (bb->last_ins->opcode != OP_BR) && (bb->last_ins->opcode != OP_BR_REG) && (!MONO_IS_COND_BRANCH_OP (bb->last_ins))))) {
		MonoInst *ins;

		MONO_INST_NEW (cfg, ins, OP_BR);
		MONO_ADD_INS (bb, ins);
		link_bblock (cfg, bb, next);
		ins->inst_target_bb = next;
	}		
}

/* checks that a and b represent the same instructions, conservatively,
 * it can return FALSE also for two trees that are equal.
 * FIXME: also make sure there are no side effects.
 */
static int
same_trees (MonoInst *a, MonoInst *b)
{
	int arity;
	if (a->opcode != b->opcode)
		return FALSE;
	arity = mono_burg_arity [a->opcode];
	if (arity == 1) {
		if (a->ssa_op == b->ssa_op && a->ssa_op == MONO_SSA_LOAD && a->inst_i0 == b->inst_i0)
			return TRUE;
		return same_trees (a->inst_left, b->inst_left);
	} else if (arity == 2) {
		return same_trees (a->inst_left, b->inst_left) && same_trees (a->inst_right, b->inst_right);
	} else if (arity == 0) {
		switch (a->opcode) {
		case OP_ICONST:
			return a->inst_c0 == b->inst_c0;
		default:
			return FALSE;
		}
	}
	return FALSE;
}

static int
get_unsigned_condbranch (int opcode)
{
	switch (opcode) {
	case CEE_BLE: return CEE_BLE_UN;
	case CEE_BLT: return CEE_BLT_UN;
	case CEE_BGE: return CEE_BGE_UN;
	case CEE_BGT: return CEE_BGT_UN;
	}
	g_assert_not_reached ();
	return 0;
}

static int
tree_is_unsigned (MonoInst* ins) {
	switch (ins->opcode) {
	case OP_ICONST:
		return (int)ins->inst_c0 >= 0;
	/* array lengths are positive as are string sizes */
	case CEE_LDLEN:
	case OP_STRLEN:
		return TRUE;
	case CEE_CONV_U1:
	case CEE_CONV_U2:
	case CEE_CONV_U4:
	case CEE_CONV_OVF_U1:
	case CEE_CONV_OVF_U2:
	case CEE_CONV_OVF_U4:
		return TRUE;
	case CEE_LDIND_U1:
	case CEE_LDIND_U2:
	case CEE_LDIND_U4:
		return TRUE;
	default:
		return FALSE;
	}
}

/* check if an unsigned compare can be used instead of two signed compares
 * for (val < 0 || val > limit) conditionals.
 * Returns TRUE if the optimization has been applied.
 * Note that this can't be applied if the second arg is not positive...
 */
static int
try_unsigned_compare (MonoCompile *cfg, MonoBasicBlock *bb)
{
	MonoBasicBlock *truet, *falset;
	MonoInst *cmp_inst = bb->last_ins->inst_left;
	MonoInst *condb;
	if (!cmp_inst->inst_right->inst_c0 == 0)
		return FALSE;
	truet = bb->last_ins->inst_true_bb;
	falset = bb->last_ins->inst_false_bb;
	if (falset->in_count != 1)
		return FALSE;
	condb = falset->last_ins;
	/* target bb must have one instruction */
	if (!condb || (condb != falset->code))
		return FALSE;
	if ((((condb->opcode == CEE_BLE || condb->opcode == CEE_BLT) && (condb->inst_false_bb == truet))
			|| ((condb->opcode == CEE_BGE || condb->opcode == CEE_BGT) && (condb->inst_true_bb == truet)))
			&& same_trees (cmp_inst->inst_left, condb->inst_left->inst_left)) {
		if (!tree_is_unsigned (condb->inst_left->inst_right))
			return FALSE;
		condb->opcode = get_unsigned_condbranch (condb->opcode);
		/* change the original condbranch to just point to the new unsigned check */
		bb->last_ins->opcode = OP_BR;
		bb->last_ins->inst_target_bb = falset;
		replace_out_block (bb, truet, NULL);
		replace_in_block (truet, bb, NULL);
		return TRUE;
	}
	return FALSE;
}

/*
 * Optimizes the branches on the Control Flow Graph
 *
 */
static void
optimize_branches (MonoCompile *cfg)
{
	int i, changed = FALSE;
	MonoBasicBlock *bb, *bbn;
	guint32 niterations;

	/*
	 * Some crazy loops could cause the code below to go into an infinite
	 * loop, see bug #53003 for an example. To prevent this, we put an upper
	 * bound on the number of iterations.
	 */
	if (cfg->num_bblocks > 1000)
		niterations = cfg->num_bblocks * 2;
	else
		niterations = 1000;
	
	do {
		MonoBasicBlock *previous_bb;
		changed = FALSE;
		niterations --;

		/* we skip the entry block (exit is handled specially instead ) */
		for (previous_bb = cfg->bb_entry, bb = cfg->bb_entry->next_bb; bb; previous_bb = bb, bb = bb->next_bb) {
			/* dont touch code inside exception clauses */
			if (bb->region != -1)
				continue;

			if (!bb->not_useless && remove_block_if_useless (cfg, bb, previous_bb)) {
				changed = TRUE;
				continue;
			}

			if ((bbn = bb->next_bb) && bbn->in_count == 0 && bb->region == bbn->region) {
				if (cfg->verbose_level > 2)
					g_print ("nullify block triggered %d\n", bbn->block_num);

				bb->next_bb = bbn->next_bb;

				for (i = 0; i < bbn->out_count; i++)
					replace_in_block (bbn->out_bb [i], bbn, NULL);

				nullify_basic_block (bbn);			
				changed = TRUE;
			}

			if (bb->out_count == 1) {
				bbn = bb->out_bb [0];

				/* conditional branches where true and false targets are the same can be also replaced with OP_BR */
<<<<<<< HEAD
				if (bb->last_ins && (bb->last_ins->opcode != OP_BR) && MONO_IS_COND_BRANCH_OP (bb->last_ins)) {
					if (!cfg->new_ir) {
						MonoInst *pop;
						MONO_INST_NEW (cfg, pop, CEE_POP);
						pop->inst_left = bb->last_ins->inst_left->inst_left;
						mono_add_ins_to_end (bb, pop);
						MONO_INST_NEW (cfg, pop, CEE_POP);
						pop->inst_left = bb->last_ins->inst_left->inst_right;
						mono_add_ins_to_end (bb, pop);
					}
=======
				if (bb->last_ins && MONO_IS_COND_BRANCH_OP (bb->last_ins)) {
					MonoInst *pop;
					MONO_INST_NEW (cfg, pop, CEE_POP);
					pop->inst_left = bb->last_ins->inst_left->inst_left;
					mono_add_ins_to_end (bb, pop);
					MONO_INST_NEW (cfg, pop, CEE_POP);
					pop->inst_left = bb->last_ins->inst_left->inst_right;
					mono_add_ins_to_end (bb, pop);
>>>>>>> 82436a5b
					bb->last_ins->opcode = OP_BR;
					bb->last_ins->inst_target_bb = bb->last_ins->inst_true_bb;
					changed = TRUE;
					if (cfg->verbose_level > 2)
						g_print ("cond branch removal triggered in %d %d\n", bb->block_num, bb->out_count);
				}

				if (bb->region == bbn->region && bb->next_bb == bbn) {
					/* the block are in sequence anyway ... */

					/* branches to the following block can be removed */
					if (bb->last_ins && bb->last_ins->opcode == OP_BR) {
						bb->last_ins->opcode = OP_NOP;
						changed = TRUE;
						if (cfg->verbose_level > 2)
							g_print ("br removal triggered %d -> %d\n", bb->block_num, bbn->block_num);
					}

					if (bbn->in_count == 1) {

						if (bbn != cfg->bb_exit) {
							if (cfg->verbose_level > 2)
								g_print ("block merge triggered %d -> %d\n", bb->block_num, bbn->block_num);
							mono_merge_basic_blocks (bb, bbn);
							changed = TRUE;
							continue;
						}

						//mono_print_bb_code (bb);
					}
				}
			}

			if ((bbn = bb->next_bb) && bbn->in_count == 0 && bb->region == bbn->region) {
				if (cfg->verbose_level > 2) {
					g_print ("nullify block triggered %d\n", bbn->block_num);
				}
				bb->next_bb = bbn->next_bb;

				for (i = 0; i < bbn->out_count; i++)
					replace_in_block (bbn->out_bb [i], bbn, NULL);

				nullify_basic_block (bbn);			
				changed = TRUE;
				continue;
			}

			if (bb->out_count == 1) {
				bbn = bb->out_bb [0];

				if (bb->last_ins && bb->last_ins->opcode == OP_BR) {
					bbn = bb->last_ins->inst_target_bb;
					if (bb->region == bbn->region && bbn->code && bbn->code->opcode == OP_BR &&
					    bbn->code->inst_target_bb->region == bb->region) {
						
						if (cfg->verbose_level > 2)
							g_print ("branch to branch triggered %d -> %d -> %d\n", bb->block_num, bbn->block_num, bbn->code->inst_target_bb->block_num);

						replace_in_block (bbn, bb, NULL);
						replace_out_block (bb, bbn, bbn->code->inst_target_bb);
						link_bblock (cfg, bb, bbn->code->inst_target_bb);
						bb->last_ins->inst_target_bb = bbn->code->inst_target_bb;
						changed = TRUE;
						continue;
					}
				}
			} else if (bb->out_count == 2) {
				if (bb->last_ins && MONO_IS_COND_BRANCH_NOFP (bb->last_ins)) {
					int branch_result;
					MonoBasicBlock *taken_branch_target = NULL, *untaken_branch_target = NULL;

					if (cfg->new_ir) {
						if (bb->last_ins->flags & MONO_INST_CFOLD_TAKEN)
							branch_result = BRANCH_TAKEN;
						else if (bb->last_ins->flags & MONO_INST_CFOLD_NOT_TAKEN)
							branch_result = BRANCH_NOT_TAKEN;
						else
							branch_result = BRANCH_UNDEF;
					}
					else
						branch_result = mono_eval_cond_branch (bb->last_ins);

					if (branch_result == BRANCH_TAKEN) {
						taken_branch_target = bb->last_ins->inst_true_bb;
						untaken_branch_target = bb->last_ins->inst_false_bb;
					} else if (branch_result == BRANCH_NOT_TAKEN) {
						taken_branch_target = bb->last_ins->inst_false_bb;
						untaken_branch_target = bb->last_ins->inst_true_bb;
					}
					if (taken_branch_target) {
						/* if mono_eval_cond_branch () is ever taken to handle 
						 * non-constant values to compare, issue a pop here.
						 */
						bb->last_ins->opcode = OP_BR;
						bb->last_ins->inst_target_bb = taken_branch_target;
						mono_unlink_bblock (cfg, bb, untaken_branch_target);
						changed = TRUE;
						continue;
					}
					bbn = bb->last_ins->inst_true_bb;
					if (bb->region == bbn->region && bbn->code && bbn->code->opcode == OP_BR &&
					    bbn->code->inst_target_bb->region == bb->region) {
						if (cfg->verbose_level > 2)		
							g_print ("cbranch1 to branch triggered %d -> (%d) %d (0x%02x)\n", 
								 bb->block_num, bbn->block_num, bbn->code->inst_target_bb->block_num, 
								 bbn->code->opcode);

						/* 
						 * Unlink, then relink bblocks to avoid various
						 * tricky situations when the two targets of the branch
						 * are equal, or will become equal after the change.
						 */
						mono_unlink_bblock (cfg, bb, bb->last_ins->inst_true_bb);
						mono_unlink_bblock (cfg, bb, bb->last_ins->inst_false_bb);

						bb->last_ins->inst_true_bb = bbn->code->inst_target_bb;

						link_bblock (cfg, bb, bb->last_ins->inst_true_bb);
						link_bblock (cfg, bb, bb->last_ins->inst_false_bb);

						changed = TRUE;
						continue;
					}

					bbn = bb->last_ins->inst_false_bb;
					if (bb->region == bbn->region && bbn->code && bbn->code->opcode == OP_BR &&
					    bbn->code->inst_target_bb->region == bb->region) {
						if (cfg->verbose_level > 2)
							g_print ("cbranch2 to branch triggered %d -> (%d) %d (0x%02x)\n", 
								 bb->block_num, bbn->block_num, bbn->code->inst_target_bb->block_num, 
								 bbn->code->opcode);

						mono_unlink_bblock (cfg, bb, bb->last_ins->inst_true_bb);
						mono_unlink_bblock (cfg, bb, bb->last_ins->inst_false_bb);

						bb->last_ins->inst_false_bb = bbn->code->inst_target_bb;

						link_bblock (cfg, bb, bb->last_ins->inst_true_bb);
						link_bblock (cfg, bb, bb->last_ins->inst_false_bb);

						changed = TRUE;
						continue;
					}
				}

				/* detect and optimize to unsigned compares checks like: if (v < 0 || v > limit */
				if (bb->last_ins && bb->last_ins->opcode == CEE_BLT && !cfg->new_ir && bb->last_ins->inst_left->inst_right->opcode == OP_ICONST) {
					if (try_unsigned_compare (cfg, bb)) {
						/*g_print ("applied in bb %d (->%d) %s\n", bb->block_num, bb->last_ins->inst_target_bb->block_num, mono_method_full_name (cfg->method, TRUE));*/
						changed = TRUE;
						continue;
					}
				}

				if (bb->last_ins && MONO_IS_COND_BRANCH_NOFP (bb->last_ins)) {
					if (bb->last_ins->inst_false_bb->out_of_line && (bb->region == bb->last_ins->inst_false_bb->region)) {
						/* Reverse the branch */
						bb->last_ins->opcode = reverse_branch_op (bb->last_ins->opcode);
						bbn = bb->last_ins->inst_false_bb;
						bb->last_ins->inst_false_bb = bb->last_ins->inst_true_bb;
						bb->last_ins->inst_true_bb = bbn;

						move_basic_block_to_end (cfg, bb->last_ins->inst_true_bb);
						if (cfg->verbose_level > 2)
							g_print ("cbranch to throw block triggered %d.\n", 
									 bb->block_num);
					}
				}
			}
		}
	} while (changed && (niterations > 0));
}

static void
mono_compile_create_vars (MonoCompile *cfg)
{
	MonoMethodSignature *sig;
	MonoMethodHeader *header;
	int i;

	header = mono_method_get_header (cfg->method);

	sig = mono_method_signature (cfg->method);
	
	if (!MONO_TYPE_IS_VOID (sig->ret)) {
		if (cfg->new_ir) {
			cfg->ret = mono_compile_create_var (cfg, sig->ret, OP_ARG);
			/* Inhibit optimizations */
			cfg->ret->flags |= MONO_INST_VOLATILE;
		} else {
			cfg->ret = mono_mempool_alloc0 (cfg->mempool, sizeof (MonoInst));
			cfg->ret->opcode = OP_RETARG;
			cfg->ret->inst_vtype = sig->ret;
			cfg->ret->klass = mono_class_from_mono_type (sig->ret);
		}
	}
	if (cfg->verbose_level > 2)
		g_print ("creating vars\n");

	cfg->args = mono_mempool_alloc0 (cfg->mempool, (sig->param_count + sig->hasthis) * sizeof (MonoInst*));

	if (sig->hasthis)
		cfg->args [0] = mono_compile_create_var (cfg, &cfg->method->klass->this_arg, OP_ARG);

	for (i = 0; i < sig->param_count; ++i) {
		cfg->args [i + sig->hasthis] = mono_compile_create_var (cfg, sig->params [i], OP_ARG);
		if (sig->params [i]->byref) {
			if (!cfg->new_ir) cfg->disable_ssa = TRUE;
		}
	}

	if (cfg->new_ir && cfg->verbose_level > 2) {
		if (cfg->ret) {
			printf ("\treturn : ");
			mono_print_ins (cfg->ret);
		}

		if (sig->hasthis) {
			printf ("\tthis: ");
			mono_print_ins (cfg->args [0]);
		}

		for (i = 0; i < sig->param_count; ++i) {
			printf ("\targ [%d]: ", i);
			mono_print_ins (cfg->args [i + sig->hasthis]);
		}
	}

	cfg->locals_start = cfg->num_varinfo;
	cfg->locals = mono_mempool_alloc0 (cfg->mempool, header->num_locals * sizeof (MonoInst*));

	if (cfg->verbose_level > 2)
		g_print ("creating locals\n");
	for (i = 0; i < header->num_locals; ++i)
		cfg->locals [i] = mono_compile_create_var (cfg, header->locals [i], OP_LOCAL);

	if (cfg->verbose_level > 2)
		g_print ("locals done\n");

	mono_arch_create_vars (cfg);
}

void
mono_print_code (MonoCompile *cfg, const char* msg)
{
	MonoBasicBlock *bb;
	
	for (bb = cfg->bb_entry; bb; bb = bb->next_bb) {
		MonoInst *tree = bb->code;	

		if (cfg->new_ir) {
			mono_print_bb (bb, msg);
		} else {
			if (!tree)
				continue;
			
			g_print ("%s CODE BLOCK %d (nesting %d):\n", msg, bb->block_num, bb->nesting);

			for (; tree; tree = tree->next) {
				mono_print_tree (tree);
				g_print ("\n");
			}

			if (bb->last_ins)
				bb->last_ins->next = NULL;
		}
	}
}

extern const char * const mono_burg_rule_string [];

static void
emit_state (MonoCompile *cfg, MBState *state, int goal)
{
	MBState *kids [10];
	int ern = mono_burg_rule (state, goal);
	const guint16 *nts = mono_burg_nts_data + mono_burg_nts [ern];

	//g_print ("rule: %s\n", mono_burg_rule_string [ern]);
	switch (goal) {
	case MB_NTERM_reg:
		//if (state->reg2)
		//	state->reg1 = state->reg2; /* chain rule */
		//else
#ifdef MONO_ARCH_ENABLE_EMIT_STATE_OPT
		if (!state->reg1)
#endif
			state->reg1 = mono_regstate_next_int (cfg->rs);
		//g_print ("alloc symbolic R%d (reg2: R%d) in block %d\n", state->reg1, state->reg2, cfg->cbb->block_num);
		break;
	case MB_NTERM_lreg:
		state->reg1 = mono_regstate_next_int (cfg->rs);
		state->reg2 = mono_regstate_next_int (cfg->rs);
		break;
	case MB_NTERM_freg:
#ifdef MONO_ARCH_SOFT_FLOAT
		state->reg1 = mono_regstate_next_int (cfg->rs);
		state->reg2 = mono_regstate_next_int (cfg->rs);
#else
		state->reg1 = mono_regstate_next_float (cfg->rs);
#endif
		break;
	default:
#ifdef MONO_ARCH_ENABLE_EMIT_STATE_OPT
		/*
		 * Enabling this might cause bugs to surface in the local register
		 * allocators on some architectures like x86.
		 */
		if ((state->tree->ssa_op == MONO_SSA_STORE) && (state->left->tree->opcode == OP_REGVAR)) {
			/* Do not optimize away reg-reg moves */
			if (! ((state->right->tree->ssa_op == MONO_SSA_LOAD) && (state->right->left->tree->opcode == OP_REGVAR))) {
				state->right->reg1 = state->left->tree->dreg;
			}
		}
#endif

		/* do nothing */
		break;
	}
	if (nts [0]) {
		mono_burg_kids (state, ern, kids);

		emit_state (cfg, kids [0], nts [0]);
		if (nts [1]) {
			emit_state (cfg, kids [1], nts [1]);
			if (nts [2]) {
				g_assert (!nts [3]);
				emit_state (cfg, kids [2], nts [2]);
			}
		}
	}

//	g_print ("emit: %s (%p)\n", mono_burg_rule_string [ern], state);
	mono_burg_emit (ern, state, state->tree, cfg);
}

#define DEBUG_SELECTION

static void 
mini_select_instructions (MonoCompile *cfg)
{
	MonoBasicBlock *bb;
	
	cfg->state_pool = mono_mempool_new ();
	cfg->rs = mono_regstate_new ();

	for (bb = cfg->bb_entry; bb; bb = bb->next_bb) {
		if (bb->last_ins && MONO_IS_COND_BRANCH_OP (bb->last_ins) &&
		    bb->next_bb != bb->last_ins->inst_false_bb) {

			/* we are careful when inverting, since bugs like #59580
			 * could show up when dealing with NaNs.
			 */
			if (MONO_IS_COND_BRANCH_NOFP(bb->last_ins) && bb->next_bb == bb->last_ins->inst_true_bb) {
				MonoBasicBlock *tmp =  bb->last_ins->inst_true_bb;
				bb->last_ins->inst_true_bb = bb->last_ins->inst_false_bb;
				bb->last_ins->inst_false_bb = tmp;

				bb->last_ins->opcode = reverse_branch_op (bb->last_ins->opcode);
			} else {			
<<<<<<< HEAD
				MonoInst *ins;

				MONO_INST_NEW (cfg, ins, OP_BR);
				ins->inst_target_bb = bb->last_ins->inst_false_bb;
				MONO_ADD_INS (bb, ins);
=======
				MonoInst *inst = mono_mempool_alloc0 (cfg->mempool, sizeof (MonoInst));
				inst->opcode = OP_BR;
				inst->inst_target_bb = bb->last_ins->inst_false_bb;
				mono_bblock_add_inst (bb, inst);
>>>>>>> 82436a5b
			}
		}
	}

#ifdef DEBUG_SELECTION
	if (cfg->verbose_level >= 4) {
	for (bb = cfg->bb_entry; bb; bb = bb->next_bb) {
		MonoInst *tree = bb->code;	
		g_print ("DUMP BLOCK %d:\n", bb->block_num);
		if (!tree)
			continue;
		for (; tree; tree = tree->next) {
			mono_print_tree (tree);
			g_print ("\n");
		}
	}
	}
#endif

	for (bb = cfg->bb_entry; bb; bb = bb->next_bb) {
		MonoInst *tree = bb->code, *next;	
		MBState *mbstate;

		if (!tree)
			continue;
		bb->code = NULL;
		bb->last_ins = NULL;
		
		cfg->cbb = bb;
		mono_regstate_reset (cfg->rs);

#ifdef DEBUG_SELECTION
		if (cfg->verbose_level >= 3)
			g_print ("LABEL BLOCK %d:\n", bb->block_num);
#endif
		for (; tree; tree = next) {
			next = tree->next;
#ifdef DEBUG_SELECTION
			if (cfg->verbose_level >= 3) {
				mono_print_tree (tree);
				g_print ("\n");
			}
#endif

			if (!(mbstate = mono_burg_label (tree, cfg))) {
				g_warning ("unable to label tree %p", tree);
				mono_print_tree (tree);
				g_print ("\n");				
				g_assert_not_reached ();
			}
			emit_state (cfg, mbstate, MB_NTERM_stmt);
		}
		bb->max_vreg = cfg->rs->next_vreg;

		if (bb->last_ins)
			bb->last_ins->next = NULL;

		mono_mempool_empty (cfg->state_pool); 
	}
	mono_mempool_destroy (cfg->state_pool); 
}

void
mono_codegen (MonoCompile *cfg)
{
	MonoJumpInfo *patch_info;
	MonoBasicBlock *bb;
	int i, max_epilog_size;
	guint8 *code;

	for (bb = cfg->bb_entry; bb; bb = bb->next_bb) {
		cfg->spill_count = 0;
		/* we reuse dfn here */
		/* bb->dfn = bb_count++; */
		//if ((bb == cfg->bb_entry) || !(bb->region == -1 && !bb->dfn))
			mono_arch_local_regalloc (cfg, bb);
	}

	if (cfg->prof_options & MONO_PROFILE_COVERAGE)
		cfg->coverage_info = mono_profiler_coverage_alloc (cfg->method, cfg->num_bblocks);

	code = mono_arch_emit_prolog (cfg);

	if (cfg->prof_options & MONO_PROFILE_ENTER_LEAVE)
		code = mono_arch_instrument_prolog (cfg, mono_profiler_method_enter, code, FALSE);

	cfg->code_len = code - cfg->native_code;
	cfg->prolog_end = cfg->code_len;

	mono_debug_open_method (cfg);

	/* emit code all basic blocks */
	for (bb = cfg->bb_entry; bb; bb = bb->next_bb) {
		bb->native_offset = cfg->code_len;
		//if ((bb == cfg->bb_entry) || !(bb->region == -1 && !bb->dfn))
			mono_arch_output_basic_block (cfg, bb);

		if (bb == cfg->bb_exit) {
			cfg->epilog_begin = cfg->code_len;

			if (cfg->prof_options & MONO_PROFILE_ENTER_LEAVE) {
				code = cfg->native_code + cfg->code_len;
				code = mono_arch_instrument_epilog (cfg, mono_profiler_method_leave, code, FALSE);
				cfg->code_len = code - cfg->native_code;
			}

			mono_arch_emit_epilog (cfg);
		}
	}

	mono_arch_emit_exceptions (cfg);

	max_epilog_size = 0;

	code = cfg->native_code + cfg->code_len;

	/* we always allocate code in cfg->domain->code_mp to increase locality */
	cfg->code_size = cfg->code_len + max_epilog_size;
	/* fixme: align to MONO_ARCH_CODE_ALIGNMENT */

	if (cfg->method->dynamic) {
		/* Allocate the code into a separate memory pool so it can be freed */
		cfg->dynamic_info = g_new0 (MonoJitDynamicMethodInfo, 1);
		cfg->dynamic_info->code_mp = mono_code_manager_new_dynamic ();
		mono_domain_lock (cfg->domain);
		mono_dynamic_code_hash_insert (cfg->domain, cfg->method, cfg->dynamic_info);
		mono_domain_unlock (cfg->domain);

		code = mono_code_manager_reserve (cfg->dynamic_info->code_mp, cfg->code_size);
	} else {
		mono_domain_lock (cfg->domain);
		code = mono_code_manager_reserve (cfg->domain->code_mp, cfg->code_size);
		mono_domain_unlock (cfg->domain);
	}

	memcpy (code, cfg->native_code, cfg->code_len);
	g_free (cfg->native_code);
	cfg->native_code = code;
	code = cfg->native_code + cfg->code_len;
  
	/* g_assert (((int)cfg->native_code & (MONO_ARCH_CODE_ALIGNMENT - 1)) == 0); */
	for (patch_info = cfg->patch_info; patch_info; patch_info = patch_info->next) {
		switch (patch_info->type) {
		case MONO_PATCH_INFO_ABS: {
			MonoJitICallInfo *info = mono_find_jit_icall_by_addr (patch_info->data.target);
			if (info) {
				//printf ("TEST %s %p\n", info->name, patch_info->data.target);
				if ((cfg->method->wrapper_type == MONO_WRAPPER_MANAGED_TO_NATIVE) && 
					strstr (cfg->method->name, info->name))
					/*
					 * This is an icall wrapper, and this is a call to the
					 * wrapped function.
					 */
					;
				else {
					/* for these array methods we currently register the same function pointer
					 * since it's a vararg function. But this means that mono_find_jit_icall_by_addr ()
					 * will return the incorrect one depending on the order they are registered.
					 * See tests/test-arr.cs
					 */
					if (strstr (info->name, "ves_array_new_va_") == NULL && strstr (info->name, "ves_array_element_address_") == NULL) {
						patch_info->type = MONO_PATCH_INFO_INTERNAL_METHOD;
						patch_info->data.name = info->name;
					}
				}
			}
			else {
				MonoVTable *vtable = mono_find_class_init_trampoline_by_addr (patch_info->data.target);
				if (vtable) {
					patch_info->type = MONO_PATCH_INFO_CLASS_INIT;
					patch_info->data.klass = vtable->klass;
				}
			}
			break;
		}
		case MONO_PATCH_INFO_SWITCH: {
			gpointer *table;
			if (cfg->method->dynamic) {
				table = mono_code_manager_reserve (cfg->dynamic_info->code_mp, sizeof (gpointer) * patch_info->data.table->table_size);
			} else {
				mono_domain_lock (cfg->domain);
				table = mono_code_manager_reserve (cfg->domain->code_mp, sizeof (gpointer) * patch_info->data.table->table_size);
				mono_domain_unlock (cfg->domain);
			}

			if (!cfg->compile_aot && !cfg->new_ir)
				/* In the aot case, the patch already points to the correct location */
				patch_info->ip.i = patch_info->ip.label->inst_c0;
			for (i = 0; i < patch_info->data.table->table_size; i++) {
				/* Might be NULL if the switch is eliminated */
				if (patch_info->data.table->table [i]) {
					g_assert (patch_info->data.table->table [i]->native_offset);
					table [i] = GINT_TO_POINTER (patch_info->data.table->table [i]->native_offset);
				} else {
					table [i] = NULL;
				}
			}
			patch_info->data.table->table = (MonoBasicBlock**)table;
			break;
		}
		default:
			/* do nothing */
			break;
		}
	}
       
	if (cfg->verbose_level > 0) {
		char* nm = mono_method_full_name (cfg->method, TRUE);
		g_print ("Method %s emitted at %p to %p (code length %d) [%s]\n", 
				 nm, 
				 cfg->native_code, cfg->native_code + cfg->code_len, cfg->code_len, cfg->domain->friendly_name);
		g_free (nm);
	}

#ifdef MONO_ARCH_HAVE_SAVE_UNWIND_INFO
	mono_arch_save_unwind_info (cfg);
#endif
	
	mono_arch_patch_code (cfg->method, cfg->domain, cfg->native_code, cfg->patch_info, cfg->run_cctors);

	if (cfg->method->dynamic) {
		mono_code_manager_commit (cfg->dynamic_info->code_mp, cfg->native_code, cfg->code_size, cfg->code_len);
	} else {
		mono_domain_lock (cfg->domain);
		mono_code_manager_commit (cfg->domain->code_mp, cfg->native_code, cfg->code_size, cfg->code_len);
		mono_domain_unlock (cfg->domain);
	}
	
	mono_arch_flush_icache (cfg->native_code, cfg->code_len);

	mono_debug_close_method (cfg);
}

static void
remove_critical_edges (MonoCompile *cfg) {
	MonoBasicBlock *bb;
	MonoBasicBlock *previous_bb;
	
	if (cfg->verbose_level > 3) {
		for (bb = cfg->bb_entry; bb; bb = bb->next_bb) {
			int i;
			printf ("remove_critical_edges, BEFORE BB%d (in:", bb->block_num);
			for (i = 0; i < bb->in_count; i++) {
				printf (" %d", bb->in_bb [i]->block_num);
			}
			printf (") (out:");
			for (i = 0; i < bb->out_count; i++) {
				printf (" %d", bb->out_bb [i]->block_num);
			}
			printf (")");
			if (bb->last_ins != NULL) {
				printf (" ");
				mono_print_tree (bb->last_ins);
			}
			printf ("\n");
		}
	}
	
	for (previous_bb = cfg->bb_entry, bb = previous_bb->next_bb; bb != NULL; previous_bb = previous_bb->next_bb, bb = bb->next_bb) {
		if (bb->in_count > 1) {
			int in_bb_index;
			for (in_bb_index = 0; in_bb_index < bb->in_count; in_bb_index++) {
				MonoBasicBlock *in_bb = bb->in_bb [in_bb_index];
				if (in_bb->out_count > 1) {
					MonoBasicBlock *new_bb = mono_mempool_alloc0 ((cfg)->mempool, sizeof (MonoBasicBlock));
					new_bb->block_num = cfg->num_bblocks++;
//					new_bb->real_offset = bb->real_offset;
					new_bb->region = bb->region;
					
					/* Do not alter the CFG while altering the BB list */
					if (previous_bb->region == bb->region) {
						if (previous_bb != cfg->bb_entry) {
							/* If previous_bb "followed through" to bb, */
							/* keep it linked with a OP_BR */
							if ((previous_bb->last_ins == NULL) ||
									((previous_bb->last_ins->opcode != OP_BR) &&
									(! (MONO_IS_COND_BRANCH_OP (previous_bb->last_ins))) &&
									(previous_bb->last_ins->opcode != CEE_SWITCH))) {
								int i;
								/* Make sure previous_bb really falls through bb */
								for (i = 0; i < previous_bb->out_count; i++) {
									if (previous_bb->out_bb [i] == bb) {
										MonoInst *jump;
										MONO_INST_NEW (cfg, jump, OP_BR);
										MONO_ADD_INS (previous_bb, jump);
										jump->cil_code = previous_bb->cil_code;
										jump->inst_target_bb = bb;
										break;
									}
								}
							}
						} else {
							/* We cannot add any inst to the entry BB, so we must */
							/* put a new BB in the middle to hold the OP_BR */
							MonoInst *jump;
							MonoBasicBlock *new_bb_after_entry = mono_mempool_alloc0 ((cfg)->mempool, sizeof (MonoBasicBlock));
							new_bb_after_entry->block_num = cfg->num_bblocks++;
//							new_bb_after_entry->real_offset = bb->real_offset;
							new_bb_after_entry->region = bb->region;
							
							MONO_INST_NEW (cfg, jump, OP_BR);
							MONO_ADD_INS (new_bb_after_entry, jump);
							jump->cil_code = bb->cil_code;
							jump->inst_target_bb = bb;
							
							previous_bb->next_bb = new_bb_after_entry;
							previous_bb = new_bb_after_entry;
							
							if (cfg->verbose_level > 2) {
								printf ("remove_critical_edges, added helper BB%d jumping to BB%d\n", new_bb_after_entry->block_num, bb->block_num);
							}
						}
					}
					
					/* Insert new_bb in the BB list */
					previous_bb->next_bb = new_bb;
					new_bb->next_bb = bb;
					previous_bb = new_bb;
					
					/* Setup in_bb and out_bb */
					new_bb->in_bb = mono_mempool_alloc ((cfg)->mempool, sizeof (MonoBasicBlock*));
					new_bb->in_bb [0] = in_bb;
					new_bb->in_count = 1;
					new_bb->out_bb = mono_mempool_alloc ((cfg)->mempool, sizeof (MonoBasicBlock*));
					new_bb->out_bb [0] = bb;
					new_bb->out_count = 1;
					
					/* Relink in_bb and bb to (from) new_bb */
					replace_out_block (in_bb, bb, new_bb);
					replace_out_block_in_code (in_bb, bb, new_bb);
					replace_in_block (bb, in_bb, new_bb);
					
					if (cfg->verbose_level > 2) {
						printf ("remove_critical_edges, removed critical edge from BB%d to BB%d (added BB%d)\n", in_bb->block_num, bb->block_num, new_bb->block_num);
					}
				}
			}
		}
	}
	
	if (cfg->verbose_level > 3) {
		for (bb = cfg->bb_entry; bb; bb = bb->next_bb) {
			int i;
			printf ("remove_critical_edges, AFTER BB%d (in:", bb->block_num);
			for (i = 0; i < bb->in_count; i++) {
				printf (" %d", bb->in_bb [i]->block_num);
			}
			printf (") (out:");
			for (i = 0; i < bb->out_count; i++) {
				printf (" %d", bb->out_bb [i]->block_num);
			}
			printf (")");
			if (bb->last_ins != NULL) {
				printf (" ");
				mono_print_tree (bb->last_ins);
			}
			printf ("\n");
		}
	}
}

/*
 * mini_method_compile:
 * @method: the method to compile
 * @opts: the optimization flags to use
 * @domain: the domain where the method will be compiled in
 * @run_cctors: whether we should run type ctors if possible
 * @compile_aot: whether this is an AOT compilation
 * @parts: debug flag
 *
 * Returns: a MonoCompile* pointer. Caller must check the exception_type
 * field in the returned struct to see if compilation succeded.
 */
MonoCompile*
mini_method_compile (MonoMethod *method, guint32 opts, MonoDomain *domain, gboolean run_cctors, gboolean compile_aot, int parts)
{
	MonoMethodHeader *header = mono_method_get_header (method);
	guint8 *ip;
	MonoCompile *cfg;
	MonoJitInfo *jinfo;
	int dfn = 0, i, code_size_ratio;
	gboolean deadce_has_run = FALSE;

	mono_jit_stats.methods_compiled++;
	if (mono_profiler_get_events () & MONO_PROFILE_JIT_COMPILATION)
		mono_profiler_method_jit (method);

	cfg = g_new0 (MonoCompile, 1);
	cfg->method = method;
	cfg->mempool = mono_mempool_new ();
	cfg->opt = opts;
	cfg->prof_options = mono_profiler_get_events ();
	cfg->run_cctors = run_cctors;
	cfg->domain = domain;
	cfg->verbose_level = mini_verbose;
	cfg->compile_aot = compile_aot;
	cfg->skip_visibility = method->skip_visibility;
	cfg->token_info_hash = g_hash_table_new (NULL, NULL);
	if (!header) {
		cfg->exception_type = MONO_EXCEPTION_INVALID_PROGRAM;
		cfg->exception_message = g_strdup_printf ("Missing or incorrect header for method %s", cfg->method->name);
		if (cfg->prof_options & MONO_PROFILE_JIT_COMPILATION)
			mono_profiler_method_end_jit (method, NULL, MONO_PROFILE_FAILED);
		return cfg;
	}

	if (getenv ("MONO_VERBOSE_METHOD")) {
		if (strcmp (cfg->method->name, getenv ("MONO_VERBOSE_METHOD")) == 0)
			cfg->verbose_level = 4;
	}

	ip = (guint8 *)header->code;

	cfg->intvars = mono_mempool_alloc0 (cfg->mempool, sizeof (guint16) * STACK_MAX * header->max_stack);
	cfg->aliasing_info = NULL;
	
	if (cfg->verbose_level > 2)
		g_print ("converting method %s\n", mono_method_full_name (method, TRUE));

	{
		static int count = 0;

		count ++;

		if (getenv ("COUNT")) {
			if (count == atoi (getenv ("COUNT"))) {
				printf ("LAST: %s\n", mono_method_full_name (method, TRUE));
				//cfg->verbose_level = 5;
			}
			if (count <= atoi (getenv ("COUNT")))
				cfg->new_ir = TRUE;
		}
		else
			cfg->new_ir = TRUE;
	}

	/*
	if (strstr (cfg->method->name, "LoadData"))
		cfg->new_ir = FALSE;
	*/

	if (cfg->new_ir) {
		cfg->rs = mono_regstate_new ();
		cfg->next_vreg = cfg->rs->next_vreg;
	}

	/*
	 * create MonoInst* which represents arguments and local variables
	 */
	mono_compile_create_vars (cfg);

	if (cfg->new_ir) {
		cfg->opt &= MONO_OPT_PEEPHOLE | MONO_OPT_INTRINS | MONO_OPT_LOOP | MONO_OPT_EXCEPTION | MONO_OPT_AOT | MONO_OPT_BRANCH | MONO_OPT_LINEARS | MONO_OPT_INLINE | MONO_OPT_SHARED | MONO_OPT_AOT | MONO_OPT_TAILC | MONO_OPT_SSA | MONO_OPT_DEADCE | MONO_OPT_CONSPROP | MONO_OPT_CMOV | MONO_OPT_FCMOV | MONO_OPT_ABCREM;

		i = mono_method_to_ir2 (cfg, method, NULL, NULL, NULL, NULL, NULL, 0, FALSE);
	}
	else {
		i = mono_method_to_ir (cfg, method, NULL, NULL, cfg->locals_start, NULL, NULL, NULL, 0, FALSE);
	}

	if (i < 0) {
		if (cfg->prof_options & MONO_PROFILE_JIT_COMPILATION)
			mono_profiler_method_end_jit (method, NULL, MONO_PROFILE_FAILED);
		/* cfg contains the details of the failure, so let the caller cleanup */
		return cfg;
	}

	mono_jit_stats.basic_blocks += cfg->num_bblocks;
	mono_jit_stats.max_basic_blocks = MAX (cfg->num_bblocks, mono_jit_stats.max_basic_blocks);

	if ((cfg->num_varinfo > 2000) && !cfg->compile_aot) {
		/* 
		 * we disable some optimizations if there are too many variables
		 * because JIT time may become too expensive. The actual number needs 
		 * to be tweaked and eventually the non-linear algorithms should be fixed.
		 */
		cfg->opt &= ~ (MONO_OPT_LINEARS | MONO_OPT_COPYPROP | MONO_OPT_CONSPROP);
		cfg->disable_ssa = TRUE;
	}

	/*g_print ("numblocks = %d\n", cfg->num_bblocks);*/

	if (cfg->new_ir) {
		mono_decompose_long_opts (cfg);

		/* Should be done before branch opts */
		mono_local_cprop2 (cfg);
	}

	if (cfg->opt & MONO_OPT_BRANCH)
		optimize_branches (cfg);

	if (cfg->opt & MONO_OPT_SSAPRE) {
		remove_critical_edges (cfg);
	}

	/* Depth-first ordering on basic blocks */
	cfg->bblocks = mono_mempool_alloc (cfg->mempool, sizeof (MonoBasicBlock*) * (cfg->num_bblocks + 1));

	df_visit (cfg->bb_entry, &dfn, cfg->bblocks);
	if (cfg->num_bblocks != dfn + 1) {
		MonoBasicBlock *bb;

		cfg->num_bblocks = dfn + 1;

		/* remove unreachable code, because the code in them may be 
		 * inconsistent  (access to dead variables for example) */
		for (bb = cfg->bb_entry; bb;) {
			MonoBasicBlock *bbn = bb->next_bb;

			/* 
			 * FIXME: Can't use the second case in methods with clauses, since the 
			 * bblocks inside the clauses are not processed during dfn computation.
			 */
			if ((header->clauses && (bbn && bbn->region == -1 && bbn->in_count == 0)) ||
				(!header->clauses && (bbn && bbn->region == -1 && !bbn->dfn))) {
				if (cfg->verbose_level > 1)
					g_print ("found unreachable code in BB%d\n", bbn->block_num);
				/* There may exist unreachable branches to this bb */
				bb->next_bb = bbn->next_bb;
				nullify_basic_block (bbn);			
			} else {
				bb = bb->next_bb;
			}
		}
	}

	if (cfg->opt & MONO_OPT_LOOP) {
		mono_compile_dominator_info (cfg, MONO_COMP_DOM | MONO_COMP_IDOM);
		mono_compute_natural_loops (cfg);
	}


	if (cfg->new_ir) {
		/* This must be done _before_ global reg alloc and _after_ decompose */
		mono_handle_global_vregs (cfg);
		mono_local_deadce (cfg);
	}

	/* after method_to_ir */
	if (parts == 1)
		return cfg;

//#define DEBUGSSA "logic_run"
#define DEBUGSSA_CLASS "Tests"
#ifdef DEBUGSSA

	if (!header->num_clauses && !cfg->disable_ssa) {
		mono_local_cprop (cfg);
		if (cfg->new_ir)
			mono_ssa_compute2 (cfg);
		else
			mono_ssa_compute (cfg);
	}
#else 

	/* fixme: add all optimizations which requires SSA */
	if (cfg->opt & (MONO_OPT_SSA | MONO_OPT_ABCREM | MONO_OPT_SSAPRE)) {
		if (!(cfg->comp_done & MONO_COMP_SSA) && !header->num_clauses && !cfg->disable_ssa) {
			if (!cfg->new_ir)
				mono_local_cprop (cfg);
			if (cfg->new_ir)
				mono_ssa_compute2 (cfg);
			else
				mono_ssa_compute (cfg);

			if (cfg->verbose_level >= 2) {
				print_dfn (cfg);
			}
		}
	}
#endif

	/* after SSA translation */
	if (parts == 2)
		return cfg;

	if ((cfg->opt & MONO_OPT_CONSPROP) || (cfg->opt & MONO_OPT_COPYPROP)) {
		if (cfg->comp_done & MONO_COMP_SSA) {
			if (cfg->new_ir)
				mono_ssa_cprop2 (cfg);
			else
				mono_ssa_cprop (cfg);
		} else {
			if (!cfg->new_ir)
				mono_local_cprop (cfg);
		}
	}

	if (cfg->comp_done & MONO_COMP_SSA) {			
		//mono_ssa_strength_reduction (cfg);

		if (cfg->opt & MONO_OPT_SSAPRE) {
			mono_perform_ssapre (cfg);
			//mono_local_cprop (cfg);
		}
		
		if (cfg->opt & MONO_OPT_DEADCE) {
			if (cfg->new_ir)
				mono_ssa_deadce2 (cfg);
			else
				mono_ssa_deadce (cfg);
			deadce_has_run = TRUE;
		}
		
		if ((cfg->flags & MONO_CFG_HAS_LDELEMA) && (cfg->opt & MONO_OPT_ABCREM)) {
			if (cfg->new_ir)
				mono_perform_abc_removal2 (cfg);
			else
				mono_perform_abc_removal (cfg);
		}

		if (cfg->new_ir) {
			mono_ssa_remove2 (cfg);
			mono_local_cprop2 (cfg);
			mono_handle_global_vregs (cfg);
			mono_local_deadce (cfg);
		}
		else
			mono_ssa_remove (cfg);

		if (cfg->opt & MONO_OPT_BRANCH)
			optimize_branches (cfg);
	}

	/* after SSA removal */
	if (parts == 3)
		return cfg;

	if (cfg->new_ir) {
		mono_decompose_vtype_opts (cfg);
		mono_decompose_array_access_opts (cfg);
	}
	
	if (!cfg->new_ir) {
		if (cfg->verbose_level > 4)
			mono_print_code (cfg, "BEFORE DECOMPOSE");

		decompose_pass (cfg);
	}

	if (cfg->got_var) {
		GList *regs;

		g_assert (cfg->got_var_allocated);

		/* 
		 * Allways allocate the GOT var to a register, because keeping it
		 * in memory will increase the number of live temporaries in some
		 * code created by inssel.brg, leading to the well known spills+
		 * branches problem. Testcase: mcs crash in 
		 * System.MonoCustomAttrs:GetCustomAttributes.
		 */
		regs = mono_arch_get_global_int_regs (cfg);
		g_assert (regs);
		cfg->got_var->opcode = OP_REGVAR;
		cfg->got_var->dreg = GPOINTER_TO_INT (regs->data);
		cfg->used_int_regs |= 1LL << cfg->got_var->dreg;
		
		g_list_free (regs);
	}

	/* todo: remove code when we have verified that the liveness for try/catch blocks
	 * works perfectly 
	 */
	/* 
	 * Currently, this can't be commented out since exception blocks are not
	 * processed during liveness analysis.
	 */
	mono_liveness_handle_exception_clauses (cfg);

	if (cfg->opt & MONO_OPT_LINEARS) {
		GList *vars, *regs;
		
		/* For now, compute aliasing info only if needed for deadce... */
		if (!cfg->new_ir && (cfg->opt & MONO_OPT_DEADCE) && (! deadce_has_run) && (header->num_clauses == 0)) {
			cfg->aliasing_info = mono_build_aliasing_information (cfg);
		}

		/* fixme: maybe we can avoid to compute livenesss here if already computed ? */
		cfg->comp_done &= ~MONO_COMP_LIVENESS;
		if (!(cfg->comp_done & MONO_COMP_LIVENESS))
			mono_analyze_liveness (cfg);

		if (cfg->aliasing_info != NULL) {
			mono_aliasing_deadce (cfg->aliasing_info);
			deadce_has_run = TRUE;
		}
		
		if ((vars = mono_arch_get_allocatable_int_vars (cfg))) {
			regs = mono_arch_get_global_int_regs (cfg);
			if (cfg->got_var)
				regs = g_list_delete_link (regs, regs);
			mono_linear_scan (cfg, vars, regs, &cfg->used_int_regs);
		}
		
		if (cfg->aliasing_info != NULL) {
			mono_destroy_aliasing_information (cfg->aliasing_info);
			cfg->aliasing_info = NULL;
		}
	}

	//mono_print_code (cfg);

    //print_dfn (cfg);
	
	/* variables are allocated after decompose, since decompose could create temps */
	mono_arch_allocate_vars (cfg);

	if (cfg->opt & MONO_OPT_CFOLD)
		mono_constant_fold (cfg);

	if (cfg->new_ir) {
		MonoBasicBlock *bb;

		mono_spill_global_vars (cfg);

		/* To optimize code created by spill_global_vars */
		mono_local_cprop2 (cfg);
		mono_local_deadce (cfg);

		/* Add branches between non-consecutive bblocks */
		for (bb = cfg->bb_entry; bb; bb = bb->next_bb) {
			if (bb->last_ins && MONO_IS_COND_BRANCH_OP (bb->last_ins) &&
				bb->next_bb != bb->last_ins->inst_false_bb) {

				/* we are careful when inverting, since bugs like #59580
				 * could show up when dealing with NaNs.
				 */
				if (MONO_IS_COND_BRANCH_NOFP(bb->last_ins) && bb->next_bb == bb->last_ins->inst_true_bb) {
					MonoBasicBlock *tmp =  bb->last_ins->inst_true_bb;
					bb->last_ins->inst_true_bb = bb->last_ins->inst_false_bb;
					bb->last_ins->inst_false_bb = tmp;

					bb->last_ins->opcode = reverse_branch_op (bb->last_ins->opcode);
				} else {			
					MonoInst *inst = mono_mempool_alloc0 (cfg->mempool, sizeof (MonoInst));
					inst->opcode = OP_BR;
					inst->inst_target_bb = bb->last_ins->inst_false_bb;
					mono_bblock_add_inst (bb, inst);
				}
			}
		}

		if (cfg->verbose_level >= 4) {
			for (bb = cfg->bb_entry; bb; bb = bb->next_bb) {
				MonoInst *tree = bb->code;	
				g_print ("DUMP BLOCK %d:\n", bb->block_num);
				if (!tree)
					continue;
				for (; tree; tree = tree->next) {
					mono_print_ins_index (-1, tree);
				}
			}
		}

		/* FIXME: */
		for (bb = cfg->bb_entry; bb; bb = bb->next_bb) {
			bb->max_vreg = cfg->next_vreg;
		}
	}
	else
		mini_select_instructions (cfg);

	mono_codegen (cfg);
	if (cfg->verbose_level >= 2) {
		char *id =  mono_method_full_name (cfg->method, FALSE);
		mono_disassemble_code (cfg, cfg->native_code, cfg->code_len, id + 3);
		g_free (id);
	}
	
	if (cfg->method->dynamic) {
		jinfo = g_malloc0 (sizeof (MonoJitInfo) + (header->num_clauses * sizeof (MonoJitExceptionInfo)));
	} else {
		/* we access cfg->domain->mp */
		mono_domain_lock (cfg->domain);
		jinfo = mono_mempool_alloc0 (cfg->domain->mp, sizeof (MonoJitInfo) + (header->num_clauses * sizeof (MonoJitExceptionInfo)));
		mono_domain_unlock (cfg->domain);
	}

	jinfo->method = method;
	jinfo->code_start = cfg->native_code;
	jinfo->code_size = cfg->code_len;
	jinfo->used_regs = cfg->used_int_regs;
	jinfo->domain_neutral = (cfg->opt & MONO_OPT_SHARED) != 0;
	jinfo->cas_inited = FALSE; /* initialization delayed at the first stalk walk using this method */

	if (header->num_clauses) {
		int i;

		jinfo->num_clauses = header->num_clauses;

		for (i = 0; i < header->num_clauses; i++) {
			MonoExceptionClause *ec = &header->clauses [i];
			MonoJitExceptionInfo *ei = &jinfo->clauses [i];
			MonoBasicBlock *tblock;
			MonoInst *exvar;

			ei->flags = ec->flags;

			exvar = mono_find_exvar_for_offset (cfg, ec->handler_offset);
			ei->exvar_offset = exvar ? exvar->inst_offset : 0;

			if (ei->flags == MONO_EXCEPTION_CLAUSE_FILTER) {
				tblock = cfg->cil_offset_to_bb [ec->data.filter_offset];
				g_assert (tblock);
				ei->data.filter = cfg->native_code + tblock->native_offset;
			} else {
				ei->data.catch_class = ec->data.catch_class;
			}

			tblock = cfg->cil_offset_to_bb [ec->try_offset];
			g_assert (tblock);
			ei->try_start = cfg->native_code + tblock->native_offset;
			g_assert (tblock->native_offset);
			tblock = cfg->cil_offset_to_bb [ec->try_offset + ec->try_len];
			g_assert (tblock);
			ei->try_end = cfg->native_code + tblock->native_offset;
			g_assert (tblock->native_offset);
			tblock = cfg->cil_offset_to_bb [ec->handler_offset];
			g_assert (tblock);
			ei->handler_start = cfg->native_code + tblock->native_offset;
		}
	}

	cfg->jit_info = jinfo;
#if defined(__arm__)
	mono_arch_fixup_jinfo (cfg);
#endif

	mono_domain_lock (cfg->domain);
	mono_jit_info_table_add (cfg->domain, jinfo);

	if (cfg->method->dynamic)
		mono_dynamic_code_hash_lookup (cfg->domain, cfg->method)->ji = jinfo;
	mono_domain_unlock (cfg->domain);

	/* collect statistics */
	mono_jit_stats.allocated_code_size += cfg->code_len;
	code_size_ratio = cfg->code_len;
	if (code_size_ratio > mono_jit_stats.biggest_method_size) {
			mono_jit_stats.biggest_method_size = code_size_ratio;
			mono_jit_stats.biggest_method = method;
	}
	code_size_ratio = (code_size_ratio * 100) / mono_method_get_header (method)->code_size;
	if (code_size_ratio > mono_jit_stats.max_code_size_ratio) {
		mono_jit_stats.max_code_size_ratio = code_size_ratio;
		mono_jit_stats.max_ratio_method = method;
	}
	mono_jit_stats.native_code_size += cfg->code_len;

	if (cfg->prof_options & MONO_PROFILE_JIT_COMPILATION)
		mono_profiler_method_end_jit (method, jinfo, MONO_PROFILE_OK);

	return cfg;
}

static gpointer
mono_jit_compile_method_inner (MonoMethod *method, MonoDomain *target_domain, int opt)
{
	MonoCompile *cfg;
	gpointer code = NULL;
	MonoJitInfo *info;

	method = mono_get_inflated_method (method);

#ifdef MONO_USE_AOT_COMPILER
	if ((opt & MONO_OPT_AOT) && !(mono_profiler_get_events () & MONO_PROFILE_JIT_COMPILATION)) {
		MonoDomain *domain = mono_domain_get ();

		mono_class_init (method->klass);

		mono_domain_lock (domain);
		if ((code = mono_aot_get_method (domain, method))) {
			mono_domain_unlock (domain);
			mono_runtime_class_init (mono_class_vtable (domain, method->klass));
			return code;
		}

		mono_domain_unlock (domain);
	}
#endif

	if ((method->iflags & METHOD_IMPL_ATTRIBUTE_INTERNAL_CALL) ||
	    (method->flags & METHOD_ATTRIBUTE_PINVOKE_IMPL)) {
		MonoMethod *nm;
		MonoMethodPInvoke* piinfo = (MonoMethodPInvoke *) method;

		if (method->iflags & METHOD_IMPL_ATTRIBUTE_NATIVE && !MONO_CLASS_IS_IMPORT(method->klass))
			g_error ("Method '%s' in assembly '%s' contains native code and mono can't run it. The assembly was probably created by Managed C++.\n", mono_method_full_name (method, TRUE), method->klass->image->name);

		if (!piinfo->addr) {
			if (method->iflags & METHOD_IMPL_ATTRIBUTE_INTERNAL_CALL)
				piinfo->addr = mono_lookup_internal_call (method);
			else
				if (method->flags & METHOD_ATTRIBUTE_PINVOKE_IMPL)
					mono_lookup_pinvoke_call (method, NULL, NULL);
		}
			nm = mono_marshal_get_native_wrapper (method);
			return mono_get_addr_from_ftnptr (mono_compile_method (nm));

			//if (mono_debug_format != MONO_DEBUG_FORMAT_NONE) 
			//mono_debug_add_wrapper (method, nm);
	} else if ((method->iflags & METHOD_IMPL_ATTRIBUTE_RUNTIME)) {
		const char *name = method->name;
		MonoMethod *nm;

		if (method->klass->parent == mono_defaults.multicastdelegate_class) {
			if (*name == '.' && (strcmp (name, ".ctor") == 0)) {
				MonoJitICallInfo *mi = mono_find_jit_icall_by_name ("mono_delegate_ctor");
				g_assert (mi);
				return mono_get_addr_from_ftnptr ((gpointer)mono_icall_get_wrapper (mi));
			} else if (*name == 'I' && (strcmp (name, "Invoke") == 0)) {
			        nm = mono_marshal_get_delegate_invoke (method);
					return mono_get_addr_from_ftnptr (mono_compile_method (nm));
			} else if (*name == 'B' && (strcmp (name, "BeginInvoke") == 0)) {
				nm = mono_marshal_get_delegate_begin_invoke (method);
				return mono_get_addr_from_ftnptr (mono_compile_method (nm));
			} else if (*name == 'E' && (strcmp (name, "EndInvoke") == 0)) {
				nm = mono_marshal_get_delegate_end_invoke (method);
				return mono_get_addr_from_ftnptr (mono_compile_method (nm));
			}
		}
		return NULL;
	}

	cfg = mini_method_compile (method, opt, target_domain, TRUE, FALSE, 0);

	switch (cfg->exception_type) {
	case MONO_EXCEPTION_NONE: break;
	case MONO_EXCEPTION_TYPE_LOAD:
	case MONO_EXCEPTION_MISSING_FIELD:
	case MONO_EXCEPTION_MISSING_METHOD: {
		/* Throw a type load exception if needed */
		MonoLoaderError *error = mono_loader_get_last_error ();

		if (error) {
			MonoException *ex = mono_loader_error_prepare_exception (error);
			mono_destroy_compile (cfg);
			mono_raise_exception (ex);
		} else {
			if (cfg->exception_ptr) {
				MonoException *ex = mono_class_get_exception_for_failure (cfg->exception_ptr);
				mono_destroy_compile (cfg);
				mono_raise_exception (ex);
			}
			g_assert_not_reached ();
		}
	}
	case MONO_EXCEPTION_INVALID_PROGRAM: {
		MonoException *ex = mono_exception_from_name_msg (mono_defaults.corlib, "System", "InvalidProgramException", cfg->exception_message);
		mono_destroy_compile (cfg);
		mono_raise_exception (ex);
		break;
	}
	case MONO_EXCEPTION_UNVERIFIABLE_IL: {
		MonoException *ex = mono_exception_from_name_msg (mono_defaults.corlib, "System.Security", "VerificationException", cfg->exception_message);
		mono_destroy_compile (cfg);
		mono_raise_exception (ex);
		break;
	}
	/* this can only be set if the security manager is active */
	case MONO_EXCEPTION_SECURITY_LINKDEMAND: {
		MonoAssembly *assembly = mono_image_get_assembly (method->klass->image);
		MonoReflectionAssembly *refass = (MonoReflectionAssembly*) mono_assembly_get_object (target_domain, assembly);
		MonoReflectionMethod *refmet = mono_method_get_object (target_domain, method, NULL);
		MonoSecurityManager* secman = mono_security_manager_get_methods ();
		MonoObject *exc = NULL;
		gpointer args [3];

		args [0] = &cfg->exception_data;
		args [1] = refass;
		args [2] = refmet;
		mono_runtime_invoke (secman->linkdemandsecurityexception, NULL, args, &exc);

		mono_destroy_compile (cfg);
		cfg = NULL;

		mono_raise_exception ((MonoException*)exc);
	}
	default:
		g_assert_not_reached ();
	}

	mono_domain_lock (target_domain);

	/* Check if some other thread already did the job. In this case, we can
       discard the code this thread generated. */

	if ((info = mono_internal_hash_table_lookup (&target_domain->jit_code_hash, method))) {
		/* We can't use a domain specific method in another domain */
		if ((target_domain == mono_domain_get ()) || info->domain_neutral) {
			code = info->code_start;
//			printf("Discarding code for method %s\n", method->name);
		}
	}
	
	if (code == NULL) {
		mono_internal_hash_table_insert (&target_domain->jit_code_hash, method, cfg->jit_info);
		code = cfg->native_code;
	}

	mono_destroy_compile (cfg);

	if (target_domain->jump_target_hash) {
		MonoJumpInfo patch_info;
		GSList *list, *tmp;
		list = g_hash_table_lookup (target_domain->jump_target_hash, method);
		if (list) {
			patch_info.next = NULL;
			patch_info.ip.i = 0;
			patch_info.type = MONO_PATCH_INFO_METHOD_JUMP;
			patch_info.data.method = method;
			g_hash_table_remove (target_domain->jump_target_hash, method);
		}
		for (tmp = list; tmp; tmp = tmp->next)
			mono_arch_patch_code (NULL, target_domain, tmp->data, &patch_info, TRUE);
		g_slist_free (list);
	}

	mono_domain_unlock (target_domain);

	mono_runtime_class_init (mono_class_vtable (target_domain, method->klass));
	return code;
}

static gpointer
mono_jit_compile_method_with_opt (MonoMethod *method, guint32 opt)
{
	MonoDomain *target_domain, *domain = mono_domain_get ();
	MonoJitInfo *info;
	gpointer p;
	MonoJitICallInfo *callinfo = NULL;

	/*
	 * ICALL wrappers are handled specially, since there is only one copy of them
	 * shared by all appdomains.
	 */
	if ((method->wrapper_type == MONO_WRAPPER_MANAGED_TO_NATIVE) && (strstr (method->name, "__icall_wrapper_") == method->name)) {
		const char *icall_name;

		icall_name = method->name + strlen ("__icall_wrapper_");
		g_assert (icall_name);
		callinfo = mono_find_jit_icall_by_name (icall_name);
		g_assert (callinfo);

		/* Must be domain neutral since there is only one copy */
		opt |= MONO_OPT_SHARED;
	}

	if (opt & MONO_OPT_SHARED)
		target_domain = mono_get_root_domain ();
	else 
		target_domain = domain;

	mono_domain_lock (target_domain);

	if ((info = mono_internal_hash_table_lookup (&target_domain->jit_code_hash, method))) {
		/* We can't use a domain specific method in another domain */
		if (! ((domain != target_domain) && !info->domain_neutral)) {
			mono_domain_unlock (target_domain);
			mono_jit_stats.methods_lookups++;
			mono_runtime_class_init (mono_class_vtable (domain, method->klass));
			return mono_create_ftnptr (target_domain, info->code_start);
		}
	}

	mono_domain_unlock (target_domain);
	p = mono_create_ftnptr (target_domain, mono_jit_compile_method_inner (method, target_domain, opt));

	if (callinfo) {
		mono_jit_lock ();
		if (!callinfo->wrapper) {
			callinfo->wrapper = p;
			mono_register_jit_icall_wrapper (callinfo, p);
			mono_debug_add_icall_wrapper (method, callinfo);
		}
		mono_jit_unlock ();
	}

	return p;
}

static gpointer
mono_jit_compile_method (MonoMethod *method)
{
	return mono_jit_compile_method_with_opt (method, default_opt);
}

static void
invalidated_delegate_trampoline (char *desc)
{
	g_error ("Unmanaged code called delegate of type %s which was already garbage collected.\n"
		 "See http://www.go-mono.com/delegate.html for an explanation and ways to fix this.",
		 desc);
}

/*
 * mono_jit_free_method:
 *
 *  Free all memory allocated by the JIT for METHOD.
 */
static void
mono_jit_free_method (MonoDomain *domain, MonoMethod *method)
{
	MonoJitDynamicMethodInfo *ji;
	gboolean destroy = TRUE;

	g_assert (method->dynamic);

	mono_domain_lock (domain);
	ji = mono_dynamic_code_hash_lookup (domain, method);
	mono_domain_unlock (domain);

	if (!ji)
		return;
	mono_domain_lock (domain);
	g_hash_table_remove (domain->dynamic_code_hash, method);
	mono_internal_hash_table_remove (&domain->jit_code_hash, method);
	g_hash_table_remove (domain->jump_trampoline_hash, method);
	mono_domain_unlock (domain);

#ifdef MONO_ARCH_HAVE_INVALIDATE_METHOD
	if (debug_options.keep_delegates && method->wrapper_type == MONO_WRAPPER_NATIVE_TO_MANAGED) {
		/*
		 * Instead of freeing the code, change it to call an error routine
		 * so people can fix their code.
		 */
		char *type = mono_type_full_name (&method->klass->byval_arg);
		char *type_and_method = g_strdup_printf ("%s.%s", type, method->name);

		g_free (type);
		mono_arch_invalidate_method (ji->ji, invalidated_delegate_trampoline, type_and_method);
		destroy = FALSE;
	}
#endif

	/* 
	 * This needs to be done before freeing code_mp, since the code address is the
	 * key in the table, so if we the code_mp first, another thread can grab the
	 * same code address and replace our entry in the table.
	 */
	mono_jit_info_table_remove (domain, ji->ji);

	if (destroy)
		mono_code_manager_destroy (ji->code_mp);
	g_free (ji->ji);
	g_free (ji);
}

static gpointer
mono_jit_find_compiled_method (MonoDomain *domain, MonoMethod *method)
{
	MonoDomain *target_domain;
	MonoJitInfo *info;

	if (default_opt & MONO_OPT_SHARED)
		target_domain = mono_get_root_domain ();
	else 
		target_domain = domain;

	mono_domain_lock (target_domain);

	if ((info = mono_internal_hash_table_lookup (&target_domain->jit_code_hash, method))) {
		/* We can't use a domain specific method in another domain */
		if (! ((domain != target_domain) && !info->domain_neutral)) {
			mono_domain_unlock (target_domain);
			mono_jit_stats.methods_lookups++;
			return info->code_start;
		}
	}

	mono_domain_unlock (target_domain);

	return NULL;
}

/**
 * mono_jit_runtime_invoke:
 * @method: the method to invoke
 * @obj: this pointer
 * @params: array of parameter values.
 * @exc: used to catch exceptions objects
 */
static MonoObject*
mono_jit_runtime_invoke (MonoMethod *method, void *obj, void **params, MonoObject **exc)
{
	MonoMethod *invoke;
	MonoObject *(*runtime_invoke) (MonoObject *this, void **params, MonoObject **exc, void* compiled_method);
	void* compiled_method;

	if (obj == NULL && !(method->flags & METHOD_ATTRIBUTE_STATIC) && !method->string_ctor && (method->wrapper_type == 0)) {
		g_warning ("Ignoring invocation of an instance method on a NULL instance.\n");
		return NULL;
	}

	method = mono_get_inflated_method (method);
	invoke = mono_marshal_get_runtime_invoke (method);
	runtime_invoke = mono_jit_compile_method (invoke);
	
	/* We need this here becuase mono_marshal_get_runtime_invoke can be place 
	 * the helper method in System.Object and not the target class
	 */
	mono_runtime_class_init (mono_class_vtable (mono_domain_get (), method->klass));

	compiled_method = mono_jit_compile_method (method);
	return runtime_invoke (obj, params, exc, compiled_method);
}

#ifdef MONO_GET_CONTEXT
#define GET_CONTEXT MONO_GET_CONTEXT
#endif

#ifndef GET_CONTEXT
#ifdef PLATFORM_WIN32
#define GET_CONTEXT \
	struct sigcontext *ctx = (struct sigcontext*)_dummy;
#else
#ifdef MONO_ARCH_USE_SIGACTION
#define GET_CONTEXT \
    void *ctx = context;
#elif defined(__sparc__)
#define GET_CONTEXT \
    void *ctx = sigctx;
#else
#define GET_CONTEXT \
	void **_p = (void **)&_dummy; \
	struct sigcontext *ctx = (struct sigcontext *)++_p;
#endif
#endif
#endif

#ifdef MONO_ARCH_USE_SIGACTION
#define SIG_HANDLER_SIGNATURE(ftn) ftn (int _dummy, siginfo_t *info, void *context)
#elif defined(__sparc__)
#define SIG_HANDLER_SIGNATURE(ftn) ftn (int _dummy, void *sigctx)
#else
#define SIG_HANDLER_SIGNATURE(ftn) ftn (int _dummy)
#endif

static void
SIG_HANDLER_SIGNATURE (sigfpe_signal_handler)
{
	MonoException *exc = NULL;
#ifndef MONO_ARCH_USE_SIGACTION
	void *info = NULL;
#endif
	GET_CONTEXT;

#if defined(MONO_ARCH_HAVE_IS_INT_OVERFLOW)
	if (mono_arch_is_int_overflow (ctx, info))
		exc = mono_get_exception_arithmetic ();
	else
		exc = mono_get_exception_divide_by_zero ();
#else
	exc = mono_get_exception_divide_by_zero ();
#endif
	
	mono_arch_handle_exception (ctx, exc, FALSE);
}

static void
SIG_HANDLER_SIGNATURE (sigill_signal_handler)
{
	MonoException *exc;
	GET_CONTEXT;

	exc = mono_get_exception_execution_engine ("SIGILL");
	
	mono_arch_handle_exception (ctx, exc, FALSE);
}

#ifdef MONO_ARCH_SIGSEGV_ON_ALTSTACK

#ifndef MONO_ARCH_USE_SIGACTION
#error "Can't use sigaltstack without sigaction"
#endif

#endif

static void
SIG_HANDLER_SIGNATURE (sigsegv_signal_handler)
{
	MonoException *exc = NULL;
	MonoJitInfo *ji;

#ifdef MONO_ARCH_SIGSEGV_ON_ALTSTACK
	MonoJitTlsData *jit_tls = TlsGetValue (mono_jit_tls_id);
#endif
	GET_CONTEXT;

#ifdef MONO_ARCH_USE_SIGACTION
	if (debug_options.collect_pagefault_stats) {
		if (mono_raw_buffer_is_pagefault (info->si_addr)) {
			mono_raw_buffer_handle_pagefault (info->si_addr);
			return;
		}
		if (mono_aot_is_pagefault (info->si_addr)) {
			mono_aot_handle_pagefault (info->si_addr);
			return;
		}
	}
#endif

#ifdef MONO_ARCH_SIGSEGV_ON_ALTSTACK
	/* Can't allocate memory using Boehm GC on altstack */
	if (jit_tls->stack_size && 
		((guint8*)info->si_addr >= (guint8*)jit_tls->end_of_stack - jit_tls->stack_size) &&
		((guint8*)info->si_addr < (guint8*)jit_tls->end_of_stack))
		exc = mono_domain_get ()->stack_overflow_ex;
	else
		exc = mono_domain_get ()->null_reference_ex;
#endif

	ji = mono_jit_info_table_find (mono_domain_get (), mono_arch_ip_from_context(ctx));
	if (!ji) {
		mono_handle_native_sigsegv (SIGSEGV, ctx);
	}
			
	mono_arch_handle_exception (ctx, exc, FALSE);
}

#ifndef PLATFORM_WIN32

static void
SIG_HANDLER_SIGNATURE (sigabrt_signal_handler)
{
	MonoJitInfo *ji;
	GET_CONTEXT;

	ji = mono_jit_info_table_find (mono_domain_get (), mono_arch_ip_from_context(ctx));
	if (!ji) {
		mono_handle_native_sigsegv (SIGABRT, ctx);
	}
}

static void
SIG_HANDLER_SIGNATURE (sigusr1_signal_handler)
{
	gboolean running_managed;
	MonoException *exc;
	MonoThread *thread = mono_thread_current ();
	void *ji;
	
	GET_CONTEXT;

	if (thread->thread_dump_requested) {
		thread->thread_dump_requested = FALSE;

		mono_print_thread_dump (ctx);
	}

	/*
	 * FIXME:
	 * This is an async signal, so the code below must not call anything which
	 * is not async safe. That includes the pthread locking functions. If we
	 * know that we interrupted managed code, then locking is safe.
	 */
	ji = mono_jit_info_table_find (mono_domain_get (), mono_arch_ip_from_context(ctx));
	running_managed = ji != NULL;
	
	exc = mono_thread_request_interruption (running_managed); 
	if (!exc) return;

	mono_arch_handle_exception (ctx, exc, FALSE);
}

static void
SIG_HANDLER_SIGNATURE (sigprof_signal_handler)
{
	GET_CONTEXT;

	mono_profiler_stat_hit (mono_arch_ip_from_context (ctx), ctx);
}

static void
SIG_HANDLER_SIGNATURE (sigquit_signal_handler)
{
	GET_CONTEXT;

	printf ("Full thread dump:\n");

	mono_threads_request_thread_dump ();

	/*
	 * print_thread_dump () skips the current thread, since sending a signal
	 * to it would invoke the signal handler below the sigquit signal handler,
	 * and signal handlers don't create an lmf, so the stack walk could not
	 * be performed.
	 */
	mono_print_thread_dump (ctx);
}

static void
SIG_HANDLER_SIGNATURE (sigusr2_signal_handler)
{
	gboolean enabled = mono_trace_is_enabled ();

	mono_trace_enable (!enabled);
}

#endif

static void
SIG_HANDLER_SIGNATURE (sigint_signal_handler)
{
	MonoException *exc;
	GET_CONTEXT;

	exc = mono_get_exception_execution_engine ("Interrupted (SIGINT).");
	
	mono_arch_handle_exception (ctx, exc, FALSE);
}

#ifdef PLATFORM_MACOSX

/*
 * This code disables the CrashReporter of MacOS X by installing
 * a dummy Mach exception handler.
 */

/*
 * http://darwinsource.opendarwin.org/10.4.3/xnu-792.6.22/osfmk/man/exc_server.html
 */
extern
boolean_t
exc_server (mach_msg_header_t *request_msg,
	    mach_msg_header_t *reply_msg);

/*
 * The exception message
 */
typedef struct {
	mach_msg_base_t msg;  /* common mach message header */
	char payload [1024];  /* opaque */
} mach_exception_msg_t;

/* The exception port */
static mach_port_t mach_exception_port = VM_MAP_NULL;

/*
 * Implicitly called by exc_server. Must be public.
 *
 * http://darwinsource.opendarwin.org/10.4.3/xnu-792.6.22/osfmk/man/catch_exception_raise.html
 */
kern_return_t
catch_exception_raise (
	mach_port_t exception_port,
	mach_port_t thread,
	mach_port_t task,
	exception_type_t exception,
	exception_data_t code,
	mach_msg_type_number_t code_count)
{
	/* consume the exception */
	return KERN_FAILURE;
}

/*
 * Exception thread handler.
 */
static
void *
mach_exception_thread (void *arg)
{
	for (;;) {
		mach_exception_msg_t request;
		mach_exception_msg_t reply;
		mach_msg_return_t result;

		/* receive from "mach_exception_port" */
		result = mach_msg (&request.msg.header,
				   MACH_RCV_MSG | MACH_RCV_LARGE,
				   0,
				   sizeof (request),
				   mach_exception_port,
				   MACH_MSG_TIMEOUT_NONE,
				   MACH_PORT_NULL);

		g_assert (result == MACH_MSG_SUCCESS);

		/* dispatch to catch_exception_raise () */
		exc_server (&request.msg.header, &reply.msg.header);

		/* send back to sender */
		result = mach_msg (&reply.msg.header,
				   MACH_SEND_MSG,
				   reply.msg.header.msgh_size,
				   0,
				   MACH_PORT_NULL,
				   MACH_MSG_TIMEOUT_NONE,
				   MACH_PORT_NULL);

		g_assert (result == MACH_MSG_SUCCESS);
	}
	return NULL;
}

static void
macosx_register_exception_handler ()
{
	mach_port_t task;
	pthread_attr_t attr;
	pthread_t thread;

	if (mach_exception_port != VM_MAP_NULL)
		return;

	task = mach_task_self ();

	/* create the "mach_exception_port" with send & receive rights */
	g_assert (mach_port_allocate (task, MACH_PORT_RIGHT_RECEIVE,
				      &mach_exception_port) == KERN_SUCCESS);
	g_assert (mach_port_insert_right (task, mach_exception_port, mach_exception_port,
					  MACH_MSG_TYPE_MAKE_SEND) == KERN_SUCCESS);

	/* create the exception handler thread */
	g_assert (!pthread_attr_init (&attr));
	g_assert (!pthread_attr_setdetachstate (&attr, PTHREAD_CREATE_DETACHED));
	g_assert (!pthread_create (&thread, &attr, mach_exception_thread, NULL));
	pthread_attr_destroy (&attr);

	/*
	 * register "mach_exception_port" as a receiver for the
	 * EXC_BAD_ACCESS exception
	 *
	 * http://darwinsource.opendarwin.org/10.4.3/xnu-792.6.22/osfmk/man/task_set_exception_ports.html
	 */
	g_assert (task_set_exception_ports (task, EXC_MASK_BAD_ACCESS,
					    mach_exception_port,
					    EXCEPTION_DEFAULT,
					    MACHINE_THREAD_STATE) == KERN_SUCCESS);
}
#endif

#ifndef PLATFORM_WIN32
static void
add_signal_handler (int signo, gpointer handler)
{
	struct sigaction sa;

#ifdef MONO_ARCH_USE_SIGACTION
	sa.sa_sigaction = handler;
	sigemptyset (&sa.sa_mask);
	sa.sa_flags = SA_SIGINFO;
#else
	sa.sa_handler = handler;
	sigemptyset (&sa.sa_mask);
	sa.sa_flags = 0;
#endif
	g_assert (sigaction (signo, &sa, NULL) != -1);
}

static void
remove_signal_handler (int signo)
{
	struct sigaction sa;

	sa.sa_handler = SIG_DFL;
	sigemptyset (&sa.sa_mask);
	sa.sa_flags = 0;

	g_assert (sigaction (signo, &sa, NULL) != -1);
}
#endif

static void
mono_runtime_install_handlers (void)
{
#ifdef MONO_ARCH_SIGSEGV_ON_ALTSTACK
	struct sigaction sa;
#endif

#ifdef PLATFORM_WIN32
	win32_seh_init();
	win32_seh_set_handler(SIGFPE, sigfpe_signal_handler);
	win32_seh_set_handler(SIGILL, sigill_signal_handler);
	win32_seh_set_handler(SIGSEGV, sigsegv_signal_handler);
	if (debug_options.handle_sigint)
		win32_seh_set_handler(SIGINT, sigint_signal_handler);

#else /* !PLATFORM_WIN32 */


#ifdef PLATFORM_MACOSX
	macosx_register_exception_handler ();
#endif

	if (debug_options.handle_sigint)
		add_signal_handler (SIGINT, sigint_signal_handler);

	add_signal_handler (SIGFPE, sigfpe_signal_handler);
	add_signal_handler (SIGQUIT, sigquit_signal_handler);
	add_signal_handler (SIGILL, sigill_signal_handler);
	add_signal_handler (SIGBUS, sigsegv_signal_handler);
	if (mono_jit_trace_calls != NULL)
		add_signal_handler (SIGUSR2, sigusr2_signal_handler);

	add_signal_handler (mono_thread_get_abort_signal (), sigusr1_signal_handler);
	signal (SIGPIPE, SIG_IGN);

	add_signal_handler (SIGABRT, sigabrt_signal_handler);

	/* catch SIGSEGV */
#ifdef MONO_ARCH_SIGSEGV_ON_ALTSTACK
	sa.sa_sigaction = sigsegv_signal_handler;
	sigemptyset (&sa.sa_mask);
	sa.sa_flags = SA_SIGINFO | SA_ONSTACK;
	g_assert (sigaction (SIGSEGV, &sa, NULL) != -1);
#else
	add_signal_handler (SIGSEGV, sigsegv_signal_handler);
#endif
#endif /* PLATFORM_WIN32 */
}

static void
mono_runtime_cleanup_handlers (void)
{
#ifdef PLATFORM_WIN32
	win32_seh_cleanup();
#else
	if (debug_options.handle_sigint)
		remove_signal_handler (SIGINT);

	remove_signal_handler (SIGFPE);
	remove_signal_handler (SIGQUIT);
	remove_signal_handler (SIGILL);
	remove_signal_handler (SIGBUS);
	if (mono_jit_trace_calls != NULL)
		remove_signal_handler (SIGUSR2);

	remove_signal_handler (mono_thread_get_abort_signal ());

	remove_signal_handler (SIGABRT);

	remove_signal_handler (SIGSEGV);
#endif /* PLATFORM_WIN32 */
}


#ifdef HAVE_LINUX_RTC_H
#include <linux/rtc.h>
#include <sys/ioctl.h>
#include <fcntl.h>
static int rtc_fd = -1;

static int
enable_rtc_timer (gboolean enable)
{
	int flags;
	flags = fcntl (rtc_fd, F_GETFL);
	if (flags < 0) {
		perror ("getflags");
		return 0;
	}
	if (enable)
		flags |= FASYNC;
	else
		flags &= ~FASYNC;
	if (fcntl (rtc_fd, F_SETFL, flags) == -1) {
		perror ("setflags");
		return 0;
	}
	return 1;
}
#endif

#ifdef PLATFORM_WIN32
static HANDLE win32_main_thread;
static MMRESULT win32_timer;

static void CALLBACK
win32_time_proc (UINT uID, UINT uMsg, DWORD dwUser, DWORD dw1, DWORD dw2)
{
	CONTEXT context;

	context.ContextFlags = CONTEXT_CONTROL;
	if (GetThreadContext (win32_main_thread, &context)) {
#ifdef _WIN64
		mono_profiler_stat_hit ((guchar *) context.Rip, &context);
#else
		mono_profiler_stat_hit ((guchar *) context.Eip, &context);
#endif
	}
}
#endif

static void
setup_stat_profiler (void)
{
#ifdef ITIMER_PROF
	struct itimerval itval;
	static int inited = 0;
#ifdef HAVE_LINUX_RTC_H
	const char *rtc_freq;
	if (!inited && (rtc_freq = g_getenv ("MONO_RTC"))) {
		int freq = 0;
		inited = 1;
		if (*rtc_freq)
			freq = atoi (rtc_freq);
		if (!freq)
			freq = 1024;
		rtc_fd = open ("/dev/rtc", O_RDONLY);
		if (rtc_fd == -1) {
			perror ("open /dev/rtc");
			return;
		}
		add_signal_handler (SIGPROF, sigprof_signal_handler);
		if (ioctl (rtc_fd, RTC_IRQP_SET, freq) == -1) {
			perror ("set rtc freq");
			return;
		}
		if (ioctl (rtc_fd, RTC_PIE_ON, 0) == -1) {
			perror ("start rtc");
			return;
		}
		if (fcntl (rtc_fd, F_SETSIG, SIGPROF) == -1) {
			perror ("setsig");
			return;
		}
		if (fcntl (rtc_fd, F_SETOWN, getpid ()) == -1) {
			perror ("setown");
			return;
		}
		enable_rtc_timer (TRUE);
		return;
	}
	if (rtc_fd >= 0)
		return;
#endif

	itval.it_interval.tv_usec = 999;
	itval.it_interval.tv_sec = 0;
	itval.it_value = itval.it_interval;
	setitimer (ITIMER_PROF, &itval, NULL);
	if (inited)
		return;
	inited = 1;
	add_signal_handler (SIGPROF, sigprof_signal_handler);
#elif defined (PLATFORM_WIN32)
	static int inited = 0;
	TIMECAPS timecaps;

	if (inited)
		return;

	inited = 1;
	if (timeGetDevCaps (&timecaps, sizeof (timecaps)) != TIMERR_NOERROR)
		return;

	if ((win32_main_thread = OpenThread (READ_CONTROL | THREAD_GET_CONTEXT, FALSE, GetCurrentThreadId ())) == NULL)
		return;

	if (timeBeginPeriod (1) != TIMERR_NOERROR)
		return;

	if ((win32_timer = timeSetEvent (1, 0, win32_time_proc, 0, TIME_PERIODIC)) == 0) {
		timeEndPeriod (1);
		return;
	}
#endif
}

/* mono_jit_create_remoting_trampoline:
 * @method: pointer to the method info
 *
 * Creates a trampoline which calls the remoting functions. This
 * is used in the vtable of transparent proxies.
 * 
 * Returns: a pointer to the newly created code 
 */
static gpointer
mono_jit_create_remoting_trampoline (MonoMethod *method, MonoRemotingTarget target)
{
	MonoMethod *nm;
	guint8 *addr = NULL;

	if ((method->flags & METHOD_ATTRIBUTE_ABSTRACT) || 
	    (mono_method_signature (method)->hasthis && (method->klass->marshalbyref || method->klass == mono_defaults.object_class))) {
		nm = mono_marshal_get_remoting_invoke_for_target (method, target);
		addr = mono_compile_method (nm);
	} else {
		addr = mono_compile_method (method);
	}
	return mono_get_addr_from_ftnptr (addr);
}

static void
mini_parse_debug_options (void)
{
	char *options = getenv ("MONO_DEBUG");
	gchar **args, **ptr;
	
	if (!options)
		return;

	args = g_strsplit (options, ",", -1);

	for (ptr = args; ptr && *ptr; ptr++) {
		const char *arg = *ptr;

		if (!strcmp (arg, "handle-sigint"))
			debug_options.handle_sigint = TRUE;
		else if (!strcmp (arg, "keep-delegates"))
			debug_options.keep_delegates = TRUE;
		else if (!strcmp (arg, "collect-pagefault-stats"))
			debug_options.collect_pagefault_stats = TRUE;
		else if (!strcmp (arg, "break-on-unverified"))
			debug_options.break_on_unverified = TRUE;
		else {
			fprintf (stderr, "Invalid option for the MONO_DEBUG env variable: %s\n", arg);
			fprintf (stderr, "Available options: 'handle-sigint', 'keep-delegates', 'collect-pagefault-stats', 'break-on-unverified'\n");
			exit (1);
		}
	}
}

MonoDomain *
mini_init (const char *filename, const char *runtime_version)
{
	MonoDomain *domain;

#ifdef __linux__
	if (access ("/proc/self/maps", F_OK) != 0) {
		g_print ("Mono requires /proc to be mounted.\n");
		exit (1);
	}
#endif

	/* Happens when using the embedding interface */
	if (!default_opt_set)
		default_opt = mono_parse_default_optimizations (NULL);

	InitializeCriticalSection (&jit_mutex);

	global_codeman = mono_code_manager_new ();
	jit_icall_name_hash = g_hash_table_new_full (g_str_hash, g_str_equal, g_free, NULL);

	mono_arch_cpu_init ();

	mono_init_trampolines ();

	mono_init_exceptions ();

	if (!g_thread_supported ())
		g_thread_init (NULL);

	if (getenv ("MONO_DEBUG") != NULL)
		mini_parse_debug_options ();

	/*
	 * Handle the case when we are called from a thread different from the main thread,
	 * confusing libgc.
	 * FIXME: Move this to libgc where it belongs.
	 *
	 * we used to do this only when running on valgrind,
	 * but it happens also in other setups.
	 */
#if defined(HAVE_BOEHM_GC)
#if defined(HAVE_PTHREAD_GETATTR_NP) && defined(HAVE_PTHREAD_ATTR_GETSTACK)
	{
		size_t size;
		void *sstart;
		pthread_attr_t attr;
		pthread_getattr_np (pthread_self (), &attr);
		pthread_attr_getstack (&attr, &sstart, &size);
		pthread_attr_destroy (&attr); 
		/*g_print ("stackbottom pth is: %p\n", (char*)sstart + size);*/
#ifdef __ia64__
		/*
		 * The calculation above doesn't seem to work on ia64, also we need to set
		 * GC_register_stackbottom as well, but don't know how.
		 */
#else
		/* apparently with some linuxthreads implementations sstart can be NULL,
		 * fallback to the more imprecise method (bug# 78096).
		 */
		if (sstart) {
			GC_stackbottom = (char*)sstart + size;
		} else {
			gsize stack_bottom = (gsize)&domain;
			stack_bottom += 4095;
			stack_bottom &= ~4095;
			GC_stackbottom = (char*)stack_bottom;
		}
#endif
	}
#elif defined(HAVE_PTHREAD_GET_STACKSIZE_NP) && defined(HAVE_PTHREAD_GET_STACKADDR_NP)
		GC_stackbottom = (char*)pthread_get_stackaddr_np (pthread_self ());
#else
	{
		gsize stack_bottom = (gsize)&domain;
		stack_bottom += 4095;
		stack_bottom &= ~4095;
		/*g_print ("stackbottom is: %p\n", (char*)stack_bottom);*/
		GC_stackbottom = (char*)stack_bottom;
	}
#endif
#endif
	MONO_GC_PRE_INIT ();

	mono_jit_tls_id = TlsAlloc ();
	setup_jit_tls_data ((gpointer)-1, mono_thread_abort);

	mono_burg_init ();

	if (default_opt & MONO_OPT_AOT)
		mono_aot_init ();

	mono_runtime_install_handlers ();
	mono_threads_install_cleanup (mini_thread_cleanup);

#define JIT_TRAMPOLINES_WORK
#ifdef JIT_TRAMPOLINES_WORK
	mono_install_compile_method (mono_jit_compile_method);
	mono_install_free_method (mono_jit_free_method);
	mono_install_trampoline (mono_create_jit_trampoline);
	mono_install_remoting_trampoline (mono_jit_create_remoting_trampoline);
	mono_install_delegate_trampoline (mono_create_delegate_trampoline);
#endif
#define JIT_INVOKE_WORKS
#ifdef JIT_INVOKE_WORKS
	mono_install_runtime_invoke (mono_jit_runtime_invoke);
	mono_install_handler (mono_arch_get_throw_exception ());
#endif
	mono_install_stack_walk (mono_jit_walk_stack);
	mono_install_init_vtable (mono_aot_init_vtable);
	mono_install_get_cached_class_info (mono_aot_get_cached_class_info);
	mono_install_get_class_from_name (mono_aot_get_class_from_name);
 	mono_install_jit_info_find_in_aot (mono_aot_find_jit_info);

	if (debug_options.collect_pagefault_stats) {
		mono_raw_buffer_set_make_unreadable (TRUE);
		mono_aot_set_make_unreadable (TRUE);
	}

	if (runtime_version)
		domain = mono_init_version (filename, runtime_version);
	else
		domain = mono_init_from_assembly (filename, filename);
	mono_icall_init ();

	mono_add_internal_call ("System.Diagnostics.StackFrame::get_frame_info", 
				ves_icall_get_frame_info);
	mono_add_internal_call ("System.Diagnostics.StackTrace::get_trace", 
				ves_icall_get_trace);
	mono_add_internal_call ("System.Exception::get_trace", 
				ves_icall_System_Exception_get_trace);
	mono_add_internal_call ("System.Security.SecurityFrame::_GetSecurityFrame",
				ves_icall_System_Security_SecurityFrame_GetSecurityFrame);
	mono_add_internal_call ("System.Security.SecurityFrame::_GetSecurityStack",
				ves_icall_System_Security_SecurityFrame_GetSecurityStack);
	mono_add_internal_call ("Mono.Runtime::mono_runtime_install_handlers", 
				mono_runtime_install_handlers);


	create_helper_signature ();

#define JIT_CALLS_WORK
#ifdef JIT_CALLS_WORK
	/* Needs to be called here since register_jit_icall depends on it */
	mono_marshal_init ();

	mono_arch_register_lowlevel_calls ();
	register_icall (mono_profiler_method_enter, "mono_profiler_method_enter", NULL, TRUE);
	register_icall (mono_profiler_method_leave, "mono_profiler_method_leave", NULL, TRUE);
	register_icall (mono_trace_enter_method, "mono_trace_enter_method", NULL, TRUE);
	register_icall (mono_trace_leave_method, "mono_trace_leave_method", NULL, TRUE);
	register_icall (mono_get_lmf_addr, "mono_get_lmf_addr", "ptr", TRUE);
	register_icall (mono_jit_thread_attach, "mono_jit_thread_attach", "void", TRUE);
	register_icall (mono_domain_get, "mono_domain_get", "ptr", TRUE);

	register_icall (mono_arch_get_throw_exception (), "mono_arch_throw_exception", "void object", TRUE);
	register_icall (mono_arch_get_rethrow_exception (), "mono_arch_rethrow_exception", "void object", TRUE);
	register_icall (mono_arch_get_throw_exception_by_name (), "mono_arch_throw_exception_by_name", "void ptr", TRUE); 
#if MONO_ARCH_HAVE_THROW_CORLIB_EXCEPTION
	register_icall (mono_arch_get_throw_corlib_exception (), "mono_arch_throw_corlib_exception", 
				 "void ptr", TRUE);
#endif
	register_icall (mono_thread_get_pending_exception, "mono_thread_get_pending_exception", "object", FALSE);
	register_icall (mono_thread_interruption_checkpoint, "mono_thread_interruption_checkpoint", "void", FALSE);
	register_icall (mono_thread_force_interruption_checkpoint, "mono_thread_force_interruption_checkpoint", "void", FALSE);
	register_icall (mono_load_remote_field_new, "mono_load_remote_field_new", "object object ptr ptr", FALSE);
	register_icall (mono_store_remote_field_new, "mono_store_remote_field_new", "void object ptr ptr object", FALSE);

	/* 
	 * NOTE, NOTE, NOTE, NOTE:
	 * when adding emulation for some opcodes, remember to also add a dummy
	 * rule to the burg files, because we need the arity information to be correct.
	 */
#ifndef MONO_ARCH_NO_EMULATE_LONG_MUL_OPTS
	mono_register_opcode_emulation (OP_LMUL, "__emul_lmul", "long long long", mono_llmult, TRUE);
	mono_register_opcode_emulation (OP_LDIV, "__emul_ldiv", "long long long", mono_lldiv, FALSE);
	mono_register_opcode_emulation (OP_LDIV_UN, "__emul_ldiv_un", "long long long", mono_lldiv_un, FALSE);
	mono_register_opcode_emulation (OP_LREM, "__emul_lrem", "long long long", mono_llrem, FALSE);
	mono_register_opcode_emulation (OP_LREM_UN, "__emul_lrem_un", "long long long", mono_llrem_un, FALSE);
	mono_register_opcode_emulation (OP_LMUL_OVF_UN, "__emul_lmul_ovf_un", "long long long", mono_llmult_ovf_un, FALSE);
	mono_register_opcode_emulation (OP_LMUL_OVF, "__emul_lmul_ovf", "long long long", mono_llmult_ovf, FALSE);
#endif

#ifndef MONO_ARCH_NO_EMULATE_LONG_SHIFT_OPS
	mono_register_opcode_emulation (OP_LSHL, "__emul_lshl", "long long int32", mono_lshl, TRUE);
	mono_register_opcode_emulation (OP_LSHR, "__emul_lshr", "long long int32", mono_lshr, TRUE);
	mono_register_opcode_emulation (OP_LSHR_UN, "__emul_lshr_un", "long long int32", mono_lshr_un, TRUE);
#endif

#if defined(MONO_ARCH_EMULATE_MUL_DIV) || defined(MONO_ARCH_EMULATE_DIV)
	mono_register_opcode_emulation (CEE_DIV, "__emul_idiv", "int32 int32 int32", mono_idiv, FALSE);
	mono_register_opcode_emulation (CEE_DIV_UN, "__emul_idiv_un", "int32 int32 int32", mono_idiv_un, FALSE);
	mono_register_opcode_emulation (CEE_REM, "__emul_irem", "int32 int32 int32", mono_irem, FALSE);
	mono_register_opcode_emulation (CEE_REM_UN, "__emul_irem_un", "int32 int32 int32", mono_irem_un, FALSE);
	mono_register_opcode_emulation (OP_IDIV, "__emul_op_idiv", "int32 int32 int32", mono_idiv, TRUE);
	mono_register_opcode_emulation (OP_IDIV_UN, "__emul_op_idiv_un", "int32 int32 int32", mono_idiv_un, TRUE);
	mono_register_opcode_emulation (OP_IREM, "__emul_op_irem", "int32 int32 int32", mono_irem, TRUE);
	mono_register_opcode_emulation (OP_IREM_UN, "__emul_op_irem_un", "int32 int32 int32", mono_irem_un, TRUE);
#endif

#ifdef MONO_ARCH_EMULATE_MUL_DIV
	mono_register_opcode_emulation (CEE_MUL_OVF, "__emul_imul_ovf", "int32 int32 int32", mono_imul_ovf, FALSE);
	mono_register_opcode_emulation (CEE_MUL_OVF_UN, "__emul_imul_ovf_un", "int32 int32 int32", mono_imul_ovf_un, FALSE);
	mono_register_opcode_emulation (CEE_MUL, "__emul_imul", "int32 int32 int32", mono_imul, TRUE);
	mono_register_opcode_emulation (OP_IMUL, "__emul_op_imul", "int32 int32 int32", mono_imul, TRUE);
	mono_register_opcode_emulation (OP_IMUL_OVF, "__emul_op_imul_ovf", "int32 int32 int32", mono_imul_ovf, TRUE);
	mono_register_opcode_emulation (OP_IMUL_OVF_UN, "__emul_op_imul_ovf_un", "int32 int32 int32", mono_imul_ovf_un, TRUE);
#endif
#if defined(MONO_ARCH_EMULATE_MUL_DIV) || defined(MONO_ARCH_SOFT_FLOAT)
	mono_register_opcode_emulation (OP_FDIV, "__emul_fdiv", "double double double", mono_fdiv, FALSE);
#endif

	mono_register_opcode_emulation (OP_FCONV_TO_U8, "__emul_fconv_to_u8", "ulong double", mono_fconv_u8, FALSE);
	mono_register_opcode_emulation (OP_FCONV_TO_U4, "__emul_fconv_to_u4", "uint32 double", mono_fconv_u4, FALSE);
	mono_register_opcode_emulation (OP_FCONV_TO_OVF_I8, "__emul_fconv_to_ovf_i8", "long double", mono_fconv_ovf_i8, FALSE);
	mono_register_opcode_emulation (OP_FCONV_TO_OVF_U8, "__emul_fconv_to_ovf_u8", "ulong double", mono_fconv_ovf_u8, FALSE);

#ifdef MONO_ARCH_EMULATE_FCONV_TO_I8
	mono_register_opcode_emulation (OP_FCONV_TO_I8, "__emul_fconv_to_i8", "long double", mono_fconv_i8, FALSE);
#endif
#ifdef MONO_ARCH_EMULATE_CONV_R8_UN
	mono_register_opcode_emulation (CEE_CONV_R_UN, "__emul_conv_r_un", "double int32", mono_conv_to_r8_un, FALSE);
	mono_register_opcode_emulation (OP_ICONV_TO_R_UN, "__emul_iconv_to_r_un", "double int32", mono_conv_to_r8_un, FALSE);
#endif
#ifdef MONO_ARCH_EMULATE_LCONV_TO_R8
	mono_register_opcode_emulation (OP_LCONV_TO_R8, "__emul_lconv_to_r8", "double long", mono_lconv_to_r8, FALSE);
#endif
#ifdef MONO_ARCH_EMULATE_LCONV_TO_R4
	mono_register_opcode_emulation (OP_LCONV_TO_R4, "__emul_lconv_to_r4", "float long", mono_lconv_to_r4, FALSE);
#endif
#ifdef MONO_ARCH_EMULATE_LCONV_TO_R8_UN
	mono_register_opcode_emulation (OP_LCONV_TO_R_UN, "__emul_lconv_to_r8_un", "double long", mono_lconv_to_r8_un, FALSE);
#endif
#ifdef MONO_ARCH_EMULATE_FREM
	mono_register_opcode_emulation (OP_FREM, "__emul_frem", "double double double", fmod, FALSE);
#endif

#ifdef MONO_ARCH_SOFT_FLOAT
	mono_register_opcode_emulation (OP_FSUB, "__emul_fsub", "double double double", mono_fsub, FALSE);
	mono_register_opcode_emulation (OP_FADD, "__emul_fadd", "double double double", mono_fadd, FALSE);
	mono_register_opcode_emulation (OP_FMUL, "__emul_fmul", "double double double", mono_fmul, FALSE);
	mono_register_opcode_emulation (OP_FNEG, "__emul_fneg", "double double", mono_fneg, FALSE);
	mono_register_opcode_emulation (CEE_CONV_R8, "__emul_conv_r8", "double int32", mono_conv_to_r8, FALSE);
	mono_register_opcode_emulation (CEE_CONV_R4, "__emul_conv_r4", "double int32", mono_conv_to_r4, FALSE);
	mono_register_opcode_emulation (OP_FCONV_TO_R4, "__emul_fconv_to_r4", "double double", mono_fconv_r4, FALSE);
	mono_register_opcode_emulation (OP_FCONV_TO_I1, "__emul_fconv_to_i1", "int8 double", mono_fconv_i1, FALSE);
	mono_register_opcode_emulation (OP_FCONV_TO_I2, "__emul_fconv_to_i2", "int16 double", mono_fconv_i2, FALSE);
	mono_register_opcode_emulation (OP_FCONV_TO_I4, "__emul_fconv_to_i4", "int32 double", mono_fconv_i4, FALSE);
	mono_register_opcode_emulation (OP_FCONV_TO_U1, "__emul_fconv_to_u1", "uint8 double", mono_fconv_u1, FALSE);
	mono_register_opcode_emulation (OP_FCONV_TO_U2, "__emul_fconv_to_u2", "uint16 double", mono_fconv_u2, FALSE);

	mono_register_opcode_emulation (OP_FBEQ, "__emul_fcmp_eq", "uint32 double double", mono_fcmp_eq, FALSE);
	mono_register_opcode_emulation (OP_FBLT, "__emul_fcmp_lt", "uint32 double double", mono_fcmp_lt, FALSE);
	mono_register_opcode_emulation (OP_FBGT, "__emul_fcmp_gt", "uint32 double double", mono_fcmp_gt, FALSE);
	mono_register_opcode_emulation (OP_FBLE, "__emul_fcmp_le", "uint32 double double", mono_fcmp_le, FALSE);
	mono_register_opcode_emulation (OP_FBGE, "__emul_fcmp_ge", "uint32 double double", mono_fcmp_ge, FALSE);
	mono_register_opcode_emulation (OP_FBNE_UN, "__emul_fcmp_ne_un", "uint32 double double", mono_fcmp_ne_un, FALSE);
	mono_register_opcode_emulation (OP_FBLT_UN, "__emul_fcmp_lt_un", "uint32 double double", mono_fcmp_lt_un, FALSE);
	mono_register_opcode_emulation (OP_FBGT_UN, "__emul_fcmp_gt_un", "uint32 double double", mono_fcmp_gt_un, FALSE);
	mono_register_opcode_emulation (OP_FBLE_UN, "__emul_fcmp_le_un", "uint32 double double", mono_fcmp_le_un, FALSE);
	mono_register_opcode_emulation (OP_FBGE_UN, "__emul_fcmp_ge_un", "uint32 double double", mono_fcmp_ge_un, FALSE);

	mono_register_opcode_emulation (OP_FCEQ, "__emul_fcmp_ceq", "uint32 double double", mono_fceq, FALSE);
	mono_register_opcode_emulation (OP_FCGT, "__emul_fcmp_cgt", "uint32 double double", mono_fcgt, FALSE);
	mono_register_opcode_emulation (OP_FCGT_UN, "__emul_fcmp_cgt_un", "uint32 double double", mono_fcgt_un, FALSE);
	mono_register_opcode_emulation (OP_FCLT, "__emul_fcmp_clt", "uint32 double double", mono_fclt, FALSE);
	mono_register_opcode_emulation (OP_FCLT_UN, "__emul_fcmp_clt_un", "uint32 double double", mono_fclt_un, FALSE);

	register_icall (mono_fload_r4, "mono_fload_r4", "double ptr", FALSE);
	register_icall (mono_fstore_r4, "mono_fstore_r4", "void double ptr", FALSE);
	register_icall (mono_fload_r4_arg, "mono_fload_r4_arg", "uint32 double", FALSE);
#endif

#if SIZEOF_VOID_P == 4
	mono_register_opcode_emulation (OP_FCONV_TO_U, "__emul_fconv_to_u", "uint32 double", mono_fconv_u4, TRUE);
#endif

	/* other jit icalls */
	register_icall (mono_delegate_ctor, "mono_delegate_ctor", "void object object ptr", FALSE);
	register_icall (mono_class_static_field_address , "mono_class_static_field_address", 
				 "ptr ptr ptr", FALSE);
	register_icall (mono_ldtoken_wrapper, "mono_ldtoken_wrapper", "ptr ptr ptr ptr", FALSE);
	register_icall (mono_get_special_static_data, "mono_get_special_static_data", "ptr int", FALSE);
	register_icall (mono_ldstr, "mono_ldstr", "object ptr ptr int32", FALSE);
	register_icall (mono_helper_stelem_ref_check, "helper_stelem_ref_check", "void object object", FALSE);
	register_icall (mono_object_new, "mono_object_new", "object ptr ptr", FALSE);
	register_icall (mono_object_new_specific, "mono_object_new_specific", "object ptr", FALSE);
	register_icall (mono_array_new, "mono_array_new", "object ptr ptr int32", FALSE);
	register_icall (mono_array_new_specific, "mono_array_new_specific", "object ptr int32", FALSE);
	register_icall (mono_runtime_class_init, "mono_runtime_class_init", "void ptr", FALSE);
	register_icall (mono_ldftn, "mono_ldftn", "ptr ptr", FALSE);
	register_icall (mono_ldftn_nosync, "mono_ldftn_nosync", "ptr ptr", FALSE);
	register_icall (mono_ldvirtfn, "mono_ldvirtfn", "ptr object ptr", FALSE);
	register_icall (mono_helper_compile_generic_method, "compile_generic_method", "ptr object ptr ptr ptr", FALSE);
	register_icall (mono_helper_ldstr, "helper_ldstr", "object ptr int", FALSE);
	register_icall (mono_helper_ldstr_mscorlib, "helper_ldstr_mscorlib", "object int", FALSE);
	register_icall (mono_helper_newobj_mscorlib, "helper_newobj_mscorlib", "object int", FALSE);
	register_icall (mono_value_copy, "mono_value_copy", "void ptr ptr ptr", FALSE);
#endif

#define JIT_RUNTIME_WORKS
#ifdef JIT_RUNTIME_WORKS
	mono_install_runtime_cleanup ((MonoDomainFunc)mini_cleanup);
	mono_runtime_init (domain, mono_thread_start_cb, mono_thread_attach_cb);
#endif

	mono_thread_attach (domain);
	return domain;
}

MonoJitStats mono_jit_stats = {0};

static void 
print_jit_stats (void)
{
	if (mono_jit_stats.enabled) {
		g_print ("Mono Jit statistics\n");
		g_print ("Compiled methods:       %ld\n", mono_jit_stats.methods_compiled);
		g_print ("Methods from AOT:       %ld\n", mono_jit_stats.methods_aot);
		g_print ("Methods cache lookup:   %ld\n", mono_jit_stats.methods_lookups);
		g_print ("Method trampolines:     %ld\n", mono_jit_stats.method_trampolines);
		g_print ("Basic blocks:           %ld\n", mono_jit_stats.basic_blocks);
		g_print ("Max basic blocks:       %ld\n", mono_jit_stats.max_basic_blocks);
		g_print ("Allocated vars:         %ld\n", mono_jit_stats.allocate_var);
		g_print ("Analyze stack repeat:   %ld\n", mono_jit_stats.analyze_stack_repeat);
		g_print ("Compiled CIL code size: %ld\n", mono_jit_stats.cil_code_size);
		g_print ("Native code size:       %ld\n", mono_jit_stats.native_code_size);
		g_print ("Max code size ratio:    %.2f (%s::%s)\n", mono_jit_stats.max_code_size_ratio/100.0,
				mono_jit_stats.max_ratio_method->klass->name, mono_jit_stats.max_ratio_method->name);
		g_print ("Biggest method:         %ld (%s::%s)\n", mono_jit_stats.biggest_method_size,
				mono_jit_stats.biggest_method->klass->name, mono_jit_stats.biggest_method->name);
		g_print ("Code reallocs:          %ld\n", mono_jit_stats.code_reallocs);
		g_print ("Allocated code size:    %ld\n", mono_jit_stats.allocated_code_size);
		g_print ("Inlineable methods:     %ld\n", mono_jit_stats.inlineable_methods);
		g_print ("Inlined methods:        %ld\n", mono_jit_stats.inlined_methods);
		g_print ("Regvars:                %ld\n", mono_jit_stats.regvars);
		g_print ("Locals stack size:      %ld\n", mono_jit_stats.locals_stack_size);

		g_print ("\nCreated object count:   %ld\n", mono_stats.new_object_count);
		g_print ("Initialized classes:    %ld\n", mono_stats.initialized_class_count);
		g_print ("Used classes:           %ld\n", mono_stats.used_class_count);
		g_print ("Generic vtables:        %ld\n", mono_stats.generic_vtable_count);
		g_print ("Methods:                %ld\n", mono_stats.method_count);
		g_print ("Static data size:       %ld\n", mono_stats.class_static_data_size);
		g_print ("VTable data size:       %ld\n", mono_stats.class_vtable_size);
		g_print ("Mscorlib mempool size:  %d\n", mono_mempool_get_allocated (mono_defaults.corlib->mempool));

		g_print ("\nGeneric instances:      %ld\n", mono_stats.generic_instance_count);
		g_print ("Initialized classes:    %ld\n", mono_stats.generic_class_count);
		g_print ("Inflated methods:       %ld / %ld\n", mono_stats.inflated_method_count_2,
			 mono_stats.inflated_method_count);
		g_print ("Inflated types:         %ld\n", mono_stats.inflated_type_count);
		g_print ("Generics metadata size: %ld\n", mono_stats.generics_metadata_size);

		if (mono_use_security_manager) {
			g_print ("\nDecl security check   : %ld\n", mono_jit_stats.cas_declsec_check);
			g_print ("LinkDemand (user)     : %ld\n", mono_jit_stats.cas_linkdemand);
			g_print ("LinkDemand (icall)    : %ld\n", mono_jit_stats.cas_linkdemand_icall);
			g_print ("LinkDemand (pinvoke)  : %ld\n", mono_jit_stats.cas_linkdemand_pinvoke);
			g_print ("LinkDemand (aptc)     : %ld\n", mono_jit_stats.cas_linkdemand_aptc);
			g_print ("Demand (code gen)     : %ld\n", mono_jit_stats.cas_demand_generation);
		}
		if (debug_options.collect_pagefault_stats) {
			g_print ("Metadata pagefaults   : %d\n", mono_raw_buffer_get_n_pagefaults ());
			g_print ("AOT pagefaults        : %d\n", mono_aot_get_n_pagefaults ());
		}
	}
}

void
mini_cleanup (MonoDomain *domain)
{
#ifdef HAVE_LINUX_RTC_H
	if (rtc_fd >= 0)
		enable_rtc_timer (FALSE);
#endif

	/* 
	 * mono_runtime_cleanup() and mono_domain_finalize () need to
	 * be called early since they need the execution engine still
	 * fully working (mono_domain_finalize may invoke managed finalizers
	 * and mono_runtime_cleanup will wait for other threads to finish).
	 */
	mono_domain_finalize (domain, 2000);

	/* This accesses metadata so needs to be called before runtime shutdown */
	print_jit_stats ();

	mono_runtime_cleanup (domain);

	mono_profiler_shutdown ();

	mono_debug_cleanup ();

	mono_icall_cleanup ();

	mono_runtime_cleanup_handlers ();

	mono_domain_free (domain, TRUE);

	mono_code_manager_destroy (global_codeman);
	g_hash_table_destroy (jit_icall_name_hash);
	if (class_init_hash_addr)
		g_hash_table_destroy (class_init_hash_addr);
	g_free (emul_opcode_map);

	mono_cleanup ();

	mono_trace_cleanup ();

	mono_counters_dump (-1, stdout);

	TlsFree(mono_jit_tls_id);

	DeleteCriticalSection (&jit_mutex);

	DeleteCriticalSection (&mono_delegate_section);
}

void
mono_set_defaults (int verbose_level, guint32 opts)
{
	mini_verbose = verbose_level;
	default_opt = opts;
	default_opt_set = TRUE;
}

static void
mono_precompile_assembly (MonoAssembly *ass, void *user_data)
{
	GHashTable *assemblies = (GHashTable*)user_data;
	MonoImage *image = mono_assembly_get_image (ass);
	MonoMethod *method, *invoke;
	int i, count = 0;

	if (g_hash_table_lookup (assemblies, ass))
		return;

	g_hash_table_insert (assemblies, ass, ass);

	if (mini_verbose > 0)
		printf ("PRECOMPILE: %s.\n", mono_image_get_filename (image));

	for (i = 0; i < mono_image_get_table_rows (image, MONO_TABLE_METHOD); ++i) {
		method = mono_get_method (image, MONO_TOKEN_METHOD_DEF | (i + 1), NULL);
		if (method->flags & METHOD_ATTRIBUTE_ABSTRACT)
			continue;

		count++;
		if (mini_verbose > 1) {
			char * desc = mono_method_full_name (method, TRUE);
			g_print ("Compiling %d %s\n", count, desc);
			g_free (desc);
		}
		mono_compile_method (method);
		if (strcmp (method->name, "Finalize") == 0) {
			invoke = mono_marshal_get_runtime_invoke (method);
			mono_compile_method (invoke);
		}
		if (method->klass->marshalbyref && mono_method_signature (method)->hasthis) {
			invoke = mono_marshal_get_remoting_invoke_with_check (method);
			mono_compile_method (invoke);
		}
	}

	/* Load and precompile referenced assemblies as well */
	for (i = 0; i < mono_image_get_table_rows (image, MONO_TABLE_ASSEMBLYREF); ++i) {
		mono_assembly_load_reference (image, i);
		if (image->references [i])
			mono_precompile_assembly (image->references [i], assemblies);
	}
}

void mono_precompile_assemblies ()
{
	GHashTable *assemblies = g_hash_table_new (NULL, NULL);

	mono_assembly_foreach ((GFunc)mono_precompile_assembly, assemblies);

	g_hash_table_destroy (assemblies);
}<|MERGE_RESOLUTION|>--- conflicted
+++ resolved
@@ -1968,10 +1968,6 @@
 	case CEE_BGT_UN:
 	case CEE_BLE_UN:
 	case CEE_BLT_UN:
-<<<<<<< HEAD
-=======
-	case OP_BR:
->>>>>>> 82436a5b
 	case CEE_SWITCH:
 		prev = bb->code;
 		while (prev->next && prev->next != bb->last_ins)
@@ -10153,13 +10149,8 @@
 
 	/* Nullify branch at the end of bb */
 	if (bb->last_ins && MONO_IS_BRANCH_OP (bb->last_ins)) {
-<<<<<<< HEAD
 		NULLIFY_INS (bb->last_ins);
 	}
-=======
-		bb->last_ins->opcode = OP_NOP;
-	}		
->>>>>>> 82436a5b
 
 	if (bb->last_ins) {
 		if (bbn->code) {
@@ -10362,7 +10353,6 @@
 				bbn = bb->out_bb [0];
 
 				/* conditional branches where true and false targets are the same can be also replaced with OP_BR */
-<<<<<<< HEAD
 				if (bb->last_ins && (bb->last_ins->opcode != OP_BR) && MONO_IS_COND_BRANCH_OP (bb->last_ins)) {
 					if (!cfg->new_ir) {
 						MonoInst *pop;
@@ -10373,16 +10363,6 @@
 						pop->inst_left = bb->last_ins->inst_left->inst_right;
 						mono_add_ins_to_end (bb, pop);
 					}
-=======
-				if (bb->last_ins && MONO_IS_COND_BRANCH_OP (bb->last_ins)) {
-					MonoInst *pop;
-					MONO_INST_NEW (cfg, pop, CEE_POP);
-					pop->inst_left = bb->last_ins->inst_left->inst_left;
-					mono_add_ins_to_end (bb, pop);
-					MONO_INST_NEW (cfg, pop, CEE_POP);
-					pop->inst_left = bb->last_ins->inst_left->inst_right;
-					mono_add_ins_to_end (bb, pop);
->>>>>>> 82436a5b
 					bb->last_ins->opcode = OP_BR;
 					bb->last_ins->inst_target_bb = bb->last_ins->inst_true_bb;
 					changed = TRUE;
@@ -10743,18 +10723,11 @@
 
 				bb->last_ins->opcode = reverse_branch_op (bb->last_ins->opcode);
 			} else {			
-<<<<<<< HEAD
 				MonoInst *ins;
 
 				MONO_INST_NEW (cfg, ins, OP_BR);
 				ins->inst_target_bb = bb->last_ins->inst_false_bb;
 				MONO_ADD_INS (bb, ins);
-=======
-				MonoInst *inst = mono_mempool_alloc0 (cfg->mempool, sizeof (MonoInst));
-				inst->opcode = OP_BR;
-				inst->inst_target_bb = bb->last_ins->inst_false_bb;
-				mono_bblock_add_inst (bb, inst);
->>>>>>> 82436a5b
 			}
 		}
 	}
