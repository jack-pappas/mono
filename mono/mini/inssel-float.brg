--- conflicted
+++ resolved
@@ -255,22 +255,4 @@
 	MONO_EMIT_UNALU (s, tree, tree->opcode, state->reg1, state->left->reg1);
 }
 
-<<<<<<< HEAD
-# when using soft float
-reg: OP_FBEQ (freg, freg),
-reg: OP_FBGE (freg, freg),
-reg: OP_FBGT (freg, freg),
-reg: OP_FBLE (freg, freg),
-reg: OP_FBLT (freg, freg),
-reg: OP_FBNE_UN (freg, freg),
-reg: OP_FBGE_UN (freg, freg),
-reg: OP_FBGT_UN (freg, freg),
-reg: OP_FBLE_UN (freg, freg),
-reg: OP_FBLT_UN (freg, freg) {
-	g_assert_not_reached ();
-}
-
 %%
-=======
-%%
->>>>>>> 854e962b
