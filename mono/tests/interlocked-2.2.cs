using System;
using System.Threading;

public class InterlockTest
{
	public int test;
	public long ltest;

	public static int Main() {
		int a,b;
		long la, lb;

		InterlockTest it = new InterlockTest ();

		/* int */
		it.test = 2;
		int c = Interlocked.Add (ref it.test, 1);
		if (c != 3)
			return 1;

		if (it.test != 3)
			return 2;

		a = 1;
		b = Interlocked.Add (ref a, 1);
		if (a != 2)
			return 3;
		if (b != 2)
			return 4;

		/* long */
		it.ltest = 2;
		long lc = Interlocked.Add (ref it.ltest, 1);
		if (lc != 3)
			return 5;

		if (it.ltest != 3)
			return 6;

		la = 1;
		lb = Interlocked.Add (ref la, 1);
		if (la != 2)
			return 7;
		if (lb != 2)
			return 8;

		if (Interlocked.Read (ref la) != 2)
			return 9;

		la = 1;
		lc = Interlocked.Exchange (ref la, 2);
<<<<<<< HEAD
		Console.WriteLine ("A: " + lc);
=======
>>>>>>> 10c5df46
		if (lc != 1)
			return 10;

		if (la != 2)
			return 11;

		/* Generics */
		InterlockTest o1 = new InterlockTest ();
		InterlockTest o2 = new InterlockTest ();
		InterlockTest o = o1;

		InterlockTest o3 = Interlocked.CompareExchange (ref o, o2, o2);
		if (o3 != o1)
			return 12;
		if (o != o1)
			return 13;

		InterlockTest o4 = Interlocked.CompareExchange (ref o, o2, o1);
		if (o4 != o1)
			return 14;
		if (o != o2)
			return 15;

		Console.WriteLine ("done!");

		return 0;
	}
}<|MERGE_RESOLUTION|>--- conflicted
+++ resolved
@@ -49,10 +49,6 @@
 
 		la = 1;
 		lc = Interlocked.Exchange (ref la, 2);
-<<<<<<< HEAD
-		Console.WriteLine ("A: " + lc);
-=======
->>>>>>> 10c5df46
 		if (lc != 1)
 			return 10;
 
