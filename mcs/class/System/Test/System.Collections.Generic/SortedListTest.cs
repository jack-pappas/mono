// 
// System.Collections.SortedListTest.cs
// 
// Author:
//   Zoltan Varga (vargaz@gmail.com)
// 

//
// Copyright (C) 2004 Novell, Inc (http://www.novell.com)
//
// Permission is hereby granted, free of charge, to any person obtaining
// a copy of this software and associated documentation files (the
// "Software"), to deal in the Software without restriction, including
// without limitation the rights to use, copy, modify, merge, publish,
// distribute, sublicense, and/or sell copies of the Software, and to
// permit persons to whom the Software is furnished to do so, subject to
// the following conditions:
// 
// The above copyright notice and this permission notice shall be
// included in all copies or substantial portions of the Software.
// 
// THE SOFTWARE IS PROVIDED "AS IS", WITHOUT WARRANTY OF ANY KIND,
// EXPRESS OR IMPLIED, INCLUDING BUT NOT LIMITED TO THE WARRANTIES OF
// MERCHANTABILITY, FITNESS FOR A PARTICULAR PURPOSE AND
// NONINFRINGEMENT. IN NO EVENT SHALL THE AUTHORS OR COPYRIGHT HOLDERS BE
// LIABLE FOR ANY CLAIM, DAMAGES OR OTHER LIABILITY, WHETHER IN AN ACTION
// OF CONTRACT, TORT OR OTHERWISE, ARISING FROM, OUT OF OR IN CONNECTION
// WITH THE SOFTWARE OR THE USE OR OTHER DEALINGS IN THE SOFTWARE.
//

#if NET_2_0

using System;
using System.Collections;
using System.Collections.Generic;
using System.IO;
using System.Text;
using System.Runtime.Serialization;
using System.Runtime.Serialization.Formatters.Binary;
using NUnit.Framework;

namespace MonoTests.System.Collections.Generic
{
	[TestFixture]
	public class SortedListTest
	{
		SortedList<int, string> list;
		SortedList<string, int> list2;

		[SetUp]
		public void SetUp () {
			list = new SortedList <int, string> ();

			list [0] = "A";
			list [5] = "C";
			list [2] = "B";

			list2 = new SortedList<string, int> ();
		}

		[Test]
		public void Item () {
			Assert.AreEqual ("A", list [0]);
			Assert.AreEqual ("B", list [2]);
			Assert.AreEqual ("C", list [5]);

			list [2] = "D";

			Assert.AreEqual ("D", list [2]);
		}

		[Test]
		[ExpectedException (typeof (ArgumentNullException))]
		public void ItemNullKey () {
			int i = list2 [null];
		}

		[Test]
		[ExpectedException (typeof (KeyNotFoundException))]
		public void ItemMissingKey () {
			string s = list [99];
		}

		[Test]
		public void Keys () {
			IList<int> keys = list.Keys;

			Assert.AreEqual (3, keys.Count);
			Assert.AreEqual (0, keys [0]);
			Assert.AreEqual (2, keys [1]);
			Assert.AreEqual (5, keys [2]);

			int[] arr = new int [4];
			keys.CopyTo (arr, 1);
			Assert.AreEqual (0, arr [1]);
			Assert.AreEqual (2, arr [2]);
			Assert.AreEqual (5, arr [3]);

			Assert.AreEqual (true, keys.Contains (2));
			Assert.AreEqual (false, keys.Contains (100));

			Assert.AreEqual (2, keys.IndexOf (5));
			Assert.AreEqual (-1, keys.IndexOf (100));

			int index = 0;
			arr [0] = 0;
			arr [1] = 0;
			arr [2] = 0;
			foreach (int i in keys)
				arr [index ++] = i;
			Assert.AreEqual (0, arr [0]);
			Assert.AreEqual (2, arr [1]);
			Assert.AreEqual (5, arr [2]);
		}

		[Test]
		public void KeysNonGeneric () {
			ICollection keys = ((IDictionary)list).Keys;

			Assert.AreEqual (3, keys.Count);

			int[] arr = new int [4];
			keys.CopyTo (arr, 1);
			Assert.AreEqual (0, arr [1]);
			Assert.AreEqual (2, arr [2]);
			Assert.AreEqual (5, arr [3]);

			int index = 0;
			arr [0] = 0;
			arr [1] = 0;
			arr [2] = 0;
			foreach (int i in keys)
				arr [index ++] = i;
			Assert.AreEqual (0, arr [0]);
			Assert.AreEqual (2, arr [1]);
			Assert.AreEqual (5, arr [2]);
		}

		[Test]
		public void Values () {
			IList<string> values = list.Values;

			Assert.AreEqual (3, values.Count);
			Assert.AreEqual ("A", values [0]);
			Assert.AreEqual ("B", values [1]);
			Assert.AreEqual ("C", values [2]);

			string[] arr = new string [4];
			values.CopyTo (arr, 1);
			Assert.AreEqual ("A", arr [1]);
			Assert.AreEqual ("B", arr [2]);
			Assert.AreEqual ("C", arr [3]);

			Assert.AreEqual (true, values.Contains ("B"));
			Assert.AreEqual (false, values.Contains ("X"));

			Assert.AreEqual (2, values.IndexOf ("C"));
			Assert.AreEqual (-1, values.IndexOf ("X"));

			int index = 0;
			arr [0] = null;
			arr [1] = null;
			arr [2] = null;
			foreach (string s in values)
				arr [index ++] = s;
			Assert.AreEqual ("A", arr [0]);
			Assert.AreEqual ("B", arr [1]);
			Assert.AreEqual ("C", arr [2]);
		}

		[Test]
		public void ValuesNonGeneric () {
			ICollection values = ((IDictionary)list).Values;

			Assert.AreEqual (3, values.Count);

			string[] arr = new string [4];
			values.CopyTo (arr, 1);
			Assert.AreEqual ("A", arr [1]);
			Assert.AreEqual ("B", arr [2]);
			Assert.AreEqual ("C", arr [3]);

			int index = 0;
			arr [0] = null;
			arr [1] = null;
			arr [2] = null;
			foreach (string s in values)
				arr [index ++] = s;
			Assert.AreEqual ("A", arr [0]);
			Assert.AreEqual ("B", arr [1]);
			Assert.AreEqual ("C", arr [2]);
		}

		[Test]
		public void KeysIDictionaryGeneric () {
			ICollection<int> keys = ((IDictionary<int,string>)list).Keys;

			Assert.AreEqual (3, keys.Count);
		}

		[Test]
		public void EmptyKeysCopyToZeroSizedArray ()
		{
			string [] ary = new string [0];
			list2.Keys.CopyTo (ary, 0);
		}

		[Test]
		public void EmptyValuesCopyToZeroSizedArray ()
		{
			int [] ary = new int [0];
			list2.Values.CopyTo (ary, 0);
		}

		[Test]
		public void ValuesIDictionaryGeneric () {
			ICollection<string> values = ((IDictionary<int,string>)list).Values;

			Assert.AreEqual (3, values.Count);
		}

		public void Add () {
			list.Add (10, "D");

			Assert.AreEqual ("D", list [10]);
		}

		[Test]
		[ExpectedException (typeof (ArgumentNullException))]
		public void AddNullKey () {
			list2.Add (null, 10);
		}

		[Test]
		[ExpectedException (typeof (ArgumentException))]
		public void AddKeyAlreadyExists () {
			list.Add (10, "B");
			list.Add (10, "C");
		}

		[Test]
		public void ContainsKey () {
			Assert.AreEqual (true, list.ContainsKey (5));
			Assert.AreEqual (false, list.ContainsKey (10));
		}

		[Test]
		public void Remove () {
			Assert.AreEqual (true, list.Remove (5));
			Assert.AreEqual (false, list.Remove (5));
			Assert.AreEqual (false, list.Remove (10));
		}

		[Test]
		[ExpectedException (typeof (ArgumentNullException))]
		public void RemoveNullKey () {
			list2.Remove (null);
		}

		[Test]
		public void GetEnumerator () {
			int[] keys = new int [3];
			string[] values = new string [3];
			int i = 0;
			foreach (KeyValuePair <int, string> kvp in list) {
				keys [i] = kvp.Key;
				values [i] = kvp.Value;
				i ++;
			}

			Assert.AreEqual (0, keys [0]);
			Assert.AreEqual (2, keys [1]);
			Assert.AreEqual (5, keys [2]);
			Assert.AreEqual ("A", values [0]);
			Assert.AreEqual ("B", values [1]);
			Assert.AreEqual ("C", values [2]);
		}

		[Test]
		public void CopyTo ()
		{	
			ICollection<KeyValuePair<int, string>> col1 =
				list as ICollection<KeyValuePair<int, string>>;
			KeyValuePair <int, string> [] array1 =
				new KeyValuePair <int, string> [col1.Count];
			col1.CopyTo (array1, 0);
			Assert.AreEqual (3, array1.Length);
			
			ICollection col = list as ICollection;
			array1 = new KeyValuePair <int, string> [col.Count];
			col.CopyTo (array1, 0);			
			Assert.AreEqual (3, array1.Length);
			
			ICollection<KeyValuePair<string, int>> col2 =
				list2 as ICollection<KeyValuePair<string, int>>;
			KeyValuePair <string, int> [] array2 =
				new KeyValuePair <string, int> [col2.Count];
			col2.CopyTo (array2, 0);
			Assert.AreEqual (0, array2.Length);
			
			col = list2 as ICollection;
			array2 = new KeyValuePair <string, int> [col.Count];
			col.CopyTo (array2, 0);
			Assert.AreEqual (0, array2.Length);			
		}

		[Test]
		[ExpectedException (typeof (InvalidOperationException))]
		public void KeyEnumeratorVersionChecking () {
			var en = list.Keys.GetEnumerator();

			int i = 0;
			en.MoveNext ();
			list.Remove (en.Current);
			en.MoveNext ();
		}

		[Test]
		[ExpectedException (typeof (InvalidOperationException))]
		public void ValueEnumeratorVersionChecking () {
            var en = list.Values.GetEnumerator();

            int i = 0;
			en.MoveNext ();
			list.RemoveAt (0);
			en.MoveNext ();
		}

		sealed class StartsWithComparator : IComparer<string> {
			private readonly static Comparer<string> _stringComparer = Comparer<string>.Default;
			public static readonly StartsWithComparator Instance = new StartsWithComparator();

			public int Compare(string part, string whole)
			{
				// let the default string comparer deal with null or when part is not smaller then whole
				if (part == null || whole == null || part.Length >= whole.Length)
					return _stringComparer.Compare(part, whole);

				// loop through all characters that part and whole have in common
				int pos = 0;
				bool match;
				do {
					match = (part[pos] == whole[pos]);
				} while (match && ++pos < part.Length);

				// return result of last comparison
				return match ? 0 : (part[pos] < whole[pos] ? -1 : 1);
			}
		}

		sealed class StartsWithComparatorPartWholeCheck : IComparer<string>
		{
			private readonly static Comparer<string> _stringComparer = Comparer<string>.Default;

			public static readonly StartsWithComparator Instance = new StartsWithComparator();

			public int Compare(string part, string whole)
			{
				Assert.IsTrue(part == "Part", "#PWC0");
				Assert.IsTrue(whole == "Whole", "#PWC1");

				// let the default string comparer deal with null or when part is not smaller then whole
				if (part == null || whole == null || part.Length >= whole.Length)
					return _stringComparer.Compare(part, whole);

				// loop through all characters that part and whole have in common
				int pos = 0;
				bool match;
				do {
					match = (part[pos] == whole[pos]);
				} while (match && ++pos < part.Length);

				// return result of last comparison
				return match ? 0 : (part[pos] < whole[pos] ? -1 : 1);
			}
		}

		[Test]
		public void ComparatorUsageTest()
		{
			SortedList<string, string> sl = new SortedList<string, string>(StartsWithComparator.Instance);

			sl.Add("Apples", "Value-Apples");
			sl.Add("Bananas", "Value-Bananas");
			sl.Add("Oranges", "Value-Oranges");

			// Ensure 3 objects exist in the collection
			Assert.IsTrue(sl.Count == 3, "Count");

			// Complete Match Test Set
			Assert.IsTrue(sl.ContainsKey("Apples"), "#A0");
			Assert.IsTrue(sl.ContainsKey("Bananas"), "#A1");
			Assert.IsTrue(sl.ContainsKey("Oranges"), "#A2");

			// Partial Match Test Set
			Assert.IsTrue(sl.ContainsKey("Apples are great fruit!"), "#B0");
			Assert.IsTrue(sl.ContainsKey("Bananas are better fruit."), "#B1");
			Assert.IsTrue(sl.ContainsKey("Oranges are fun to peel."), "#B2");

			// Reversed Match Test Set
			Assert.IsFalse(sl.ContainsKey("Value"), "#C0");

			// No match tests
			Assert.IsFalse(sl.ContainsKey("I forgot to bring my bananas."), "#D0");
			Assert.IsFalse(sl.ContainsKey("My apples are on vacation."), "#D0");
			Assert.IsFalse(sl.ContainsKey("The oranges are not ripe yet."), "#D0");

		}

		[Test]
		public void ComparatorPartWholeCheck()
		{
			SortedList<string, string> sl = new SortedList<string, string>(StartsWithComparatorPartWholeCheck.Instance);
			sl.Add("Part", "Value-Part");
			Assert.IsFalse(sl.ContainsKey("Whole"), "#PWC2");
		}

		[Test]
		public void NonComparatorStringCheck()
		{
			SortedList<string, string> sl = new SortedList<string, string>();

			sl.Add("Oranges", "Value-Oranges");
			sl.Add("Apples", "Value-Apples");
			sl.Add("Bananas", "Value-Bananas");

			int i = 0;
			Assert.IsTrue(sl.Count == 3, "NCSC #A0");

			Assert.IsTrue(sl.ContainsKey("Apples"), "NCSC #B1");
			Assert.IsTrue(sl.ContainsKey("Bananas"), "NCSC #B2");
			Assert.IsTrue(sl.ContainsKey("Oranges"), "NCSC #B3");

			Assert.IsFalse(sl.ContainsKey("XApples"), "NCSC #C1");
			Assert.IsFalse(sl.ContainsKey("XBananas"), "NCSC #C2");
			Assert.IsFalse(sl.ContainsKey("XOranges"), "NCSC #C3");

			Assert.IsTrue(sl.Keys[0] == "Apples", "NCSC #D1");
			Assert.IsTrue(sl.Keys[1] == "Bananas", "NCSC #D2");
			Assert.IsTrue(sl.Keys[2] == "Oranges", "NCSC #D3");
		}

		[Test]
		public void NonComparatorIntCheck()
		{
			SortedList<int, string> sl = new SortedList<int, string>();

			sl.Add(3, "Value-Oranges");
			sl.Add(2, "Value-Bananas");
			sl.Add(1, "Value-Apples");

			Assert.IsTrue(sl.Count == 3, "NCIC #A0");

			Assert.IsTrue(sl.ContainsKey(1), "NCIC #B1");
			Assert.IsTrue(sl.ContainsKey(2), "NCIC #B2");
			Assert.IsTrue(sl.ContainsKey(3), "NCIC #B3");

			Assert.IsFalse(sl.ContainsKey(11), "NCIC #C1");
			Assert.IsFalse(sl.ContainsKey(22), "NCIC #C2");
			Assert.IsFalse(sl.ContainsKey(33), "NCIC #C3");

			Assert.IsTrue(sl.Keys[0] == 1, "NCIC #D1");
			Assert.IsTrue(sl.Keys[1] == 2, "NCIC #D2");
			Assert.IsTrue(sl.Keys[2] == 3, "NCIC #D3");
		}

<<<<<<< HEAD
		[Test]
		public void ClearDoesNotTouchCapacity ()
		{
			SortedList<int, int> sl = new SortedList<int, int> ();
			for (int i = 0; i < 18; i++) {
				sl.Add (i, i);
			}
			int capacityBeforeClear = sl.Capacity;
			sl.Clear ();
			int capacityAfterClear = sl.Capacity;
			Assert.AreEqual (capacityBeforeClear, capacityAfterClear);
=======
		class Uncomparable : IComparer<double>
		{
			public int Compare (double x, double y)
			{
				throw new DivideByZeroException ();
			}
		}

		[Test]
		// Bug #4327
		public void UncomparableList ()
		{
			var list = new SortedList<double, int> (new Uncomparable ());

			list.Add (Math.PI, 1);

			try {
				list.Add (Math.E, 2);
				Assert.Fail ("UC #1");
			} catch (Exception ex) {
				Assert.IsInstanceOfType (
					typeof (InvalidOperationException), ex, "UC #2");
				Assert.That (ex.InnerException != null, "UC #3");
				Assert.IsInstanceOfType (
					typeof (DivideByZeroException), ex.InnerException, "UC #4");
			}

			try {
				int a;
				list.TryGetValue (Math.E, out a);
				Assert.Fail ("UC #5");
			} catch (Exception ex) {
				Assert.IsInstanceOfType (
					typeof (InvalidOperationException), ex, "UC #5");
				Assert.That (ex.InnerException != null, "UC #6");
				Assert.IsInstanceOfType (
					typeof (DivideByZeroException), ex.InnerException, "UC #7");
			}
>>>>>>> 1714bf98
		}
	}
}

#endif<|MERGE_RESOLUTION|>--- conflicted
+++ resolved
@@ -464,7 +464,6 @@
 			Assert.IsTrue(sl.Keys[2] == 3, "NCIC #D3");
 		}
 
-<<<<<<< HEAD
 		[Test]
 		public void ClearDoesNotTouchCapacity ()
 		{
@@ -476,7 +475,8 @@
 			sl.Clear ();
 			int capacityAfterClear = sl.Capacity;
 			Assert.AreEqual (capacityBeforeClear, capacityAfterClear);
-=======
+		}
+
 		class Uncomparable : IComparer<double>
 		{
 			public int Compare (double x, double y)
@@ -515,7 +515,6 @@
 				Assert.IsInstanceOfType (
 					typeof (DivideByZeroException), ex.InnerException, "UC #7");
 			}
->>>>>>> 1714bf98
 		}
 	}
 }
