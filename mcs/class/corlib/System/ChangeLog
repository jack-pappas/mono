<<<<<<< HEAD
=======
﻿2008-04-02  Andreas Nahr  <ClassDevelopment@A-SoftTech.com>

	* StringComparer.cs
	* String.cs: Fix parameter names

2008-04-01  Andreas Nahr  <ClassDevelopment@A-SoftTech.com>

	* Char.cs: Fix parameter names

2008-04-01  Andreas Nahr  <ClassDevelopment@A-SoftTech.com>

	* String.cs: Update of String that moves all remaining non-culture-sensitive
	  code to managed C# code. Improves performance for most cases and most methods
	  allows code-optimizations tools to perform better optimizations by removing the
	  internalcalls. Reduces the total number of lines of code used for String.
	  Allows code duplication reduction in several other classes and the runtime.

	* StringComparer.cs: Remove duplicate code and call relevant String methods.

>>>>>>> 0e79d8f4
2008-04-01  Eyal Alaluf <eyala@mainsoft.com>

	* NumberFormatter.cs NumberFormatter.jvm.cs: Performance optimizations.
	  Reuse a per thread instance to format all the primitive types. Modify
	  class accordingly so the same
	  instance can be used multiple times.
	* Int16.cs UInt64.cs Double.cs SByte.cs UInt16.cs Byte.csDecimal.cs
	  TimeSpan.cs Int32.cs Int64.cs Single.cs UInt32.cs: Change use of
	  NumberFormatter to adapt to above changes in class interface.

2008-03-31  Mark Probst  <mark.probst@gmail.com>

	* MonoType.cs: Don't do CAS security checks in CheckMethodSecurity
	for 2.1 profile.

2008-03-28  Marek Safar  <marek.safar@gmail.com>

	* Nullable.cs (Box): Do things explicitly and not rely on broken gmcs
	behaviour.

2008-03-25  Zoltan Varga  <vargaz@gmail.com>

	* AppDomain.cs: Update after MonoMethod.InternalInvoke signature change.

	* Environment.cs: Bump corlib version.

	* DateTime.cs: Fix a warning.

2008-03-21  Sebastien Pouliot  <sebastien@ximian.com>

	* String.cs: Use "this" in Split method instead of calling ToString.
	Found using Gendarme.

2008-03-06  Marek Safar  <marek.safar@gmail.com>

	* MonoCustomAttrs (GetCustomAttributes): Type cannot be null with
	typeof (MonoCustomAttrs) hack.

Wed Mar 5 19:39:01 CET 2008 Paolo Molaro <lupus@ximian.com>

	* Type.cs: optimize GetTypeCode () for the common case
	(fixes bug #367354).

2008-03-02  Roei Erez  <roeie@mainsoft.com>

	* DateTime.cs: Improve the patch supplied by James Purcell to be
	  dotnet-compatible, and add support for RoundTripKind parsing. 
	  Fixed reopened bug #352210.


Tue Feb 26 17:50:17 CET 2008 Paolo Molaro <lupus@ximian.com>

	* DateTime.cs: instroduce a method that returns ticks monotonically.

2008-02-26  Ivan N. Zlatev  <contact@i-nz.net>

	* Attribute.cs, MonoCustomAttrs: MS ignores the inherit param in 
	PropertyInfo's ICustomAttributeProvider implementation, but not 
	in the Attributes, so directly get the attributes from 
	MonoCustomAttrs instead of going throught the PropertyInfo's 
	ICustomAttributeProvider.
	[Fixes bugs #324472 and #322464]

2008-02-26  Atsushi Enomoto  <atsushi@ximian.com>

	* DateTime.cs : fix roundtrip regression in Sys.Xml.XmlConvertTests,
	  patch by James Purcell (at #352210).

2008-02-25  Atsushi Enomoto  <atsushi@ximian.com>

	* DateTime.cs, DateTimeUtils.cs : make Kind value from parse result
	  as dotnet-compatible. Patch by James Purcell, fixed bug #352210.

2008-02-18  Atsushi Enomoto  <atsushi@ximian.com>

	* DBNull.cs : ToType(typeof(DBNull),...) should be allowed.

2008-02-16  Sebastien Pouliot  <sebastien@ximian.com>

	* Object.cs: Fix parameter name to match MS implementation. Found
	using Gendarme.
	* ValueType.cs: Fix parameter name to match MS implementation. 
	Found using Gendarme.

2008-02-14  Jb Evain  <jbevain@novell.com>

	* Delegate.cs (CreateDelegate): refactor. DRY!

2008-02-12  Gert Driesen  <drieseng@users.sourceforge.net>

	* Delegate.cs (CreateDelegate): Walk the inheritance change to find
	matching method. Skip methods for which the return type does not match
	the delegate. Fixes bug #360784.

2008-02-11  Eyal Alaluf <eyala@mainsoft.com>

	* NumberFormatter.cs: Fix ToString("R") for +-Infinity & NaN.

2008-02-08  Sebastien Pouliot  <sebastien@ximian.com>

	* Random.cs: Explain (and extend) special case in Next(min,max)

2008-02-08  Juraj Skripsky  <js@hotfeet.ch>

	* Random.cs (Next): Use rounding (via implicit conversion) only on
	positive values. Fixes bug 359918.

2008-02-03  Sebastien Pouliot  <sebastien@ximian.com>

	* Environment.cs: Remove unused method found with Gendarme.

2008-02-02  Gert Driesen  <drieseng@users.sourceforge.net>

	* Variant.cs: Fixed line endings.
	* MonoType.cs: Fixed parameter name for ArgumentException to match MS.

2008-01-29  Zoltan Varga  <vargaz@gmail.com>

	* Type.cs (MakeGenericType): Fix exception message.

2008-01-29  Jb Evain  <jbevain@novell.com>

	* AppDomain.cs: add SL overload of DefineDynamicAssembly.

2008-01-29  Marek Safar  <marek.safar@gmail.com>

	* Type.cs (MakeGenericType): More argument checks. Fixes #356863 by
	 Sanghyeon Seo.

2008-01-25  Rodrigo Kumpera  <rkumpera@novell.com>

	* MonoType.cs (InvokeMember): Fixed exceptions arguments for last comit.

2008-01-24  Rodrigo Kumpera  <rkumpera@novell.com>

	* MonoType.cs (InvokeMember): Check for parameters without default value which
	the supplied argument is Missing.Value. Fixes one of the issues of #348522.

2008-01-21  Sebastien Pouliot  <sebastien@ximian.com>

	* DateTimeOffset.cs: Avoid NRE on bad cast if null is provided to
	Equals(object). Found using Gendarme.

2008-01-16  Zoltan Varga  <vargaz@gmail.com>

	* DateTimeOffset.cs: Fix warnings.

2008-01-15  Stephane Delcroix  <sdelcroix@novell.com>

	* DateTimeOffset.cs: ParseExact: parse f, F, s too.

2008-01-15  Stephane Delcroix  <sdelcroix@novell.com>

	* DateTimeOffset.cs: ParseExact: honor the DateTimeStyles parameter.

2008-01-15  Zoltan Varga  <vargaz@gmail.com>

	* AppDomainSetup.cs Buffer.cs Action.cs Array.cs BadImageFormatException.cs Byte.cs
	Attribute.cs _AppDomain.cs Boolean.cs AppDomain.cs: Fix some argument names to be 
	consistent with MS.

2008-01-14  Sephane Delcroix  <sdelcroix@novell.com>

	* DateTimeOffset.cs: start refactoring DoParse.

2008-01-14  Zoltan Varga  <vargaz@gmail.com>

	* Type.cs (GetConstructor): Use correct binding flags in type (Type[]) overload.
	Fixes #353604.

2008-01-13  Eyal Alaluf <eyala@mainsoft.com>

	* NumberFormatter.cs, Double.cs, Single.cs: Fix Single & Double default
	  ToString to handle +-Infinity & NaN.

2008-01-14  Sephane Delcroix  <sdelcroix@novell.com>

	* DateTimeOffset.cs: ParseExact (string, string, IFormatProvider) 
	implemented.


2008-01-14  Zoltan Varga  <vargaz@gmail.com>

	* NumberFormatter.cs: Remove some redundant assignments.

2008-01-13  Gert Driesen  <drieseng@users.sourceforge.net>

	* AppDomain.cs: Also fix bug #350530 for overload taking evidence and
	args. On 1.0 profile, throw COMException to match MS and to allow
	our unit tests to pass on MS.

2008-01-13  Eyal Alaluf <eyala@mainsoft.com>

	* NumberFormatter.cs: Check in redesigned implementation. Improves
	  double.ToString performance by 2-3 orders of magnitude and other
	  primitive numeric types ToString performance.
	* NumberFormatter.jvm.cs: The TARGET_JVM managed tables for NumberFormatter
	  class for reuse if a completely managed NumberFormatter is required.
	* Int16.cs UInt64.cs Double.cs UInt16.cs SByte.cs Byte.cs TimeSpan.cs
	  Int32.cs Int64.cs Single.cs UInt32.cs: Adapt to new NumberFormatter.

2008-01-13  Zoltan Varga  <vargaz@gmail.com>

	* AppDomain.cs: Check for a missing entry point in the ExecuteAssembly methods.
	Fixes #350530.

2008-01-11  Stephane Delcroix  <sdelcroix@novell.com>

	* DateTimeOffset.cs: Fixes the MinValue (was equal to MaxValue)...

2008-01-10  Zoltan Varga  <vargaz@gmail.com>

	* Delegate.cs: Implement argument checking in CreateDelegate(Type,object,MethodInfo)
	method. Make the CreateDelegate(Type,MethodInfo) overload calls this version.
	Fixes #352805.

2008-01-10  Stephane Delcroix  <sdelcroix@novell.com>

	* DateTimeOffset.cs: chain the Parse* methods together.

2008-01-09  Atsushi Enomoto  <atsushi@ximian.com>

	* DateTime.cs : revert the previous fix. It caused regression on
	  the buildbot.

2008-01-09  Atsushi Enomoto  <atsushi@ximian.com>

	* DateTime.cs : fixed bug #352210. Kind is unspecified by default,
	  while the tick is for local time by default. This fix also involved
	  special x509 handling.

2008-01-08  Marek Safar  <marek.safar@gmail.com>

	* Array.cs (LastIndexOf<T>): Fixed bound checking.

2008-01-06  Zoltan Varga  <vargaz@gmail.com>

	* AppDomain.cs: Move the assembly loading in ExecuteAssembly and 
	ExecuteAssemblyByName to managed to as said by the MSDN docs. Fixes #350530.

	* Environment.cs: Bump corlib version.
	
2008-01-02  Marek Habersack  <mhabersack@novell.com>

	* Array.cs: fix a typo to unbreak the build.

2008-1-1  Scott Peterson  <lunchtimemama@gmail.com>

	* Array.cs: Slight improvement to the quicksort algorithm.

2007-12-28  Gert Driesen  <drieseng@users.sourceforge.net>

	* Environment.cs: Bump corlib version.

2007-12-20  Gert Driesen  <drieseng@users.sourceforge.net>

	* AppDomain.cs: Added check for null AssemblyName, and invalid
	AssemblyName.Name to DefineDynamicAssembly overloads. Loosely based on
	patch provided by Cedric Vivier. Fixes bug #349272.

2007-12-20  Stephane Delcroix  <sdelcroix@novell.com>

	* DateTimeOffset.cs: set [Min|Max]Value to UTC. Fixes #349621.

2007-12-19  Stephane Delcroix  <sdelcroix@novell.com>

	* DateTime.cs:
	* DateTimeOffset.cs:
	* DateTimeUtils.cs: factored out the common pieces of DT and DTO into DTU.

2007-12-18  Stephane Delcroix  <sdelcroix@novell.com>

	* DateTimeOffset.cs: implementing the 4 ToString overloads by reusing
	large chunks of System.DateTime code.

2007-12-16  Stephane Delcroix  <sdelcroix@novell.com>

	* DateTimeOffset.cs: some bugfix discovered by unit tests.

2007-12-16  Stephane Delcroix  <sdelcroix@novell.com>

	* DateTimeOffset.cs: almost complete implementation, still missing the
	Parse* and ToString methods.

2007-12-11  Zoltan Varga  <vargaz@gmail.com>

	* AppDomain.cs (DoAssemblyResolve): Fix detection of whenever there is a
	reflection-only assembly resolve hook.

2007-12-10  Stephane Delcroix  <sdelcroix@novell.com>

	* DateTimeOffset.cs: partial implementation. no longer just a stub.

2007-11-30  Zoltan Varga  <vargaz@gmail.com>

	* Delegate.cs: Compute the Method property lazily.
	
	* Delegate.cs: Add a 'method' field.

	* Environment.cs: Bump corlib version.

2007-11-21  Zoltan Varga  <vargaz@gmail.com>

	* Array.cs: Make the InternalArray_... methods internal.

	* Environment.cs: Bump corlib version.

2007-11-21  Atsushi Enomoto  <atsushi@ximian.com>

	* AppDomain.cs : filled 2.0 API (extra ones are from 2.0 SP1).
	* ContextMarshalException.cs : obsolete in 2.0.

2007-11-21  Atsushi Enomoto  <atsushi@ximian.com>

	* MarshalByRefObject.cs : Added MemberwiseClose() stub.
	  GetLifetimeService() is not virtual (in both 2.0 and 1.1).
	* Console.cs : implemented missing 2.0 key members.

2007-11-18  Gert Driesen  <drieseng@users.sourceforge.net>

	* Enum.cs: Provided ParamName of Argument(Null)Exceptions. Rewrote
	some exception messages.

2007-11-16  Gert Driesen  <drieseng@users.sourceforge.net>

	* AppDomain.cs: Added some obsolete messages.

2007-11-15  Gert Driesen  <drieseng@users.sourceforge.net>

	* MonoType.cs: Modified ParamName for ArgumentException to match
	MS. Provide meaningful exception messages. On 2.0, throw ANE instead
	of ArgumentException when args is null.

2007-11-15  Zoltan Varga  <vargaz@gmail.com>

	* MonoType.cs (Invoke): Allow BindingFlags.SetField and
	BindingFlags.SetProperty to be specified together. Fixes #321735.

2007-11-14  Miguel de Icaza  <miguel@novell.com>

	* Console.cs, ConsoleDriver.cs, TermInfoDriver.cs,
	TermInfoReader.cs, TermInfoNumber.cs, TermInfoStrings.cs,
	CStreamReader.cs, CStreamWriter.cs, NullConsoleDriver.cs,
	WindowsConsoleDriver.cs: In the 2.1 profile we do not need the
	full-blown Console (the terminal-addressable console) so we shrink
	it down to the basic 1.0 Console.

2007-11-14  Marek Safar  <marek.safar@gmail.com>

	* Nullable.cs: Optimized to use generic comparers.

2007-11-14  Zoltan Varga  <vargaz@gmail.com>

	* Array.cs (Copy): Throw InvalidCastException in more cases.

2007-11-13  Zoltan Varga  <vargaz@gmail.com>

	* GCCollectionMode.cs GCLatencyMode.cs: New net 3.5 types.

2007-11-12  Atsushi Enomoto  <atsushi@ximian.com>

	* NumberFormatter.cs : revert previous two changes. It does not
	  really work for float and hence will rather bring confusion.

2007-11-12  Atsushi Enomoto  <atsushi@ximian.com>

	* NumberFormatter.cs : limit the situation that needs roundtrip
	  verification in the previous change to Double.

2007-11-12  Atsushi Enomoto  <atsushi@ximian.com>

	* NumberFormatter.cs : applied a quick fix for bug #320433. It needs
	  true fix to avoid extra perf. loss.

2007-11-08  Sebastien Pouliot  <sebastien@ximian.com>

	* TimeZone.cs: Under 2.0 we must return a Local DateTime.MinValue.
	Fix the regression on the x86_64 bot which seems to be in it's own
	timezone.

2007-11-07  Gert Driesen  <drieseng@users.sourceforge.net>

	* Exception.cs: Cosmetic change to default exception message on
	2.0 profile.

2007-11-05  Gert Driesen  <drieseng@users.sourceforge.net>

	* Array.cs: Distinguish between notstarted and finished state when
	throwing IOE in Current, and provide meaningful exception message.

2007-11-05  Sebastien Pouliot  <sebastien@ximian.com>

	* Array.cs: Fix Enumerator<T>.Reset (#322248).

2007-11-05  Rodrigo Kumpera  <rkumpera@novell.com>

	* Type.cs (MakeGenericType): fix for #331199. If an user-defined type
	was used, the runtime would crash. Now we apply UnderlyingSystemType to
	all types before handling to the runtime.

2007-11-05  Stephane Delcroix  <sdelcroix@novell.com>

	* TimeZone.cs: fix for #323911. The our after DST.Start is already DST.

2007-11-03  Atsushi Enomoto  <atsushi@ximian.com>

	* DateTime.cs : fix for #330085. for Local time, convert to Utc
	  before getting ticks.

2007-11-03  Gert Driesen  <drieseng@users.sourceforge.net>

	* ArgumentException.cs: Change default message to match MS. Removed
	unnecessary check from Message, since base.Message can never be null.

2007-11-01  Atsushi Enomoto  <atsushi@ximian.com>

	* DateTime.cs : ParseExact() should ignore 'K' when there is no
	  character is left.

2007-11-01  Atsushi Enomoto  <atsushi@ximian.com>

	* DateTime.cs : in roundtrip mode, 'Z' should turn the tick value to
	  utc time and should not result in different ticks.
	  Fixed bug #338064.

2007-10-30  Miguel de Icaza  <miguel@novell.com>

	* UInt32.cs (Parse): Use Jeff Stedfast's parsing code which is
	smaller and does not need checked() constructs. 

	* Int64.cs, Int32.cs, Int16.cs: small tuneup: do not throw
	exception, instead return the exception like every other place in
	this code. 

	* Int16.cs, Int32.cs, Int64.cs: Use the Jeff Stedfast parsing code
	which is smaller.  We no longer use "checked" to check for
	overflows, I refactored some stuff and cleaned up the rest and
	fixes #331525.

2007-10-27  Zoltan Varga  <vargaz@gmail.com>

	* MonoType.cs: Applied patch from Mario A Chavez 
	<mario.chavez@gmail.com>. Add support for invoking members with the 
	ParamArray attribute. Fixes #336841.

2007-10-26  Zoltan Varga  <vargaz@gmail.com>

	* MonoType.cs (InvokeMember): Make sure one operation is passed in the binding
	flags. Fixes #336936.

Fri Oct 26 19:43:09 CEST 2007 Paolo Molaro <lupus@ximian.com>

	* Environment.cs, String.cs: patch from Tyler Larson
	<mono-devel@tlarson.com> to fix the handling of the RemoveEmptyEntries
	option in string.Split (bug #322375).

2007-10-26  Dick Porter  <dick@ximian.com>

	* Environment.cs: Bump version because of Thread initialisation
	changes

2007-10-25  Lluis Sanchez Gual  <lluis@novell.com>

	* AppDomain.cs: In DefaultDomain, wrap the returned domain with
	a proxy if the current domain is not the root domain.

2007-10-24  Atsushi Enomoto  <atsushi@ximian.com>

	* Type.cs : implemented ReflectionOnlyGetType().

2007-10-19  Zoltan Varga  <vargaz@gmail.com>

	* AppDomain.cs: Add NET 3.5 DefineDynamicAssembly () overloads.

2007-10-13  Zoltan Varga  <vargaz@gmail.com>

	* Delegate.cs (CreateDelegate): Allow binding instance methods to 
	delegates with an extra argument, a NET 2.0 feature. Fixes #333647.

Fri Oct 12 08:11:50 CEST 2007 Paolo Molaro <lupus@ximian.com>

	* String.cs: reverted unapproved patch that breaks the build.

2007-10-11  Joel Reed  <joelwreed@comcast.com>

	* String.cs: fix String.Split(char[],int,StringSplitOptions)
	with StringSplitOptions.RemoveEmptyEntries option. The correct 
	behavior is to remove empty entries while the string is being split, 
	and always return the maximum number of elements possible.
	Patch from: Tyler Larson <mono-devel@tlarson.com>
	
2007-09-28  Jb Evain  <jbevain@novell.com>

	* Object.cs: Make ToString return Type.ToString ()
	by default instead of Type.FullName to match .net
	behavior. Fix #329419.

2007-09-28  William Holmes  <billholmes54@gmail.com>

	* DateTime.cs: Check for AssumeUniversal when parsing string.
	 Fixes bug #324845

2007-09-21  Gert Driesen  <drieseng@users.sourceforge.net>

	* Enum.cs: Use regular single quotes in exception message.

2007-09-14  Paolo Molaro <lupus@ximian.com>

	* String.cs: implemented all the string ctors using CreateString
	methods, so they can run completely in managed code.

2007-09-13  Marek Safar  <marek.safar@gmail.com>

	* DateTimeOffset.cs: Implemented few properties.

2007-09-13  Atsushi Enomoto  <atsushi@ximian.com>

	* Decimal.cs, Math.cs : implemented midpoint rounding.

2007-09-13  Atsushi Enomoto  <atsushi@ximian.com>

	* Activator.cs : implemented 2.0 CreateInstance()
	  and CreateInstanceFrom () overloads.

2007-09-12  Sebastien Pouliot  <sebastien@ximian.com>

	* Decimal.cs: More explicit text in exception (old and almost 
	forgetten patch on laptop ;-)

2007-09-10  Atsushi Enomoto  <atsushi@ximian.com>

	* OperatingSystem.cs : implemented ISerializable.

2007-08-28  Zoltan Varga  <vargaz@gmail.com>

	* DateTime.cs: Fix a warning.

2007-08-25  Robert Jordan  <robertj@gmx.net>

	* DateTime.cs: Implement internal To/FromBinary for the 1.1 profile.

2007-08-25  Alan McGovern  <amcgovern@novell.com>

	* DateTime.cs: Reverted DateTime changes.

2007-08-25  Robert Jordan  <robertj@gmx.net>

	* DateTime.cs: Implement internal To/FromBinary for the 1.1 profile.

2007-08-24  Zoltan Varga  <vargaz@gmail.com>

	* Array.cs: Fix min + max / 2 overflows in the BinarySearch and qsort methods.
	Fixes #82469.

2007-08-23  Marek Safar  <marek.safar@gmail.com>

	* DateTimeOffset.cs: New .NET 3.5 struct for 2.0 mscorlib.
	
2007-08-23  Eyal Alaluf <eyala@mainsoft.com>

	* DateTime.cs: Numerous improvements to DateTime.Parse. It handles a lot
	  more possible formats and more correctly at that. It is also now easier
	  to manage the formats DateTime.Parse supports.

2007-08-17  Zoltan Varga  <vargaz@gmail.com>

	* Exception.cs: Make 1.0 and 2.0 object layout the same since this class is seen
	by the runtime. Fixes #82459.

2007-08-16  Gert Driesen  <drieseng@users.sourceforge.net>

	* MonoCustomAttrs.cs: In IsDefined, throw ArgumentNullException if
	attributeType is null to avoid a SIGSEGV (and match MS). Only partial
	fix for bug #82431 on 1.0 profile; it fully fixes the problem for the
	1.0 profile, but more changes (in the runtime) are required for the
	2.0 profile. Added a FIXME explaining the problem.

2007-08-15  Gert Driesen  <drieseng@users.sourceforge.net>

	* MonoCustomAttrs.cs: In IsDefined, only walk inheritance chain if
	both AttributeUsage.Inherited and inherit are true. Fixed bug #82431.

2007-08-13  Gert Driesen  <drieseng@users.sourceforge.net>

	* ArgumentException.cs: Ignore zero-length ParamName for Message.
	Use ParamName property instead of field, since the property is marked
	virtual.
	* Array.cs: Provide more meaningful exception message when destination
	array is not long enough.

2007-08-11  Zoltan Varga  <vargaz@gmail.com>

	* Array.cs: Implement InternalArray__set_Item. Fixes #82345.

2007-08-08  Atsushi Enomoto  <atsushi@ximian.com>

	* IntPtr.cs : oops, do not ignore format in ToString(string).

2007-08-08  Atsushi Enomoto  <atsushi@ximian.com>

	* GC.cs, Exception.cs, IntPtr.cs, Enum.cs, DateTime.cs, Convert.cs
	  ConsoleKeyInfo.cs, String.cs, Object.cs, Attribute.cs,
	  Version.cs : couple of cosmetic 2.0 API fixes.

2007-08-06  Aaron Bockover  <abockover@novell.com>

	* Environment.cs (ReadXdgUserDir): Support the changes to the
	xdg-user-dirs spec that allow $HOME to start the path; also allows
	for quotes surrounding the path (Patch ported from Banshee,
	BGO #461596)

2007-07-28  Miguel de Icaza  <miguel@novell.com>

	* MulticastDelegate.cs (Equals): do not cast to avoid exceptions,
	instead use the "as" operator, as pointed out by Jesse Jones'
	tool. 

2007-07-21  Gert Driesen  <drieseng@users.sourceforge.net>

	* BitConverter.cs: Fixed exceptions to match MS. Fixed invalid use
	of ArgumentOutOfRangeException and ArgumentException ctors that take
	both parameter name and message. In ToString throws ArgumentException
	instead of ArgumentOutOfRangeException when length is negative, and
	return zero-length string when length is 0.

2007-07-20  Atsushi Enomoto  <atsushi@ximian.com>

	* AppDomainSetup.cs : fix serialization regression.

2007-07-20  Atsushi Enomoto  <atsushi@ximian.com>

	* AppDomainSetup.cs :
	  MonoTODO AppDomainInitializer as its implementation is wrong.

2007-07-20  Atsushi Enomoto  <atsushi@ximian.com>

	* AppDomainSetup.cs : added missing 2.0 members.
	* AppDomain.cs : support AppDomainInitializer.

2007-06-06  Miguel de Icaza  <miguel@novell.com>

	* Int16.cs, UInt64.cs, SByte.cs, UInt16.cs, Byte.cs, Int32.cs,
	Int64.cs, UInt32.cs: Fix for 81775.

	I removed Parse from a Byte.cs and UInt16.cs as in various cases
	they still depended on UInt32.cs for parsing, there is no reason
	to keep all of this code duplicated (UInt64 is a different case
	though). 

	I was hoping for some feedback on whether my tests are correct,
	but so far no takers.

2007-07-14  Zoltan Varga  <vargaz@gmail.com>

	* ModuleHandle.cs: Implement the generic versions of the ResolveXXXHandle () methods.
	
	* ModuleHandle.cs: Add stubs for generic ResolveXXXHandle () methods.

2007-07-10  Alan McGovern <amcgovern@novell.com>

	* Guid.cs: All whitespace should be trimmed from before and
	after a string passed into the Guid constructor. Fixes #81958

2007-07-10  Zoltan Varga  <vargaz@gmail.com>

	* RuntimeTypeHandle.cs: Fix signatures of == and != operators.

	* ModuleHandle.cs: Add missing 2.0 stuff.

2007-07-08  Zoltan Varga  <vargaz@gmail.com>

	* *.cs: Add missing ComVisible attributes.

	* Delegate.cs: Add missing 2.0 CreateDelegate () methods.

2007-07-07  Gert Driesen  <drieseng@users.sourceforge.net>

	* DateTime.cs: In ParseExact, throw ArgumentNullException if format
	is null; throw FormatException if formats array is empty or if one of
	items is null or a zero-length string.

2007-07-06  Rodrigo Kumpera  <rkumpera@novell.com>

	* Double.cs (Parse): Fix for string ending in garbaga, it was just ignoring it
	instead of throwing FormatException. Fixes #81777

2007-07-06  Rodrigo Kumpera  <rkumpera@novell.com>

	* Double.cs (Parse): Fix for whitespace only strings, it was returning zero 
	instead of throwing FormatException. Fixes #81630 

2007-07-06  Alan McGovern  <amcgovern@novell.com>

	* DateTime.cs: If the format is null or empty, it should default to 'G'.
	Fixes bug 81778

2007-07-06  Jonathan Chambers  <joncham@gmail.com>

	* __ComObject.cs: Support ExtensibleClassFactory.


2007-07-06  Aaron Bockover  <abockover@novell.com>

	* Environment.cs (InternalGetFolderPath): Try reading some
	paths from ~/.config/user-dirs.dirs (XDG user dirs spec);
	always return something for MyPictures

2007-07-04  Atsushi Enomoto  <atsushi@ximian.com>

	* Type.cs : 2.0 TypeHandle and ContainsGenericParameters are virtual
	  (required fix for 2.0 reflection API fixes).

2007-06-22  Jonathan Chambers  <joncham@gmail.com>

	* __ComObject.cs: Move interface lookup to unmanaged.

2007-06-21  Zoltan Varga  <vargaz@gmail.com>

	* Environment.cs: Bump corlib version.

	* Delegate.cs: Applied patch from Robert Jordan (robertj@gmx.net). Keep
	the dynamic method referenced by a delegate alive.

2007-06-05  David Ferguson <davecferguson@gmail.com>

	* DateTime.cs: Changed DateTime.Parse() to throw a FormatException
	  instead of an ArgumentOutOfRangeException for .NET 2.0.  An
	  ArgumentOutOfRangeException is still thrown for .NET 1.1.
	  Fixes bug #77633
	  
Mon Jun 4 14:52:17 CEST 2007 Paolo Molaro <lupus@ximian.com>

	* String.cs: optimized CompareOrdinal ().

2007-06-02  Zoltan Varga  <vargaz@gmail.com>

	* MonoCustomAttrs.cs (GetBase): Revert last change as it breaks the build.
	
	* MonoCustomAttrs.cs (GetBase): Handle properties correctly. Fixes #81797.

2007-05-31  Zoltan Varga  <vargaz@gmail.com>

	* Delegate.cs: Add invoke_impl field. Reorder fields for better cache behavior. Add
	SetMulticastDelegate icall.

	* MulticastDelegate.cs (CombineImpl): Call SetMulticastDelegate () on newly created
	delegate.

	* Environment.cs: Bump corlib version.
	
2007-05-25  Jonathan Chambers  <joncham@gmail.com>

	* __ComObject.cs: Add overload to GetInterface to allow
	not throwing exceptions. Fixes as and is operators for COM objects.

2007-05-23  Atsushi Enomoto  <atsushi@ximian.com>

	* Array.cs : reverting Array.cs fixes since the runtime depends on
	  those method attributes.

2007-05-23  Atsushi Enomoto  <atsushi@ximian.com>

	* Int16.cs UInt64.cs UIntPtr.cs Double.cs CrossAppDomainDelegate.cs
	  ResolveEventHandler.cs IntPtr.cs UnhandledExceptionEventHandler.cs
	  Void.cs AssemblyLoadEventHandler.cs SByte.cs UInt16.cs DateTime.cs
	  Byte.cs TimeSpan.cs Decimal.cs Int32.cs Delegate.cs
	  AppDomainInitializer.cs MulticastDelegate.cs Int64.cs
	  EventHandler.cs Single.cs UInt32.cs AsyncCallback.cs :
	  cosmetic attribute fixes (ComVisible/Serializable).

2007-05-22  Atsushi Enomoto  <atsushi@ximian.com>

	* Convert.cs : completed 2.0 (ToBase64CharArray).
	* String.cs : removed MonoTODO.
	* DataMisalignedException.cs : removed extra .ctor().
	* Array.cs : internalize extra members. Fixed reliability contract.

2007-05-17  Atsushi Enomoto  <atsushi@ximian.com>

	* DateTime.cs : added support for 'K'.

2007-05-11  Jonathan Chambers  <joncham@gmail.com>

	* __ComObject.cs: No need to call CoInitialize anymore since
	Thread.ApartmentState was implemented.

2007-05-11  Jeffrey Stedfast  <fejj@novell.com>

	Fixes bug #81540

	* TermInfoDriver.cs (WriteSpecialKey): Actually clear the screen
	and reset the cursor position to 0,0 when the key is
	ConsoleKey.Clear.
	(Clear): Reset the cursor position to 0,0

2007-05-09  Marek Safar  <marek.safar@gmail.com>

	* MulticastDelegate.cs: Fixed operators logic.

2007-05-09  Marek Habersack  <mhabersack@novell.com>

	* DateTime.cs: add a format used in ASP.NET QuickStarts 
	  ("HH':'mm tt MM/dd/yyyy")

2007-04-30  Zoltan Varga  <vargaz@gmail.com>

	* Type.cs (Equals): Allow a null argument.

2007-04-27  Zoltan Varga  <vargaz@gmail.com>

	* Environment.cs (StackTrace): Avoid skipping a frame to be
	compatible with MS.

2007-04-25  Atsushi Enomoto  <atsushi@ximian.com>

	* DateTimeTest.cs : looks like 'F' even removes preceding '.' ...

2007-04-25  Atsushi Enomoto  <atsushi@ximian.com>

	* DateTime.cs : implemented new-2.0 'F' pattern letter.

2007-04-24  Jeffrey Stedfast  <fejj@novell.com>

	Fixes the last of the bugs listed in bug #77525

	* TermInfoDriver.cs (ctor): For known terminal types, set color16
	to true (since we know they support 16 colours).
	(Init): set the setlfgcolor and setlbgcolor format strings.
	(BackgroundColor): Use the appropriate formatter string for
	setting the bgcolor.
	(ForegroundColor): Use the appropriate formatter string for
	setting the fgcolor.
	(TranslateColor): Now takes (and sets appropriately) an output
	'bool light' argument.

2007-04-24  Marek Habersack  <mhabersack@novell.com>

	* TermInfoDriver.cs: don't include debug stuff by default - it
	breaks multithreaded applications (they all attempt to open
	console.log and fail because of sharing violation).

2007-04-23  Jeffrey Stedfast  <fejj@novell.com>

	* TermInfoDriver.cs (ReadKeyInternal): Since our input stream is
	buffered, check if it has more buffered input in addition to our
	timeout check. This makes it such that we will actually correctly
	match multi-char escape sequences.
	(Read): Changed the logic slightly wrt 'fresh' echoing. Once we
	encounter a fresh char, all chars afterward should also be
	considered 'fresh' even if 'fresh' is returned as false later.
	(ReadLine): Same logic here.

2007-04-23  Jeffrey Stedfast  <fejj@novell.com>

	Fixes bug #80702 (via getting rid of the casting) and more.

	The following change makes it such that even if an application
	calls Console.SetOut() with its own output stream, we can still
	properly echo user-input from stdin to the real stdout.

	* TermInfoDriver.cs (ctor): Grab a reference to the original
	Console.stdout so we can be sure we always echo to console.
	(QueueEcho): No need to cast Console.stdout anymore.
	(EchoFlush): Same.
	(WriteConsole: Here too.

2007-04-20  Jeffrey Stedfast  <fejj@novell.com>

	* TermInfoDriver.cs (QueueEcho): Renamed from Echo(char). Use
	CStreamWriter's new InternalWriteChars().
	(Echo): Since we can no longer go thru CStreamWriter's ::Write()
	method that does checks for special keys, do the checks here
	instead - if it is a special key, flush the echo buffer and then
	write the special key.
	(EchoFlush): Also updated to use CStreamWriter's new
	InternalWriteChars().
	(Read): Use the Echo(key) variety.
	(ReadKey): Same.
	(ReadLine): And here too.

	* CStreamWriter.cs (InternalWriteChars): Write a char array
	directly to stdout. Do not pass Go, do not collect $200.

2007-04-19  Jeffrey Stedfast  <fejj@novell.com>

	Optimization for echoing keypresses back to the console when the
	user pastes a block of text rather than manually typing text.

	* TermInfoDriver.cs (Echo): A new convenience function for echoing
	characters/keys back to the console with an optimization twist and
	a bit of lime.
	(EchoFlush): Flush our pending echo queue
	(Read): Make use of Echo() both for convenience and for speed.
	(ReadLine): Same.
	(ReadKey): Make use of Echo()/EchoFlush() for simplicity of code,
	but we won't get the same optimization out of it.

2007-04-19  Jeffrey Stedfast  <fejj@novell.com>

	Fix for bug #81373.

	* TermInfoDriver.cs: Changed 'buffer' to be a char array instead
	of a byte array and stdin is now a StreamReader rather than a
	Stream.
	(Init): Setup stdin as a StreamReader using Console.InputEncoding
	as our encoding.
	(GetCursorPosition): Use stdin.Read() instead of the old
	ReadByte() code.
	(AddToBuffer): Updated to allocate the correct array type for
	'buffer'.
	(ReadKeyInternal): Updated to use stdin.Read() rather than
	stdin.ReadByte(). This is the main reason we needed to use chars
	instead of bytes. Characters entered by the user need to be
	represented as unicode chars and not bytes like before.
	(Match): Now takes a char[] buffer argument instad of byte[] and
	compares the input buffer to the byte-map as chars.

2007-04-18  Jeffrey Stedfast  <fejj@novell.com>

	Fixes bug #81159: behave the same as mscorlib

	* TermInfoDriver.cs (ReadKeyInternal): Now has an 'out bool fresh'
	argument which is used to tell our caller if the key was freshly
	read from the console or pre-buffered.
	(Read): New implementation of Console.In.Read(char[], int, int)
	that behaves exactly like mscorlib's implementation.
	(ReadKey): Updated for the ReadKeyInternal() API change - only
	echo if the key was fresh.
	(ReadLine): Same.

	* CStreamReader.cs (Read): Call the new TermInfoDriver.Read()

2007-04-17  Jeffrey Stedfast  <fejj@novell.com>

	* CStreamWriter.cs (Write): Optimized this some more, we don't
	need a temporary buffer. Just blit chunks of the src buffer
	instead.

	* CStreamReader.cs (Read): Need to increment our array index so
	that we don't store each byte read into the same
	position. Discovered this while testing bug #81159 (which appears
	to work as expected with current svn, other than this buglet).

	* TermInfoDriver.cs (CursorTop::set): SetCursorPosition() sets our
	internal cursorTop variable, so no need to explicitly set it again
	after calling SetCursorPosition().
	(CursorLeft::set): Same idea here.

2007-04-17  Jeffrey Stedfast  <fejj@novell.com>

	* TermInfoDriver.cs (ReadLine): Implemented a workaround for
	IronPython going behind System.Console's back when writing text to
	the screen (it doesn't seem to use Console.stdout, instead it
	creates its own file stream or something which just so happens to
	write to the same file descriptor) by querying for the cursor
	position in ReadLine(), so we lose no real performance (since we
	have to wait for user input anyway).

2007-04-17  Jeffrey Stedfast  <fejj@novell.com>

	* TermInfoDriver.cs (Init): SetEcho(false), we'll be manually
	echoing from now on (ReadLine() has already been doing this, might
	as well make ReadKey() behave the same).
	(GetCursorPosition): No longer need to disable/re-enable echo
	anymore since it is now always false.
	(ReadKey): Manually echo the key back to the console just like
	ReadLine() has been doing (in the interest of consistancy) if
	intercept is false.
	(ReadLine): No longer need to disable/re-enable echo, echo is
	always off now. Also, fixed what appears to have been a typo.

2007-04-17  Jeffrey Stedfast  <fejj@novell.com>

	* TermInfoDriver.cs (IsSpecialKey): Oops, Enter should not be
	treated as a special key. Just update out cursor state here like
	we do with normal chars.
	(WriteSpecialKey): Enter is a no-op now because it is not treated
	as a special key anymore.

	* CStreamWriter.cs (Write): Only flush our buffer if j > 0

2007-04-17  Jeffrey Stedfast  <fejj@gnome.org>

	Turns out my last patch was broken wrt handling some special keys
	like Backspace and anything else that changed the cursor position
	in some non-standard way.

	* CStreamWriter.cs (Write): Instead of calling NotifyWrite(), we
	instead need to check IsSpecialKey(), and, if so, flush whatever
	we have saved in our temporary buffer and then call
	WriteSpecialKey(). Otherwise go on as we did in the last patch.

	* TermInfoDriver.cs (NotifyWrite): Broken up into 2 functions:
	(IsSpecialKey): Returns true if we need to do some special voodoo
	for this key
	(WriteSpecialKey): Write the special key (using whatever voodoo
	necessary)

2007-04-16  Jeffrey Stedfast  <fejj@gnome.org>

	* CStreamWriter.cs (Write): Instead of writing 1 char at a time,
	copy the bytes into a temporary char array (with a fixed max size)
	so that we can minimize the number of Write() calls we make on the
	underlying stream (and thus on the write() system call).

2007-04-17  Alp Toker  <alp@atoker.com>

	* Array.cs: Make GetRank() icall private. Subclasses should use the
	public Rank property.

2007-04-16  Jeffrey Stedfast  <fejj@novell.com>

	* WindowsConsoleDriver.cs: Get rid of unused Echo property.

	* NullConsoleDriver.cs: Get rid of Echo property.

	* IConsoleDriver.cs: Get rid of Echo property.

	* ConsoleDriver.cs (Echo::get/set): Removed, not needed.

	* TermInfoDriver.cs (Echo::get/set): Removed, this isn't necessary
	and is confusing.
	(ReadKey): If we are intercepting the key, call SetEcho (false)
	and then reset back to true after reading the key.
	(ReadLine): Same idea here.
	(GetCursorPosition): We no longer need to keep track of the
	previous echo state, we no longer have it :)

2007-04-16  Jeffrey Stedfast  <fejj@novell.com>

	Fix for bug #80710 (and a bug I introduced in my last fix due to
	this code assuming the underlying term echo state was always
	false) and other buglets that I noticed.

	* TermInfoDriver.cs (ReadLine): Set (term) Echo to false as we do
	our own manual echoing which prevents ^H from getting displayed on
	the screen when the user hits backspace.
	(ReadLine): If the user hits Backspace and builder.Length is 0, DO
	NOT echo the backspace back to the console, ever.
	(ReadLine): Only echo characters back to the console if echo is
	set to true. Seems the Echo ConsoleDriver property is a Mono
	extension, and I'm assuming this is the intended behavior? I can't
	see what else the Echo property would be useful for...

2007-04-16  Jeffrey Stedfast  <fejj@novell.com>

	Fixes bug #81050

	* TermInfoDriver.cs: Renamed the noEcho variable to echo, makes
	the logic cleaner/simpler/etc. Plus it was never actually used
	other than in the property methods which are called Echo.
	(Init): Call ConsoleDriver.SetEcho() with the 'echo' value -
	allows for a slight optimization if called from within the
	Echo::set property.
	(GetCursorPosition): Instead of calling the Echo property methods,
	call ConsoleDriver.SetEcho() directly to toggle echo off (if echo
	isn't already off, and then back on once we're finished getting
	the position - assuming the echo state is on, of course) - this
	avoids calling back into Init() which just felt dirty.
	(Echo::set): If the Echo state differs from our current state,
	call ConsoleDriver.SetEcho() with the new state (this is the
	important piece of the fix for bug #81050).
	(ReadKey): Simplified the echo logic to make it a bit clearer.
	(ReadLine): Same.

2007-04-16  Marek Safar  <marek.safar@gmail.com>

	* Char.cs (IsLetter): Faster version.

2007-04-15  Alp Toker  <alp@atoker.com>

	* Decimal.cs: Provide 2.0 Round() overloads using System.Math.

2007-04-15  Alp Toker  <alp@atoker.com>

	* Activator.cs: CreateInstance(Type,object[]) was not params before
	2.0.

2007-04-15  Alp Toker  <alp@atoker.com>

	* NonSerializedAttribute.cs: Inherited=false in 2.0.

2007-04-05  Dick Porter  <dick@ximian.com>

	* Environment.cs: Increment mono_corlib_version

2007-04-03  Alp Toker  <alp@atoker.com>

	* Array.cs: CreateInstance(Type,int[]) is params.
	* AppDomain.cs: ExecuteAssemblyByName(string,Evidence,string[]) is
	params.

2007-04-03  Alp Toker  <alp@atoker.com>

	* Convert.cs:
	* Math.cs: Should be static classes in 2.0.

2007-04-03  Alp Toker  <alp@atoker.com>

	* Delegate.cs: DynamicInvoke(object[]) is params in 2.0.

2007-04-03  Alp Toker  <alp@atoker.com>

	* Delegate.cs: Combine(Delegate[]) is params in 2.0.

2007-03-27  Dick Porter  <dick@ximian.com>

	* Environment.cs: Increment mono_corlib_version;

2007-03-16  Miguel de Icaza  <miguel@novell.com>

	* BitConverter.cs: Revert the patch from 72237 as that introduces
	a regression and we are not sure yet what we will be doing about
	that.

	Introduce a new InternalInt64BitsToDouble method that provides the
	fixed functionality, mark it as internal.

	Introduce a new SwappableToDouble method that includes the
	swapping ToDouble routine as introduced by Zoltan on 72237, this
	is used by InternalInt64BitsToDouble.

	* Math.cs (IEEERemainder): Use the InternalInt64BitsToDouble
	routine here to preserve the semantics from Zoltan.  

	The problem with BitConverter.cs is that it is completely hossed.
	In .NET 1.1 it is a bitwise copy, no attempt is ever done to do
	endian-specific swapping.   In .NET 2.0 it is *almost* like that,
	but it is subtly broken: if data is unaligned then endian
	conversions happen.  If the data is properly aligned it behaves
	like 1.0.

	In general BitConverter is a sad class that offers little control,
	we will be introducing a new mono bit converter and encourage
	users to use that instead of the entirely broken
	System.BitConverter. 

2007-03-11  Gert Driesen  <drieseng@users.sourceforge.net>

	* Delegate.cs: Fixed bootstrap build.

2007-03-08  Gert Driesen  <drieseng@users.sourceforge.net>

	* StringComparer.cs: Renamed StringComparer classes and promoted them
	to top-level classes. Merged Ordinal and OrdinalIgnoreCase comparers.
	Fixes binary serialization compatibility with MS.

2007-03-06  Zoltan Varga  <vargaz@gmail.com>
  
	* Type.cs (Equals): Remove a useless check.

	* Type.cs: Rename Type:Equals(Type) to EqualsInternal, and add support for checking
	UnderlyingSystemType. Fixes #81037.

2007-03-05 Gonzalo Paniagua Javier <gonzalo.mono@gmail.com>

	* TermInfoDriver.cs: adjust buffer indexes after *every* read. Fixes
	bug #80329. Robert Jordan attached a similar patch to the bug report
	but I didn't see it until after my commit...

2007-03-05  Peter Dettman <peter.dettman@iinet.net.au>

	* Enum.cs: The above patch makes the formatting for specifiers 'x'
	and 'X' behave like MS.NET, including the correct length for each
	possible underlying type, and correctly using capital letters for
	the 'X' case.

	Patch also includes some more test cases in EnumTests.cs.

2007-02-25  Gert Driesen  <drieseng@users.sourceforge.net>

	* AppDomainSetup.cs: If configuration file is not an absolute path,
	then throw a MemberAccessException if ApplicationBase is not set,
	or otherwise consider it as a path relative to ApplicationBase.
	Fixes bug #80934. Patch provided by Jamie Cansdale.
	* AppDomain.cs: In CreateDomain, construct AppDomain with
	ApplicationBase of default domain if not explicitly set in specified
	AppDomainSetup. If config file is not set, then use filename of the
	default domain config file. Base on patch provided by Jamie Cansdale.

2007-02-16  Sebastien Pouliot  <sebastien@ximian.com>

	* Random.cs: Fix exception messages ("then" -> "than"). Spotted by
	Mark A. Nicolosi (#80873).

2007-02-12  Miguel de Icaza  <miguel@novell.com>

	* CStreamWriter.cs (Write with char []): take the lock once for
	all characters and call manually the InternalWriteChar properly to
	speed things up.

	(Write with string parameter): same thing, if the driver is not
	initialized use a fast path.

	If the driver has not been initialized, use a fast path instead. 

Mon Feb 12 21:54:57 CET 2007 Paolo Molaro <lupus@ximian.com>

	* MonoType.cs: patch from Cedric Vivier <cedricv@neonux.com> to
	get correctly non-public fields from generic types.

2007-02-08  Jonathan Chambers  <joncham@gmail.com>

	* __ComObject.cs: Add IUnknown field to object. Cleanup icalls.
	
2007-02-03  Zoltan Varga  <vargaz@gmail.com>

	* BitConverter.cs (ToDouble): Fix this on big-endian machines.

2007-01-30  Atsushi Enomoto  <atsushi@ximian.com>

	* TimeZone.cs: According to the docs, we should not throw when
	converting to Localtime if we are a negative value.  Instead we
	return DateTime.MinValue.

2007-01-25  Atsushi Enomoto  <atsushi@ximian.com>

	* DateTime.cs : copy Kind in those members that return DateTime.
	  Fixed bug #80614.

2007-01-20  Miguel de Icaza  <miguel@novell.com>

	* Array.cs (InternalArray__ICollection_Contains,
	InternalArray__IndexOf): Cope with null values in the array (See
	bug #80563).

2007-01-19  Marek Habersack  <grendello@gmail.com>

	* AppDomain.cs: Make sure that domain
	SetupInformation.ConfigurationFile is never null. MS.NET by
	default copies the default domain's ConfigurationFile value
	there. Fixes bug #80547.

2007-01-14  Jensen Somers <jensen.somers@gmail.com>

	* ArraySegment.cs: Added Equals() method, operator == and !=
	overloading and GetHashCode().

2007-01-10  Andy Hume <andyhume32@yahoo.co.uk>

	* Fixes to a number of exception classes.
	
	A project of mine uses #ctor(String,Exception) on 
	ObjectDisposedException, so I looked at adding that, and any 
	other similar constructors missing as per the class status report.
	
	I also spotted inconsistent setting of HResult, and fixed 
	those too.  For instance, ArgumentNullException sets HResult 
	only in three out of the four constuctors; not setting it in 
	the v2 (String,Exception) one -- and correctly not in the 
	Serialization constructor.
	
	
	So, I fixed the remaining missing (String,Exception) 
	constructors in corlib (2 of), and fixed the Hresult setting 
	in all exceptions there (4 of).
	
	The remaining Exception constructor omission listed was 
	InvalidCastException.ctor(System.String, System.Int32).  MSDN	says:
	"This constructor supplies an HRESULT value that is 
	accessible to inheritors of the InvalidCastException class, 
	via the protected HResult property of the Exception class."
	I added that method too, setting the HResult property from 
	the Int32 argument.

2007-01-10  Atsushi Enomoto  <atsushi@ximian.com>

	* String.cs, StringComparer.cs : avoid extra string creation in
	  StringComparer.OrdinalIgnoreCase.

2007-01-05  Sebastien Pouliot  <sebastien@ximian.com>

	* DateTime.cs: Under 2.0 fix ParseExact to set DateTimeKind.Utc when
	DateTimeStyles.AdjustToUniversal is used.

2007-01-04 Gonzalo Paniagua Javier <gonzalo@ximian.com>

	* TermInfoDriver.cs: honor the backspace in ReadLine.

2006-12-30  Marek Safar  <marek.safar@gmail.com>

	* String.cs: Character based method only.
	(IndexOf, LastIndexOf, Replace, IndexOfAny): Performance improvements.
	(Substring): Returns same instance when index is 0.

2006-12-30  Alp Toker  <alp@atoker.com>

	* Decimal.cs:
	* Math.cs: Implement missing Decimal.Ceiling methods for 2.0.
	Closes #80384.

2006-12-22  Sebastien Pouliot  <sebastien@ximian.com> 

	* DateTime.cs: Implement missing [To|From]Binary methods for 2.0.
	* OperatingSystem.cs: Implement missing ServicePack and VersionString
	properties (2.0).
	* Version.cs: Add missing Major|MinorRevision properties for 2.0.

2006-12-14  Raja R Harinath  <rharinath@novell.com>

	* Type.cs (MakeGenericType): Can only be called on a generic type
	definition.

2006-12-03  Miguel de Icaza  <miguel@novell.com>

	* DateTime.cs: Fix this on the 2.0 profile, return the
	DateTimeKind for the Now property

2006-12-01  Duncan Mak  <duncan@a-chinaman.com>

	* ArgumentOutOfRangeException.cs (.ctor): 
	* NotFiniteNumberException.cs (.ctor): Add the 2.0 constructor
	that takes a string and an inner Exception.

2006-12-01  Atsushi Enomoto  <atsushi@ximian.com>

	* DateTime.cs :
	  When comparing enumerations, two or more enumeration values might
	  match. Thus basically we should do complete matching, but right
	  now just do reverse order search since only numbered abbrev month
	  names matter (and full iteration is a mess). Fixed bug #80094.

2006-12-01  Atsushi Enomoto  <atsushi@ximian.com>

	* DateTime.cs :
	  use new internal clone-less DateTimeFormatInfo members.

2006-11-29  Martin Baulig  <martin@ximian.com>

	* INullableValue.cs: Removed.

2006-11-28  Duncan Mak  <duncan@novell.com>

	* ArgumentNullException.cs (.ctor): Added new constructor that's
	new in .NET 2.0.

	* InsufficientMemoryException.cs: Added missing 2.0 exception.
	
2006-11-27  Jonathan Chambers  <joncham@gmail.com>

	* __ComObject.cs: Removed IDispatchMono.
	
2006-11-27 Gonzalo Paniagua Javier <gonzalo@ximian.com>

	* TermInfoDriver.cs:
	* Console.cs: lazy initialization of Console 2.0 (also when
	CancelKeyPress is used).

2006-11-27  Miguel de Icaza  <miguel@novell.com>

	* Exception.cs (GetType): New method in 2.x, Another Moma catch. 

Mon Nov 27 19:34:16 CET 2006 Paolo Molaro <lupus@ximian.com>

	* GC.cs: implemented the needed methods with icalls.

2006-11-26  Miguel de Icaza  <miguel@novell.com>

	* Math.cs: Add Floor(Decimal d), for CreativeDocs.NET.

	Go Moma!  http://www.mono-project.com/Moma

	* Decimal.cs: Refactor code to implement TryParse.

	Also, avoid initializing messages on every call to stripStyles

2006-11-22  Miguel de Icaza  <miguel@novell.com>

	* DateTime.cs: A small performance hit, we store the actual time
	span in a boxed object.   This way, it can be updated from other
	threads if necessary.   We always unbox to get the value before
	any potential updates. 

	Thanks to Gonzalo for catching this.

2006-11-21  Miguel de Icaza  <miguel@novell.com>

	* TimeZone.cs (CurrentSystemTimeZone): Cache the current year
	daylight savings time in static variables.

	(CurrentSystemTimeZone.OnDeserialization): Initialize
	this_year_dlt and this_year on this method.

	(TimeZone): init statically the currentTimeZone instead of
	delaying that to the static property, avoiding a compare. 

2006-11-22  Lluis Sanchez Gual  <lluis@novell.com>

	* Array.cs: (compare<T>) if a comparer is provided, it has
	  priority over other comparison methods.

2006-11-14  Miguel de Icaza  <miguel@novell.com>

	* Array.cs: TODOs will from now on be used to flag information
	that will be developer-visible, not to flag internal information
	that none of us reads or bothers about.

	For those, use "FIXME" strings in the source code instead. 

	* AppDomain.cs: Update to be more useful.

2006-11-13  Atsushi Enomoto  <atsushi@ximian.com>

	* String.cs : fixed incorrect startIndex/length count in
	  IndexOf(string,StringComparison).

2006-11-07  Marek Safar  <marek.safar@gmail.com>

	* String.cs (LastIndexOf): If value is Empty, the return value is
	the start index position in value.

2006-10-26 Gonzalo Paniagua Javier <gonzalo@ximian.com>

	* TermInfoDriver.cs: prevent an invalid cast.

2006-10-26  Marek Safar  <marek.safar@seznam.cz>

	* String.cs (Concat): Add fast-path for empty strings.

2006-10-20  Jonathan Chambers  <joncham@gmail.com>

	* Variant.cs: Add support for bool and interfaces.
	
2006-10-18  Kornél Pál  <kornelpal@gmail.com>

	* Type.cs: Removed is_subtype_of because IsSubclassOf should be used
	  that is public and virtual. IsClass: Checking for ValueType is
	  unnecessary. IsEnum: UnderlyingSystemType is not used anymore so
	  no EnumBuilder hack is necessary. Checking for Enum is
	  unnecessary. IsSerializable: Walk BaseType for user defined types.
	  IsSubclassOf: Walk BaseType for user defined types.

	* MonoType.cs: IsValueTypeImpl is unnecessary. IsSubclassOf: Unlike
	  Type system types throw ArgumentNullException on null Type
	  argument.

2006-10-14  Gert Driesen  <drieseng@users.sourceforge.net>

	* BadImageFormatException.cs: Changed message for default ctor to
	match MS. Use internal message field of Exception to check whether
	Message is null. Match MS default messages when no message is 
	set. Fixed ToString to match MS.

2006-10-09  Miguel de Icaza  <miguel@novell.com>

	* Environment.cs: Handle SpecialFolder.MyMusic

2006-10-07 Gert Driesen <drieseng@users.sourceforge.net>

	* Enum.cs: Use different exception message depending on whether the
	type of the passed in value is an Enum or not. Avoid looking up the
	enum's underlying type twice in case of "D" or "d" format specifier.

2006-10-06 Gonzalo Paniagua Javier <gonzalo@ximian.com>

	* TermInfoDriver.cs: don't allow backspace if we're at the beginning
	position for a ReadLine.

2006-10-06 Gonzalo Paniagua Javier <gonzalo@ximian.com>

	* TermInfoDriver.cs: ironpython autocompletion works now.

2006-09-28 Gonzalo Paniagua Javier <gonzalo@ximian.com>

	* Console.cs: avoid casting on windows.

2006-09-28 Gonzalo Paniagua Javier <gonzalo@ximian.com>

	* ConsoleDriver.cs:
	* TermInfoDriver.cs:
	* IConsoleDriver.cs:
	* CStreamWriter.cs:
	* ConsoleKeyInfo.cs:
	* NullConsoleDriver.cs:
	* Console.cs:
	* CStreamReader.cs:
	* WindowsConsoleDriver.cs: initial changes to handle cursor position
	and screen buffers.

2006-09-21  Gert Driesen  <drieseng@users.sourceforge.net>

	* ArithmeticException.cs: Modified default message to match MS, to
	ensure a local regression test passes on both Mono and .NET.

2006-09-21  Gert Driesen  <drieseng@users.sourceforge.net>

	* Exception.cs: Marked message internal to allow derived classes to
	access the raw message (without changing the public API).

2006-09-19  Gonzalo Paniagua Javier <gonzalo@ximian.com>

	* ConsoleDriver.cs:
	* TermInfoDriver.cs:
	* IConsoleDriver.cs:
	* Console.cs:
	* WindowsConsoleDriver.cs: don't switch to the alternate window.
	Trigger the cancel event. Retrieve the cursor position at the
	beginning, as we're going to keep track of it instead of querying it
	all the time.

2006-09-14  Jonathan Chambers  <joncham@gmail.com>

	* Environment.cs (ProcessorCount): Implement as icall.
	Patch by Jason McFall.

2006-09-05  Raja R Harinath  <rharinath@novell.com>

	* DateTime.cs (Today) [NET_2_0]: Set kind to Local.

2006-09-02  Zoltan Varga  <vargaz@gmail.com>

	* Enum.cs (Equals): Use the generic Equals implementation from ValueType which
	is faster and avoids allocations.

2006-09-01  Martin Baulig  <martin@ximian.com>

	* Array.cs (Array.InternalArray): Removed the helper class;
	instead we use private generic methods in System.Array which are
	inserted into the vtable at runtime.

2006-08-23 Gonzalo Paniagua Javier <gonzalo@ximian.com>

	* ConsoleCancelEventArgs.cs: fix my build.

2006-08-22  Miguel de Icaza  <miguel@novell.com>

	* MulticastDelegate.cs: Make DynamicInvokeImpl internal in 2.0 

	* Converter.cs: update signature to final.

	* ModuleHandle.cs: Removed the [Obsolete] flags as they removed
	those in the final 2.0

	* DateTime.cs: Fixed the signature. 

	* Convert.cs: Removed API calls that were deprecated in final 2.0

	* Enum.cs: Updated to use the obsoletes flagged in 2.0.

	* ConsoleCancelEventArgs.cs: Updated to 2.0

2006-08-19  Miguel de Icaza  <miguel@novell.com>

	* Attribute.cs: This needs to do a deep compare, not a shallow
	one.   Ran into this bug with the VBNC compiler that compares two
	separate attributes for equality using this.

	* String.cs (StartsWith): Fix the overloaded constructor that
	takes a CultureInfo, if that is null, it means to use the current
	culture. 

	* TermInfoDriver.cs: Do not throw exceptions on the driver for
	SetWindowSize and SetWindowPosition, they can be treated as nops.

2006-08-18  Zoltan Varga  <vargaz@gmail.com>

	* *.cs: Use String.Empty instead of "" in a lot of places.

2006-08-17  Sebastien Pouliot  <sebastien@ximian.com>

	* DateTime.cs: Remove last patch to DateTime as the fix wasn't correct
	and made most x.509 unit tests fails. However the original problem is 
	back (only on 2.0).

2006-08-14  Raja R Harinath  <rharinath@novell.com>

	Fix #78943
	* Activator.cs (CreateInstance): Throw ArgumentException on open
	generic types.

2006-08-14  Miguel de Icaza  <miguel@novell.com>

	* MonoType.cs: Do the argument testinf for SetField later,
	otherwise the implicit (and not documented, but already considered
	side effect of checking SetProperty) did not work.

	Bug fix #79023

2006-08-13  Atsushi Enomoto  <atsushi@ximian.com>

	* String.cs : Normalize() and IsNormalized() implementation.

2006-08-10  Jonathan Chambers  <joncham@gmail.com>

	* __ComObject.cs: Added defintion of IDispatch interface, and
	property. Get CLSID of supertype for creation if class not
	ComImport attributed (allows for inheritance of RCW).
	* MonoType.cs: Implement IsCOMObjectImpl.

2006-08-09  Atsushi Enomoto  <atsushi@ximian.com>

	* DateTime.cs : fixed X509Certificate() case that regressed only
	  under NET_2_0.

2006-08-07  Kornél Pál  <kornelpal@gmail.com>

	* Console.cs: Use correct code pages on Windows and initialize
	  InputEncoding and OutputEncoding to the actual encodings used.

2006-08-05  Duncan Mak  <duncan@novell.com>

	* Char.cs (TryParse): Implemented missing 2.0 method, which fixed
	bug #79007.

2006-07-28  Jonathan Chambers  <joncham@gmail.com>

	* __ComObject.cs: Added support for marshalling objects.
	
2006-07-24  Atsushi Enomoto  <atsushi@ximian.com>

	* Char.cs : implemented utf32 conversion methods thus fixed bug #78856.

2006-07-19  John Luke  <john.luke@gmail.com>

	* TermInfoDriver.cs: switch order of alt and control when
	calling new ConsoleKeyInfo()

2006-07-19  Kornél Pál  <kornelpal@gmail.com>

	* String.cs: Improve CreateString () performance when length is zero.

2006-07-18  Kornél Pál  <kornelpal@gmail.com>

	* String.cs: Added CreateString () methods. Constructors with matching
	  argument list are redirected to these methods that improves
	  performance as well as fixes bug #78703.

2006-07-15  Jonathan Chambers  <joncham@gmail.com>

	* __ComObject.cs: Begin implementing COM Interop.
	* Environment.cs: Increment corlib version.
	
2006-07-12  Zoltan Varga  <vargaz@gmail.com>

	* Delegate.cs (DynamicInvokeImpl): Add support for bound delegates in Net 2.0.

2006-07-11  Zoltan Varga  <vargaz@gmail.com>

	* Double.cs (Parse): Fix handling of inner whitespace.

2006-07-09  Zoltan Varga  <vargaz@gmail.com>

	* Int32.cs: Fix a warning.

2006-07-07  Atsushi Enomoto  <atsushi@ximian.com>

	* TimeZone.cs : consider DateTimeKind in ToLocalTime() and 
	  ToUniversalTime(). Fixed bug #78784. Patch by Thong Nguyen.
	* DateTime.cs : DateTimeKind for UtcNow should be Utc.

2006-06-28  Kornél Pál  <kornelpal@gmail.com>

	* Char.cs: Implemented IsHighSurrogate and IsLowSurrogate methods.

2006-06-27  Atsushi Enomoto  <atsushi@ximian.com>

	* Double.cs : don't throw Exception in TryParse() for 'E'.
	  Fixed bug #78546.

2006-06-20  Jb Evain  <jbevain@gmail.com>

	* Math.cs: implement Math.Truncate.

2006-06-13  Atsushi Enomoto  <atsushi@ximian.com>

	* DateTime.cs :
	  Another lame win32 dependent pattern. Fixed bug #78618.

2006-06-09  Jonathan Chambers  <jonathan.chambers@ansys.com>

	* Environment.cs: Implement Set/GetEnvironmentVariable for User/Machine.	

2006-06-07  Kornél Pál  <kornelpal@gmail.com>

	* Environment.cs: Use Consts.FxFileVersion for Environment.Version
	  as Consts.RuntimeVersion was removed.

2006-06-05  Jonathan Chambers  <jonathan.chambers@ansys.com>

	* Variant.cs: Added.
	* Environment.cs: Incremented corlib version since adding Variant.	
	
2006-06-01  Raja R Harinath  <rharinath@novell.com>

	* Nullable.cs (operator==, operator!=): Remove.

2006-05-31  Zoltan Varga  <vargaz@gmail.com>

	* MonoDummy.cs: Removed as it is no longer needed.

	* Environment.cs: Bump corlib version.
	
	* Environment.cs: Revert the last change.
	
	* Environment.cs: Bump corlib version.

	* MonoAsyncCall.cs: New file.

2006-05-30  Gert Driesen  <drieseng@users.sourceforge.net>

	* Char.cs: Removed duplicate (explicit) interface implementation.
	* String.cs: Removed duplicate (explicit) interface implemenation.
	* MulticastDelegate.cs: Fixed API mismatches.

2006-05-29 Paolo Molaro <lupus@ximian.com>

	* String.cs: make sure that the chars truncated by a stringbuilder
	are zeroed.

2006-05-29  Martin Baulig  <martin@ximian.com>

	* Exception.cs
	(Exception.StackTrace): Use the new stack trace format which is
	very similar to the one of MS.NET - method name goes first,
	file / line number last and in the method name, we separate class
	and method name by `.'.

	* Environment.cs
	(Environment.StackTrace): Enable line-number information.

2006-05-24  Atsushi Enomoto  <atsushi@ximian.com>

	* DateTime.cs :
	  Implement 2.0 TryParseExact(). Patch by Seo Sanghyeon.

2006-05-17  Kazuki Oikawa  <kazuki@panicode.com>

	* Array.cs : added internal sort method used
	  in System.Collections.Generics.List<T>.Sort(Comparison<T>).

2006-05-15  Zoltan Varga  <vargaz@gmail.com>

	* Environment.cs: Bump corlib version.

2006-05-10  Zoltan Varga  <vargaz@gmail.com>

	* MonoType.cs (GetMethodImpl): Fix a warning.

2006-05-08  Atsushi Enomoto  <atsushi@ximian.com>

	* ArrayTest.cs : use proper comparer in IndexOf() and LastIndexOf().
	  Patch by Kazuki Oikawa. Fixed bug #77277.

2006-05-07  Zoltan Varga  <vargaz@gmail.com>

	* Nullable.cs (Equals): Fix comparison to null. Fixes #78322.

2006-04-28  Atsushi Enomoto  <atsushi@ximian.com>

	* Nullable.cs : updated Nullable<T> API to 2.0 RTM.

2006-04-26  Atsushi Enomoto  <atsushi@ximian.com>

	* Double.cs : (Parse) handle currency symbol when
	  AllowCurrencySymbol is passed as part of the style. Patch by
	  nede@aliquant.com, modified to eliminate redundant Substring().
	  This fixes bug #77721.

2006-04-26  Atsushi Enomoto  <atsushi@ximian.com>

	* MonoType.cs : (GetMethod) when zero-length type[] is explicitly
	  passed, don't return methods with some arguments. Fixed bug #77367.

2006-04-21  Gert Driesen  <drieseng@users.souceforge.net>

	* Enum.cs: Provide meaningful message when type of passed in value
	does not match enum type.

2006-04-19  Raja R Harinath  <rharinath@novell.com>

	* Char.cs (Equals): Don't access 'm_value' field of other
	instances.  Cast directly to 'char'.

2006-04-13  Atsushi Enomoto  <atsushi@ximian.com>

	* DateTime.cs : implement SpecifyKind(). Patch by Thong Nguyen.

2006-04-13  Atsushi Enomoto  <atsushi@ximian.com>

	* NumberFormatter.cs : general performance improvements. Avoid 
	  extraneous evaluation for simple formatting. Details are seen in 
	  bug #77792. Patch by Kazuki Oikawa.

2006-04-13  Atsushi Enomoto  <atsushi@ximian.com>

	* DateTime.cs : implement IsDaylightSavingTime().
	  Patch by Seo Sanghyeon <tinuviel@sparcs.kaist.ac.kr>.

2006-04-04  Atsushi Enomoto  <atsushi@ximian.com>

	* Array.cs :
	  added some more [ReliabilityContract].
	  removed some [CLSCompliant].
	  renamed generic method parameter names.

2006-03-31  Zoltan Varga  <vargaz@gmail.com>

	* Environment.cs (SetEnvironmentVariable): Implement.

2006-03-28  Atsushi Enomoto  <atsushi@ximian.com>

	* Array.cs : oops, the last change caused regression. The array must
	  be transparent to ReadOnlyCollection, not create another list.

2006-03-28  Atsushi Enomoto  <atsushi@ximian.com>

	* Array.cs : AsReadOnly<T>() in RTM returns ReadOnlyCollection<T>.
	  Thus removed ReadOnlyArray<T> and ReadOnlyArrayEnumerator<T>.
	  In 2.0 some members became non-virtual.

2006-03-23  Atsushi Enomoto  <atsushi@ximian.com>

	* String.cs : oops, NET_2_0.

2006-03-23  Atsushi Enomoto  <atsushi@ximian.com>

	* String.cs : added new IndexOf() and LastIndexOf() overloads, and
	  IEnumerable<char>.GetEnumerator().

2006-03-21  Kornél Pál  <kornelpal@gmail.com>

	* String.cs: Make memcpy4 private as it is a helper method.
	  Make memcpy internal to can be used from UnicodeEncoding.

2006-03-19  Marek Safar  <marek.safar@seznam.cz>

	* Nullable.cs (Compare, Equals): Added constrain as gmcs now correctly
	reports an error here.

2006-03-16  Atsushi Enomoto  <atsushi@ximian.com>

	* Double.cs : (Parse) reject String.Empty.

Wed Mar 15 16:30:51 CET 2006 Paolo Molaro <lupus@ximian.com>

	* LocalDataStoreSlot.cs: implement as index in an array.
	Implemented finalizer and allow it to remove the data stored
	in the slot.

2006-03-15  Zoltan Varga  <vargaz@gmail.com>

	* Environment.cs: Bump corlib version.

2006-03-10  Zoltan Varga  <vargaz@gmail.com>

	* MonoCustomAttrs.cs (IsDefined): Avoid a runtime assert if a type
	overwrites GetCustomAttributes () but not IsDefined ().

2006-03-07  Peter Dennis Bartok  <pbartok@novell.com>

	* Environment.cs: Bumped corlib version to 48 (due to r57532)

2006-03-07  Martin Baulig  <martin@ximian.com>

	* String.cs (String.FormatHelper): Try getting an `ICustomFormatter'
	from the `provider' if possible.

2006-02-26  Gert Driesen  <drieseng@users.souceforge.net>

	* DecimalFormatter.cs: Removed obsolete class, as it has been replaced
	by NumberFormatter.
	* DoubleFormatter.cs: Same.
	* SingleFormatter.cs: Same.

2006-02-21  Marek Safar  <marek.safar@seznam.cz>

	* String.cs (Equals): Optimized for speed.

2006-02-21 Gonzalo Paniagua Javier <gonzalo@ximian.com>

	* TermInfoDriver.cs: patch by Mike Hull that fixes bug #77518.

Mon Feb 20 11:19:54 CET 2006 Paolo Molaro <lupus@ximian.com>

	* MonoType.cs: patch from Joachim Ante <joe@otee.dk> to
	improve error messages.

2006-02-15  Martin Baulig  <martin@ximian.com>

	* Type.cs (Type.IsGenericInstance): Removed.

2006-02-14  Ankit Jain  <jankit@novell.com>
	    Raja R Harinath  <rharinath@novell.com>
 
	* ArraySegment.cs (.ctor): Fix bounds check. Rename param 'length' to
	'count'.

2006-02-11  Zoltan Varga  <vargaz@gmail.com>

	* TermInfoDriver.cs (CreateKeyInfoFromInt): Fix handling of tab and its
	friends.
	
	* TermInfoDriver.cs (GetWindowDimensions): Obtain the exact terminal
	size using an icall.
	(GetCursorPosition): Convert the row and column to 0 based indexing. 
	Also fix reading of large values.
	(CreateKeyInfoFromInt): Convert LF to ConsoleKey.Enter.

	* ConsoleDriver.cs (GetTtySize): New icall.

2006-02-10  Zoltan Varga  <vargaz@gmail.com>

	* Array.cs: Fix some methods which previously returned Nullable<T>.

	* Nullable.cs: Add T: struct constraint and fix constructor.

Fri Feb 3 11:01:46 CET 2006 Paolo Molaro <lupus@ximian.com>

	* String.cs: changed StartsWith/EndsWith to faster versions.

2006-02-02 Gonzalo Paniagua Javier <gonzalo@ximian.com>

	* String.cs: implement 2.0 StartsWith and EndsWith new overloads. Based
	on a patch by Thong Nguyen.

2006-01-31  Zoltan Varga  <vargaz@gmail.com>

	* String.cs: Implement one of the new net 2.0 Split methods.

2006-01-31  Atsushi Enomoto  <atsushi@ximian.com>

	* String.cs : (LastIndexOf) Fixed bug #77412. It should not expect
	  that value length is bigger than its index.

2006-01-27  Zoltan Varga  <vargaz@gmail.com>

	* DateTime.cs: Add some 2.0 methods and properties.

2006-01-19 Gonzalo Paniagua Javier <gonzalo@ximian.com>

	* Console.cs: if InternalCodePage returns -1, use the default encoding.
	Also match the UTF8 one properly. Patch by wall_john@sohu.com.

2006-01-19  Atsushi Enomoto  <atsushi@ximian.com>

	* ModuleHandle.cs : GetPEKind() is not public in 2.0 RTM.

2006-01-16  Alp Toker  <alp@atoker.com>

	* TimeSpan.cs: Simple implementation of NET 2.0 TryParse() using
	try/catch

2006-01-05  Raja R Harinath  <rharinath@novell.com>

	Fix regressions introduced by the fix to #71300.
	* Activator.cs (CreateInstance): Use Binder.SelectMethod instead
	of home-grown FindBestCtor.
	(FindBestCtor): Delete.

2006-01-03  Zoltan Varga  <vargaz@gmail.com>

	* Nullable.cs: Update to Net 2.0 RTM.
	
	* Nullable.cs: Add comments about runtime dependencies on the layout of
	this type.

2006-01-02  Sebastien Pouliot  <sebastien@ximian.com>

	* Activator.cs: Now find the best ctor when null are used for 
	paramaters. Fix bug #71300. Added checks for specific types (void,
	TypedReference, ArgIterator and RuntimeArgumentHandle).
	* Console.cs: Re-use Environment logic to detect Windows.
	* Type.cs: Re-applied r45150 as the real bug was in Activator.

2006-01-02  Zoltan Varga  <vargaz@gmail.com>

	* Activator.cs: Add a 'params' to one of the CreateInstance overloads.

	* RuntimeTypeHandle.cs RuntimeMethodHandle.cs RuntimeFieldHandle.cs:
	Add == and != operators.

2005-12-23  Sebastien Pouliot  <sebastien@ximian.com>

	* Environment.cs: Bump corlib version to 46.
	* TimeZone.cs: Partial fix for #76094. Added [Serializable] attribute 
	and renamed internal CurrentTimeZone class to CurrentSystemTimeZone 
	(like MS). This allows serialization roundtrip to work in Mono but 
	there's still an issue when deserializing a stream from MS. 

2005-12-23  Sebastien Pouliot  <sebastien@ximian.com> 
 
	* NumberFormatter.cs: Fixed rounding for float and the string output
	now includes all the precision (not counting preceding zeros). This
	fix the DecimalTest.TestConstructSingleRounding_NotWorking test cases.

2005-12-21  Sebastien Pouliot  <sebastien@ximian.com> 
 
	* Array.cs: Fixed Sort<T> with IComparable (generic or not) bug #77039

2005-12-20  Carlos Alberto Cortez <calberto.cortez@gmail.com>

	* Array.cs: Added the Sort<T> methods (generics). 

2005-12-19  Sebastien Pouliot  <sebastien@ximian.com> 
 
	* Array.cs: Fixed BinarySearch when the array is empty (#77030). Added
	some null check which throws ArgumentNullException under 2.0.

2005-12-15  Sebastien Pouliot  <sebastien@ximian.com>

	* DateTime.cs: Added MonoTODO to ctor accepting a Calandar instance.
	* Double.cs: Under 2.0 throw a ArgumentException when parsing with
	 NumberStyles.AllowHexSpecifier. Partial fix for #72221. Added the
	second, simpler, TryParse method (2.0).
	* Single.cs: Added the TryParse methods for 2.0.

2005-12-15  Raja R Harinath  <rharinath@novell.com>

	* Type.cs (IsGenericType): Make virtual.

2005-12-08  Sebastien Pouliot  <sebastien@ximian.com> 

	* AppDomainSetup.cs: ApplicationBase throw exception on get (not on 
	set). New behaviour is more like MS - but most issues (unit tests)
	were really path issues. Fix bug #71291.
	* DateTime.cs: Add more information when throwing an exception in 
	ctor(long). Useful for debugging.

2005-12-07  Zoltan Varga  <vargaz@gmail.com>

	* Single.cs Double.cs: Fix warnings.

2005-12-06  Sebastien Pouliot  <sebastien@ximian.com> 
 
	* Convert.cs: ToBase64String method didn't use the option parameter so
	we always included new lines. Fix bug #76876.

2005-12-06  Sebastien Pouliot  <sebastien@ximian.com>

	* AppDomainSetup.cs: Added missing ComVisible and removed LAMESPEC 
	(the docs were fixed).
	* NumberFormatter.cs: Fixed the "NotWorking" case where 1.15 was 
	misrounded compared to MS implementation. Extra care is required when
	dealing with the extra 2 digits information (e.g. double precision is
	15 digits but 17 are kept - for a reason ;-)

2005-12-05  Ben Maurer  <bmaurer@ximian.com>

	* Environment.cs: Bump version

	* Nullable.cs: New Box and Unbox methods for the jit

2004-12-05  Peter Dennis Bartok <pbartok@novell.com>

	* Enum.cs: Properly handle "No bits set" case even if the sorted numbers
	  list does not have enum value 0 as the first item. Fixes #76921

2005-12-05  Sebastien Pouliot  <sebastien@ximian.com>

	* AppDomain.cs: CreateComInstanceFrom isn't static in any profile.

Mon Dec 5 15:14:59 CET 2005 Paolo Molaro <lupus@ximian.com>

	* Double.cs: remove unused icall.
	* BitConverter.cs: handle double binary format on ARM FPA.

2005-12-02  Alp Toker  <alp@atoker.com>

	* MonoType.cs:
	* Type.cs: DeclaringMethod should return MethodBase, not MethodInfo

2005-12-02  Alp Toker  <alp@atoker.com>

	* AppDomain.cs: ReflectionOnlyPreBindAssemblyResolve renamed to
	ReflectionOnlyAssemblyResolve in 2.0 final

2005-12-01  Alp Toker  <alp@atoker.com>

	* String.cs: Add static and non-static Equals(... StringComparison) for
	2.0.

2005-12-01 Gonzalo Paniagua Javier <gonzalo@ximian.com>

	* TermInfoDriver.cs: special case for the escape key. Fixes bug #76781.

2005-11-30 Gonzalo Paniagua Javier <gonzalo@ximian.com>

	* TermInfoDriver.cs: if the cursor_address capability contains a %i, we
	have to add 1 to x and y when setting the cursor position.
	Fixes bug #76856.

	* Convert.cs: remove unused variables.

Wed Nov 30 12:14:20 EST 2005 Paolo Molaro <lupus@ximian.com>

	* NumberFormatter.cs: work around arch-specific ulong cast behaviour
	with large numbers.

Tue Nov 29 05:38:37 EST 2005 Paolo Molaro <lupus@ximian.com>

	* Convert.cs: fix endianess issue when converting to base-8
	format. All the base code would need a rewrite for efficience.

2005-11-25  Sebastien Pouliot  <sebastien@ximian.com>

	* String.cs: Added support for Compare(... StringComparison) in 2.0.

2005-11-25  Alp Toker  <alp@atoker.com>

	* Type.cs (IsVisible): New 2.0 property, implemented recursively.

2005-11-17  Dick Porter  <dick@ximian.com>

	* Environment.cs: Incremented corlib version

2005-11-14  Carlos Alberto Cortez <calberto.cortez@gmail.com>

	* Int32.cs, UInt32.cs, Int16.cs, UInt16.cs, Int64.cs,
	UInt64.cs, Byte.cs, SByte.cs, Double.cs : Modify internal Parse
	methods to return the exception as an out parameter,
	instead of throwing it. This will be of special help
	to TryParse methods.
	* Environment.cs: Update corlib version to 42.
	
2005-11-14  Raja R Harinath  <rharinath@novell.com>

	* EventHandler.cs (EventHandler<TEventArgs>): Rename from EventHandler<T>.

2005-11-11  Zoltan Varga  <vargaz@gmail.com>

	* Type.cs (GetPseudoCustomAttributes): Return ComImportAttribute as well.

2005-11-11  Lluis Sanchez Gual  <lluis@novell.com>

	* TimeZone.cs: Removed incorrect double-check lock and unneeded
	hashtable access.

2005-11-11  Marek Safar  <marek.safar@seznam.cz>

	* Type.cs: IsNested implemented, signature fixes.

2005-11-11  Raja R Harinath  <rharinath@novell.com>

	* Array.cs (Resize<T>) [2-argument variant]: Fix nullref.

2005-11-10  Zoltan Varga  <vargaz@gmail.com>

	* Array.cs (Resize<T>): New internal method which takes a 'length' argument
	as well to avoid copying the whole array.

2005-11-09  Atsushi Enomoto  <atsushi@ximian.com>

	* Int64.cs : ditto for long.

2005-11-09  Atsushi Enomoto  <atsushi@ximian.com>

	* Int32.cs : Parse("2147483648", format_provider) should be rejected.

2005-11-09  Sebastien Pouliot  <sebastien@ximian.com>

	* AttributeTargets.cs: Added [ComVisible (true)] and [Serializable] 
	in 2.0 profile.
	* Base64FormattingOptions.cs: Added missing [Flags] attribute.
	* ConsoleKey.cs: Removed old BackSpace and WhiteSpace (they were 
	already replaced by Backspace and Whitespace)
	* DateTime.cs: Moved DayOfWeek enum to it's own file.
	* DateTimeKind.cs: New (2.0) enum.
	* DayOfWeek.cs: New file (extracted from DateTime.cs).
	* DomainManagerInitializationFlags.cs: Removed extra [Serializable].
	* EnvironmentVariableTarget.cs: Added [ComVisible (true)] and fixed 
	values (-1 to all of them).
	*  Exception.cs: Added a LinkDemand for SerializationFormatter on
	GetObjectData method.
	*  LoaderOptimization.cs: Added [ComVisible (true)] and [Serializable] 
	on enum and added [Obsolete] to DomainMask and DisallowBindings in 2.0
	profile.
	* PlatformID.cs: Added [ComVisible (true)] and [Serializable] in 2.0 
	profile.
	* StringComparison.cs: New (2.0) enum (needed for Uri).
	* TermInfoDriver.cs: Fixed BackSpace -> Backspace (see ConsoleKey.cs).
	* TypeCode.cs: Added [ComVisible (true)] and [Serializable] in 2.0 
	profile.

2005-11-08  Atsushi Enomoto  <atsushi@ximian.com>

	* Type.cs : I forgot to mention, some '(' were missing in the
	  improved patch ;-)

2005-11-08  Zoltan Varga  <vargaz@freemail.hu>

	* Type.cs (GetPseudoCustomAttributes): Check for TypeAttributes.Serializable instead of
	IsSerializable property, since the latter returns true for delegates/enums.

2005-11-05  Kornél Pál  <kornelpal@hotmail.com>

	* Environment.cs: Use Consts.RuntimeVersion as Environment.Version that
	  makes maintenance easier.

2005-10-24  Martin Baulig  <martin@ximian.com>

	* Type.cs (Type.IsGenericTypeDefinition): Make this virtual.

2005-10-22 Gonzalo Paniagua Javier <gonzalo@ximian.com>

	* String.cs: fix bound checkings for LastIndexOfAny. Closes bug #76519.

2005-10-20  Raja R Harinath  <rharinath@novell.com>

	* Array.cs (Swapper): Remove NET_2_0 guards from nested declaration.

2005-10-16  Michal Moskal  <malekith@nemerle.org>

       * TermInfoDriver.cs: Call Init () in Background/ForegroundColor.

2005-10-14  Atsushi Enomoto  <atsushi@ximian.com>

	* DateTime.cs : another crappy Windows dependent format.

2005-10-14  Ben Maurer  <bmaurer@ximian.com>

	* DateTime.cs: Speed up when parsing date time objects by not
	duplicating cultureinfo arrays.

2005-10-13  Zoltan Varga  <vargaz@gmail.com>

	* Type.cs (GetTypeCode): Applied patch from 
	Mike Welham <mwelham@gmail.com>. Return TypeCode.Empty when null is
	passed in.

2005-10-07  Zoltan Varga  <vargaz@gmail.com>

	* Delegate.cs: Add support for delegate covariance and contravariance
	from net 2.0.

2005-10-03  Atsushi Enomoto  <atsushi@ximian.com>

	* StringComparer.cs : (OrdinalIgnoreCaseComparer.Equals()) reverse.

2005-09-26  Zoltan Varga  <vargaz@gmail.com>

	* String.cs (ParseFormatSpecifier): Fix skipping of whitespace. Fixes
	#76204.

2005-09-23  Miguel de Icaza  <miguel@novell.com>

	* Decimal.cs: Fix typo, patch from Tomas Kukol <tomas.kukol@gmail.com>

2005-09-19  Zoltan Varga  <vargaz@gmail.com>

	* MonoCustomAttrs.cs (GetCustomAttributesInternal): Add
	attributeType parameter.
	(IsDefined): New icall.

	* MonoCustomAttrs.cs: Avoid instantiating all custom attrs of an
	object when only a specific attribute type is requested. Fixes #76062.

	* Environment.cs: Bump corlib version.

2005-09-09  Zoltan Varga  <vargaz@gmail.com>

	* TypeLoadException.cs MissingMethodException.cs MissingFieldException.cs: Add new ctors called by the runtime. Improve Message property.

2005-09-14  Atsushi Enomoto  <atsushi@ximian.com>

	* DateTime.cs : (_DoParse) don't check ticks range before computing
	  the actual value. Fixed bug #76082.

2005-09-14  Atsushi Enomoto  <atsushi@ximian.com>

	* TimeZone.cs : When the target DateTime is in the range of
	  DST end to DST + delta, don't adjust UtcOffset gap between that of
	  DST and that of STD. This should fix bug #75985.

2005-09-06  Atsushi Enomoto  <atsushi@ximian.com>

	* TimeZone.cs, DateTime.cs :
	  - ToLocalTime() and ToUniversalTime() are moved to TimeZone.
	  - Added more COM patterns. Patch by Ankit Jain. Fixed bug #72132.
	  - use ToLocalTime() and don't depend on the own offset computation.
	    Parse() with 'Z' pattern is closer to correct value on switching
	    Daylight Saving Time. See bug #75985.

2005-09-06  Atsushi Enomoto  <atsushi@ximian.com>

	* DateTime.cs : (DoParse) DateTimeStyles.AdjustToUniversal was not
	  handled as expected and it kept time value as local one.
	  Patch by Brion Vibber. Fixed bug #75995.

2005-09-06  Atsushi Enomoto  <atsushi@ximian.com>

	* DateTime.cs : Literal escape (\) was not checking format as
	  expected. Fixed bug #75213.

2005-09-05  Miguel de Icaza  <miguel@novell.com>

	* MonoType.cs: Patch from Jonathan Chambers to implement
	Type.GUID. 

2005-09-05  Martin Baulig  <martin@ximian.com>

	Reflect latest API changes in the August CTP.

	* Type.cs (Type.HasGenericArguments): Removed.
	(Type.BindGenericParameters): Renamed to MakeGenericType().

2005-09-01  Atsushi Enomoto  <atsushi@ximian.com>

	* DateTime.cs : another idiotic COM dependent format.

2005-09-01  Kornél Pál  <kornelpal@hotmail.com>

	* __ComObject.cs: Fixed to be internal. Removed CLSCompliant attribute.
	Added some comments about the class.

2005-08-30  Sebastien Pouliot  <sebastien@ximian.com>

	* AppDomain.cs: Use the more concise property syntax for declarative
	security.
	* AppDomainManager.cs: Default HostSecurityManager is null.

2005-08-25  Atsushi Enomoto  <atsushi@ximian.com>

	* NumberFormatter.cs : eliminate non-ASCII character.

2005-08-25  Marek Safar  <marek.safar@seznam.cz>

	* Enum.cs: Better exception message.
	
2005-08-21  Gert Driesen  <drieseng@users.sourceforge.net>

	* Convert.cs: In FromBase64String, return empty byte array for zero
	length string. Pass bool to InternalFromBase64String to control 
	whether to allow a whitespace-only string.
	* Environment.cs: Bump corlib version.

2005-08-20  Zoltan Varga  <vargaz@freemail.hu>

	* Environment.cs: Bump corlib version.

2005-08-19  Zoltan Varga  <vargaz@freemail.hu>

	* Math.cs: Implement a new 2.0 Round method.

2005-08-19  Gert Driesen  <drieseng@users.sourceforge.net>

	* Convert.cs: Throw OverflowException if result is larger than
	ushort.MaxValue to match MS.NET. Remove commented code.

2005-08-17  Gert Driesen  <drieseng@users.sourceforge.net>

	* Convert.cs: For now, do not throw OverflowException if hex prefixed
	value is negative for signed types (other than int64). Need to look
	into this further.	

2005-08-17  Gert Driesen  <drieseng@users.sourceforge.net>

	* Convert.cs: Numerous fixed in overloads taking base to match 
	behaviour of MS.NET. Throw ArgumentOutOfRangeException is string is
	empty. If base is 16, 8 or 2, then throw ArgumentException if first 
	character is a negative sign. Throw OverflowException if hex prefixed 
	value is negative for signed types (other than int64) to match MS.NET. 

2005-08-16  Atsushi Enomoto  <atsushi@ximian.com>

	* DateTime.cs : added another COM dependent pattern (rather to describe
	  how it works on .NET than to add the pattern itself...).

2005-08-16  Atsushi Enomoto  <atsushi@ximian.com>

	* DateTime.cs : added case for bug #53023.

2005-08-10  Zoltan Varga  <vargaz@freemail.hu>

	* Type.cs: Add IsGenericType property from NET 2.0.

2005-08-10  Atsushi Enomoto  <atsushi@ximian.com>

	* String.cs : added new StartsWith()/EndsWith() override, fixing
	  existing EndsWith() which incorrectly assumed that both string
	  lengths must be equivalent (they are not always equal).
	* StringComparer.cs : added Ordinal and OrdinalIgnoreCase.

2005-08-09  Zoltan Varga  <vargaz@freemail.hu>

	* String.cs: Implement Split(String[]) methods.

2005-08-09  Miguel de Icaza  <miguel@novell.com>

	* AppDomainSetup.cs: Full-pathization of the appBase should only
	be done on Windows, the ":" condition never applied to Linux.

	* ConsoleKey.cs: Include a few aliases for a few values that were
	introduced recently.

2005-08-09 Gonzalo Paniagua Javier <gonzalo@ximian.com>

	* ConsoleKey.cs: added Backspace, which has the same value as BackSpace.
	Fixes bug #75697.

2005-08-08  Atsushi Enomoto  <atsushi@ximian.com>

	* String.cs : (StartsWith) compared string lengths are not always the
	  same in culture-sensitive comparison.

2005-08-05  Gert Driesen  <drieseng@users.sourceforge.net>

	* Array.cs: Changed protected ctor to private. Fixes API compatibility
	with MS.NET.
	* RuntimeFieldHandle.cs: Equals methods and GetHashCode should only
	be exposed in 2.0 profile.
	* RuntimeMethodHandle.cs: Equals methods and GetHashCode should only
	be exposed in 2.0 profile.
	* RuntimeTypeHandle.cs: Equals methods and GetHashCode should only
	be exposed in 2.0 profile.
	* Type.cs: Added GetType method and implemented _Type interface.
	Fixes API compatibility with MS.NET.

2005-07-28  Marek Safar  <marek.safar@seznam.cz>

	* StringComparer.cs: Add generics version of string interfaces.

2005-07-26  Atsushi Enomoto  <atsushi@ximian.com>

	* StringComparer.cs : implemented StringCultureComparer.GetHashCode().

2005-07-26  Zoltan Varga  <vargaz@freemail.hu>

	* StringSplitOptions.cs MidpointRounding.cs: New files.

	* String.cs Math.cs: Add stubs for some new 2.0 APIs.

2005-07-26  Marek Safar  <marek.safar@seznam.cz>

	* StringComparer.cs: New file.

2005-07-26  Raja R Harinath  <harinath@gmail.com>

	* Enum.cs (GetValue): Make private.  Return an ulong.
	(Parse): Tighten scope of couple of variables.  Use ulong when
	twiddling bits.

2005-07-25  Raja R Harinath  <rharinath@novell.com>

	* Enum.cs (FindName, GetValue): New.  Carved out of ...
	(Parse): ... this.  Refactor and simplify code.  Avoid incurring
	exceptions when parsing names.  Avoid allocating arrays unless
	necessary.  Avoid conversion of an enumeration constant	to its own
	type.  (Incorporates ideas from a patch by Gonzalo Paniagua Javier.)

2005-07-13  Lluis Sanchez Gual  <lluis@novell.com>

	* MarshalByRefObject.cs: GetLifetimeService() should be virtual.
	Fixes bug #75527.

2005-07-13  Miguel de Icaza  <miguel@novell.com>

	* Array.cs: Patch from rodrigobamboo@gmail.com that fixes the
	signature for GetValue and SetValue to make the long [] argument
	be a params argument. 

2005-07-11  Pedro Martínez Juliá  <pedromj@gmail.com>

	* Convert.cs: Fix the bug when Convert.ChangeType was using
	NumberFormatInfo instead of DateTimeFormatInfo when the type to
	change is a DateTime.

2005-07-11  Martin Baulig  <martin@ximian.com>

	* Array.cs: Use Type.Equals() instead of `==' to compare type
	parameters.	

2005-07-10  Kamil Skalski <nazgul@nemerle.org>

	* Type.cs: Mark BindGenericParameters as deprecated. Use
	MakeGenericType as default implementation with updated signature.

2005-07-09  Zoltan Varga  <vargaz@freemail.hu>

	* Attribute.cs (IsDefined): Fix IsDefined for ParameterInfo's. Fixes
	#75514.

2005-07-05  Lluis Sanchez Gual  <lluis@novell.com>

	* DelegateSerializationHolder.cs: When the deserialized target is
	a proxy, call IsInstanceOfType to force the proxy to load the
	real type of the remote object. This is needed to make sure that
	subsequent calls to GetType() return the expected type. This fixes
	bug #75447.

2005-07-03  Ben Maurer  <bmaurer@ximian.com>

	* OperatingSystem.cs: patch from Aleksandar Dezelin to fix
	serialization.

2005-06-30  Sebastien Pouliot  <sebastien@ximian.com> 

	* Guid.cs: Avoid code duplication between overriden methods (new in 
	2.0). Avoid exception processing when possible. Renamed parameters to
	match the framework. Added ComVisible to NET_2_0.

2005-06-28  Elliott Draper  <el@eldiablo.co.uk>

	* Activator.cs: This implements the generic Activator.CreateInstance<T>()
	function for NET_2_0. It's full signature is:
		public static T CreateInstance<T>();

2005-06-28  Lluis Sanchez Gual  <lluis@novell.com>

	* Decimal.cs: Renamed internal fields for the sake of serialization
	interoperability with MS.NET.
	* Exception.cs: In the StackTrace property, return the stack trace
	if it has a value, even if the exception has not been thrown
	(it may have been deserialized).

2005-06-28  Martin Baulig  <martin@ximian.com>

	* Array.cs (Array.InternalArray<T>): New nested class; derives
	from Array.  This is now used by the runtime for arrays; fixes #74953.

2005-06-27  Atsushi Enomoto  <atsushi@ximian.com>

	* String.cs : added some extra whitespace characters for Trim().
	  Fixed bug #75259.

2005-06-13  Michal Moskal <malekith@nemerle.org>
	
	* MonoType.cs: Don't use MethodHandle in GetMethod/GetConstructor,
	since it now throws on MethodBuilders. Don't use FieldHandle in
	GetField (throws on FieldBuilder) - just use the name.

2005-06-13  Martin Baulig  <martin@ximian.com>

	* MonoType.cs
	(MonoType.getFullName): Added `bool assembly_qualified' argument.
	(MonoType.AssemblyQualifiedName): The interncall now adds the
	assembly name, so we don't need to do it here.
	(MonoType.FullName): Use the new getFullName() API.

2005-06-14  Sebastien Pouliot  <sebastien@ximian.com>

	* Char.cs: ToLowerInvariant and ToUpperInvariant are now public in 
	NET_2_0. Added "new" white char and ComVisible for 2.0.

2005-06-10 Gonzalo Paniagua Javier <gonzalo@ximian.com>

	* Convert.cs: FromBase64String and FromBase64CharArray are now internal
	calls to avoid extra allocations.

2005-06-09  Kamil Skalski <nazgul@nemerle.org>

	* Type.cs: Add MakeGenericType method form .NET 2.0 beta 2 API

	* Type.cs MonoType.cs: Add internal virtual
	Get{Method,Constructor,Field} for obtaining instanciated *Info objects
	from non-instanciated counterparts

2005-06-09  Zoltan Varga  <vargaz@freemail.hu>

	* ModuleHandle RuntimeMethodHandle.cs RuntimeTypeHandle.cs RuntimeFieldHandle.cs RuntimeArgumentHandle.cs: Add missing 2.0 attributes.

2005-06-08  Zoltan Varga  <vargaz@freemail.hu>

	* Type.cs: Add missing 2.0 attributes.

2005-06-07  Carlos Alberto Cortez <calberto.cortez@gmail.com>

	* MonoCustomAttrs.cs: Added GetCustomAttributesDataInternal icall, and
	also internal method GetCustomAttributesData, used by 
	System.Reflection.CustomAttributeData.
	
2005-06-06  Sebastien Pouliot  <sebastien@ximian.com>

	* Activator.cs: Added  _Activator interface (and members) for 1.1 and
	missing attributes (for both 1.1 and 2.0).
	* String.cs: Made internal To[Lower|Upper]Invariant methods public for
	2.0. Reworked Trim() to skip a useless call. Added missing attribute
	for 2.0.
	* Type.cs: Added  _Type, _MemberInfo interfaces (1.1/2.0). Added 
	missing attribute for 2.0. Hided some public/protected methods.

2005-06-06  Zoltan Varga  <vargaz@freemail.hu>

	* ModuleHandle.cs: Update after PortableExecutableKinds name change.

2005-06-06  Sebastien Pouliot  <sebastien@ximian.com>

	* _AppDomain.cs: Added new members in the interface (added in 1.1 SP1)
	* AppDomain.cs: Added new members from _AppDomain interface.
	* AppDomainManager.cs: Fixed flags and added attributes.
	* DomainManagerInitializationFlags.cs: The flag has been renamed to 
	AppDomainManagerInitializationOptions in beta2.

2005-06-06  Zoltan Varga  <vargaz@freemail.hu>

	* Type.cs MonoCustomAttrs.cs: Return SerializableAttribute for types as well.

2005-06-06  Sebastien Pouliot  <sebastien@ximian.com>

	* Exception.cs: Implements _Exception only for 2.0.

2005-06-06  Zoltan Varga  <vargaz@freemail.hu>

	* GC.cs: Fix build.
	
	* GC.cs UnhandledExceptionEventArgs.cs IntPtr.cs RuntimeFieldHandle.cs 
	  String.cs Object.cs Math.cs RuntimeMethodHandle.cs ModuleHandle.cs 
	  RuntimeTypeHandle.cs AppDomain.cs: Add some missing 2.0 methods/attributes.

2005-06-04 Gonzalo Paniagua Javier <gonzalo@ximian.com>

	* Environment.cs:
	* AppDomain.cs: if the assembly is loaded from a byte array, Location
	returns "". Fixes bug #74958.

2005-06-04  Ben Maurer  <bmaurer@ximian.com>

	* *.cs: More 2.0 API fixups

	* *.cs: In beta 2, generics are no longer non-cls-compliant.

2005-06-05  Kazuki Oikawa  <kazuki@panicode.com>

	* NumberFormatter.cs: Fixed the output of 0.ToString("00.00E00")
	that was different from MSFT.
	* String.cs: Fixed IndexOfAny thrown an exception
	when startIndex of arguments equals Length. (Closes bug #75083.)

	* Decimal.cs: Changed to use NumberFormatter in ToString.
	* NumberFormatter.cs: Implemented decimal formatter.

2005-06-02 Gonzalo Paniagua Javier <gonzalo@ximian.com>

	* Type.cs: reverted wrong fix for bug #71300 in r45150. This makes SSL
	support in System.Net work again.

2005-06-01  Ben Maurer  <bmaurer@ximian.com>

	* CharEnumerator.cs: add IEnumerable <char> support

2005-05-30  Sebastien Pouliot  <sebastien@ximian.com>

	* Activator.cs: Added missing validation on parameters.

2005-05-28  Ben Maurer  <bmaurer@ximian.com>

	* Type.cs: Check that the arguments of the `types' array are
	non-null. Fixes bug 71300

2005-05-28  Sebastien Pouliot  <sebastien@ximian.com>

	* AppDomainSetup.cs: Added new 2,0 constructors and the 
	ActivationArguments property.
	* AppDomainManager.cs: Added using System.Runtime.Hosting as it is the
	new location for the ApplicationActivator class.
	* ApplicationActivator.cs: Moved to System.Runtime.Hosting namespace.

2005-05-27  Vladimir Vukicevic  <vladimir@pobox.com>

	* Environment.cs: bump corlib version for bug #75060.

2005-05-27  Raja R Harinath  <rharinath@novell.com>

	* Environment.cs (ExpandEnvironmentVariables): Rewrite
	sb.Append (s.SubString (a, b)) to sb.Append (s, a, b).
	* String.cs (FormatHelper): Rewrite sb.Append (s.SubString (a)) to
	sb.Append (s, a, s.Length - a).  Avoid allocating 'pad' string --
	StringBuilder has an appropriate Append overload.

2005-05-26  Zoltan Varga  <vargaz@freemail.hu>

	* Type.cs (IsEnum): Special case EnumBuilder here.

2005-05-26  Sebastien Pouliot  <sebastien@ximian.com>

	* MonoType.cs: Changed call from GetName to UnprotectedGetName to
	allow call to work with serialization under a restrictive policy.
	The code path (the protected information) isn't being used.

2005-05-25  Zoltan Varga  <vargaz@freemail.hu>

	* Exception.cs: Use the new StackTrace ctor.

	* Type.cs: Improve support for user defined type subclasses.

2005-05-25  Atsushi Enomoto  <atsushi@ximian.com>

	* DateTime.cs : Added minimum digit parameter to ParseNumber() to
	  reject 2 digit years for "yyyy".
	  Use GetAllDateTimePatterns() instead of constant string.
	  Fixed bug #72788.

2005-05-25  Atsushi Enomoto  <atsushi@ximian.com>

	* DateTime.cs : next_not_digit prevented some valid parse.
	  Just remove it, since now we pass max length to ParseNumber() and
	  thus it is not needed anymore. Fixed bug 63137.

2005-05-24  Atsushi Enomoto  <atsushi@ximian.com>

	* DateTime.cs : HH should not always block tt. Fixed bug #60912.
	  Reset num after whitespace parsing.
	  Added "M/d/yyyy HH':'mm':'ss tt" as an invariant pattern.

2005-05-24  Atsushi Enomoto  <atsushi@ximian.com>

	* DateTime.cs : Allow ',' where whitespaces are allowed.
	  Fixed bug #71289.

2005-05-22  Ben Maurer  <bmaurer@ximian.com>

	* BitConverter.cs: Speed this up, fixing 74014. Patch from
	`Aleksandar Dezelin'.

2005-05-20  Zoltan Varga  <vargaz@freemail.hu>

	* Type.cs: Add some helper methods needed by other classes.

	* Array.cs: Improve support for user defined Type subclasses.	
	
	* Type.cs: Rename GetTypeCode icall to GetTypeCodeInternal and add a managed
	wrapper function, not used yet.

	* Type.cs Array.cs: Revert this as it breaks the build.

	* Type.cs Array.cs: Improve support for user defined Type subclasses.

2005-05-19  Ben Maurer  <bmaurer@ximian.com>

	* Delegate.cs (Equals): Use `as' to protect in the case where !
	(obj is Delegate)

2005-05-19  Raja R Harinath  <rharinath@novell.com>

	* Console.cs (Readline) [NET_2_0]: Avoid "uninitialized variable"
	error.

2005-05-19  Miguel de Icaza  <miguel@novell.com>

	* TermInfoDriver.cs: Removed warning.

	* Array.cs (Resize<T>, TrueForAll<T>, ConvertAll<TInput,TOutput>,
	FindLastIndex<T>: Parameter names are normative. 	
	Fix coding style ("Method<T>" not "Method <T>")
	Throw argument exceptions per argument.
	
	(FindAll): Fix bug, actually return the values that were computed,
	not a short version of the original array.
	
2005-05-19 Gonzalo Paniagua Javier <gonzalo@ximian.com>

	* Console.cs: fix error in the 2_0 side and split ReadLine in 2, one
	for each framework version.

2005-05-15  Andreas Nahr  <ClassDevelopment@A-SoftTech.com>

	* Attribute.cs:
	* Exception.cs: .Net 1.1 already has these interfaces

Mon May 16 18:23:49 CEST 2005 Paolo Molaro <lupus@ximian.com>

	* MonoCustomAttrs.cs, Type.cs: do not create a SerializableAttribute
	object on GetCustomAttributes (fixes bug #74717).

2005-05-15  Atsushi Enomoto  <atsushi@ximian.com>

	* DateTime.cs : for 'z' next_not_digit didn't work as expected.
	  Fixed bug #74775.

2005-05-15  Atsushi Enomoto  <atsushi@ximian.com>

	* DateTime.cs : don't allow extraneous pattern characters also for
	  non-exact parsing (ParseExact() was fine). Bug #74936 fixed

2005-05-13  Gert Driesen <drieseng@users.sourceforge.net>

	* Activator.cs: Match exceptions thrown by MS.NET for
	CreateInstance overloads if type is abstract. Fixes bug #74861.

2005-05-09  Gonzalo Paniagua Javier <gonzalo@ximian.com>

	* OperatingSystem.cs: PlatformID.Unix.

2005-05-09  Sebastien Pouliot  <sebastien@ximian.com>

	* Environment.cs: Patch from Gonzalo to fix Environment.OSVersion.
	Platform under NET_2_0 to return PlatformID.Unix. Fix bug #74841.

2005-05-07  Atsushi Enomoto  <atsushi@ximian.com>

	* NumberFormatter.cs : roundtrip number is already rounded before
	  FormatGeneral() and DefaultMaxPrecision was extraneous. This fixes
	  bug #72955.

2005-05-07  Ben Maurer  <bmaurer@ximian.com>

	* Array.cs (BinarySearch): Patch from kazuki to pass arguments to
	the comparer in the same order as msft. Fixes #70725

2005-05-06 Gonzalo Paniagua Javier <gonzalo@ximian.com>

	* Enum.cs: the hashtable don't need to be synchronized any more, since
	it's only accessed from withint a lock.

	* Console.cs: stdin, stdout and stderr will never be finalized. Fixes
	bug 74768.

2005-05-06  Zoltan Varga  <vargaz@freemail.hu>

	* Array.cs: Remove CLSCompliant (false) attributes.

2005-05-06  Martin Baulig  <martin@ximian.com>

	* Predicate.cs, Action.cs, Comparision.cs, Converter.cs: Add
	[CLSCompliant(true)] attribute.

2005-05-04  Miguel de Icaza  <miguel@novell.com>

	* Enum.cs (MonoEnumInfo): Based on a patch from James Willcox,
	initialize cache as a static method.  Fixes #74828.

2005-05-03  Marek Safar  <marek.safar@seznam.cz>

	* Console.cs: CancelKeyPress is stubbed.

2005-04-25  Sebastien Pouliot  <sebastien@ximian.com>

	* ActivationContext.cs: Updated for beta2.
	* AppDomainManager.cs: Updated for beta2.
	* ApplicationId.cs: Updated for beta2.
	* ApplicationIdentity.cs: Updated for beta2.
	* Exception.cs: Now use Assembly.UnprotectedGetName () as Exception 
	doesn't	leak the code base from the returned AssemblyName.

2005-04-25  Martin Baulig  <martin@ximian.com>

	* Environment.cs (Environment.Version): Changed to 2.0.50215.

2005-04-22  Sebastien Pouliot  <sebastien@ximian.com>

	* Attribute.cs: Added _Attribute interface to NET_2_0 to reduce the 
	number of "missing" in the class status pages.

2005-04-21 Gonzalo Paniagua Javier <gonzalo@ximian.com>

	* MulticastDelegate.cs: (GetInvocationList) when building the list that
	is later traversed forward, mark 'this' as the end of the chain.
	Fixes bug #74607.

2005-04-19  Zoltan Varga  <vargaz@freemail.hu>

	* Environment.cs: Bump corlib version.

2005-04-08 Gonzalo Paniagua Javier <gonzalo@ximian.com>

	* WindowsConsoleDriver.cs: ignore key release events.

2005-04-06  Atsushi Enomoto  <atsushi@ximian.com>

	* Char.cs : ToUpper()/ToLower() comparison ranges were incorrect.

2005-04-05  Sebastien Pouliot  <sebastien@ximian.com>

	* _AppDomain.cs: Add security checks to the interface. Declarative 
	security on events requires BOOTSTRAP_WITH_OLDLIB to work properly 
	with older MCS.
	* AppDomain.cs: Add some (not complete) security checks. Bug#74411 is
	blocking some cases from working properly. Declarative security on 
	events requires BOOTSTRAP_WITH_OLDLIB to work properly with older MCS.

2005-04-04  Sebastien Pouliot  <sebastien@ximian.com>

	* AppDomain.cs: Use the PolicyLevel to resolve the granted permissions
	on the AppDomain. Added an internal property to get the granted set.

2005-04-04  Atsushi Enomoto  <atsushi@ximian.com>

	* String.cs,
	  Char.cs : use TextInfo for ToLower() and ToUpper().

2005-03-31  Sebastien Pouliot  <sebastien@ximian.com>

	* Exception.cs: Added Assert for TypeInformation to GetObjectData and
	ToString methods (not required for 2.0 as TypeInformation will be 
	deprecated). Added null check for GetObjectData.

Tue Mar 29 11:47:19 CEST 2005 Paolo Molaro <lupus@ximian.com>

	* Delegate.cs: allow IronPython 0.7 to compile.

2005-03-24  Miguel de Icaza  <miguel@novell.com>

	* Delegate.cs: Add CreateDelegate with a target option, currently
	internal as it is not exposed by the framework yet.

2005-03-24  Zoltan Varga  <vargaz@freemail.hu>

	* String.cs: Add some 2.0 methods.

2005-03-24  Sebastien Pouliot  <sebastien@ximian.com>

	* Activator.cs: Now use the supplied evidences when loading 
	assemblies. Added LinkDemand for RemotingConfiguration on both
	GetObject methods.
	* Console.cs: Added Assert for UnmanagedCode on OpenStandard[Error|
	Input|Output] as they use a handle on a FileStream (which is
	restricted otherwise). Added Demand for UnmanagedCode for the
	Set[Error|In|Out] methods.
	* MarshalByRefObject.cs: Added LinkDemand for Infrastructure on	
	CreateObjRef, GetLifetimeService and InitializeLifetimeService.
	* RuntimeMethodHandle.cs: Added Demand for UnmanagedCode on 
	GetFunctionPointer method.
	* TypedReference.cs: Added LinkDemand for ReflectionPermission's
	MemberAccess on MakeTypedReference.

2005-03-14  Sebastien Pouliot  <sebastien@ximian.com>

	* Environment.cs: Fix CAS unit tests for NET_1_1.
	* Exception.cs: Fix CAS unit tests for NET_1_1.

2005-03-11 Gonzalo Paniagua Javier <gonzalo@ximian.com>

	* Version.cs: don't ignore the last number. Fixes bug #73539.

2005-03-11  Sebastien Pouliot  <sebastien@ximian.com>

	* MonoType.cs: When the security manager is active, constructors and
	methods will return null if a linkdemand fails during reflection 
	query.

2005-03-11  Zoltan Varga  <vargaz@freemail.hu>

	* Array.cs (Sort): Bail out early if length <= 1. Fixes #72721.

2005-03-10  Zoltan Varga  <vargaz@freemail.hu>

	* Environment.cs: Bump corlib version.

2005-03-10  Martin Baulig  <martin@ximian.com>

	* Nullable.cs (Nullable<T>.ToString): Return an empty string if
	we're null.

2005-03-09  Zoltan Varga  <vargaz@freemail.hu>

	* Activator.cs MonoType.cs: Applied patch from Carlos Alberto Cortez
	(carlos@unixmexico.org). Allow creation of valuetypes with no ctor.
	Fixes #73432.

2005-03-04  Zoltan Varga  <vargaz@freemail.hu>

	* Environment.cs: Bump corlib version.

	* Exception.cs (StackTrace): Return the wrapper info as well.

2005-03-02  Kazuki Oikawa  <kazuki@panicode.com>

	* NumberFormatter.cs: Some internal classes was converted to structs,
	and improved some points.

2005-02-26  Kazuki Oikawa  <kazuki@panicode.com>

	* NumberFormatter.cs: Improved performance and memory usage
	when integer standard format.
	* SByte.cs:
	* Int16.cs:
	* Int32.cs:
	* Int64.cs:
	* Byte.cs:
	* UInt16.cs:
	* UInt32.cs:
	* UInt64.cs:
	* Single.cs:
	* Double.cs:
	* TimeSpan.cs: Improved these directly call to NumberFormatter.

2005-02-25 Gonzalo Paniagua Javier <gonzalo@ximian.com>

	* TermInfoDriver.cs: set the xmit mode if available. Handle key input
	and translate them into a ConsoleKeyInfo.
	* TermInfoReader.cs: added a method to return the bytes of a string
	property.
	* ConsoleKeyInfo.cs: added copy constructor and setters.

2005-02-24  Zoltan Varga  <vargaz@freemail.hu>

	* Array.cs: Add missing 2.0 attributes and correct some parameter names.

2005-02-24  Carlos Alberto Cortez <calberto.cortez@gmail.com>

	* AppDomain.cs: Changed GetAssemblies, LoadAssembly, and Load signatures,
	and added some to support the reflection only methods. DoAssemblyResolve
	was modified to invoke the new PreBindAssemblyResolve event when the
	assembly is reflection only.
	
2005-02-21  Zoltan Varga  <vargaz@freemail.hu>

	* GC.cs Double.cs IntPtr.cs Array.cs Decimal.cs Math.cs Single.cs:
	Add net 2.0 ReliabilityContractAttributes.

2005-02-20 Gonzalo Paniagua Javier <gonzalo@ximian.com>

	* TermInfoDriver.cs: cygwin terminals are handled by the windows
	console driver.

	* TermInfoReader.cs:
	* TermInfoNumbers.cs:
	* KnownTerminals.cs:
	* TermInfoBooleans.cs:
	* TermInfoStrings.cs: documented.

2005-02-19  Kazuki Oikawa <kazuki@panicode.com>

	* Array.cs: Reverse the order in the Equals calls.

2005-02-18  Zoltan Varga  <vargaz@freemail.hu>

	* Exception.cs (StackTrace): Implement this in managed code since it is
	needed by CAS. Fixes #72146.

2005-02-15 Gonzalo Paniagua Javier <gonzalo@ximian.com>

	* WindowsConsoleDriver.cs: implemented MoveBufferArea.

2005-02-14  Raja R Harinath  <rharinath@novell.com>

	* Array.cs (Array.Swapper) [!BOOTSTRAP_WITH_OLDLIB]: Make nested.
	See #72015.

2005-02-12  Ben Maurer  <bmaurer@ximian.com>

	* Version.cs (CompareTo, Equals): Make sure the versions for
	generics handle `null'. The non-generics versions now just call
	the regular versions, to reduce code duplication.

	* Boolean.cs (CompareTo): make this really work for generics 

	* Type.cs (GetProperty): Passing new Type [0] is different than
	null. null means `I don't care how many types this has,' while new
	Type [0] means `this must have 0 types.'

2005-02-11 Gonzalo Paniagua Javier <gonzalo@ximian.com>

	* corlib.dll.sources: added WindowsConsoleDriver.cs

	* System/ConsoleDriver.cs: use WindowsConsoleDriver on windows and
	implemented the few missing properties/methods.

	* System/IConsoleDriver.cs: uncommented all methods/properties.
	* System/TermInfoDriver.cs: implement changes from IConsoleDriver.
	* System/WindowsConsoleDriver.cs: implemented IConsoleDriver for
	windows. Only missing MoveBufferArea by now.

2005-02-11  Zoltan Varga  <vargaz@freemail.hu>

	* Type.cs (IsAssignableFrom): Add support for TypeBuilders.

	* Int32.cs AppDomain.cs: Fix warnings.

2005-02-10  Marek Safar  <marek.safar@seznam.cz>

	* IServiceProvider.cs: Is not ComVisible.

	* NonSerializedAttribute.cs: Fix AttributeUsage flags.

	* Type.cs: Fix ClassInterface attribute.

Tue Feb 8 19:26:47 CET 2005 Paolo Molaro <lupus@ximian.com>

	* Delegate.cs: remove the finalizer from Delegate: this
	is handled internally by the runtime now.

2005-02-05 Gonzalo Paniagua Javier <gonzalo@ximian.com>

	* Activator.cs: provide the Type name when throwing an exception.

2005-02-05 Gonzalo Paniagua Javier <gonzalo@ximian.com>

	* TimeZone.cs: lock on the static Hashtable instead of 'this'. Fixes
	bug #72238.

Fri Feb 4 15:46:04 CET 2005 Paolo Molaro <lupus@ximian.com>

	* Array.cs: provide specialized versions of some methods.

Thu Feb 3 15:15:25 CET 2005 Paolo Molaro <lupus@ximian.com>

	* String.cs: provide a managed memcpy and memset method
	for use both in corlib and from the JIT. Implement
	some methods with the managed helpers and remove some icalls.

2005-01-31  Sebastien Pouliot  <sebastien@ximian.com>

	* Exception.cs: Added Data property for NET_2_0 (required for new
	unit tests).

2005-01-31 Gonzalo Paniagua Javier <gonzalo@ximian.com>

	* ConsoleDriver.cs:
	* TermInfoDriver.cs:
	* IConsoleDriver.cs:
	* Console.cs: added BufferWidth and BufferHeight.

2005-01-31 Gonzalo Paniagua Javier <gonzalo@ximian.com>

	* ConsoleDriver.cs:
	* Console.cs:
	* TermInfoDriver.cs:
	* IConsoleDriver.cs: added a few more properties and fixed cursor
	addressing.

2005-01-31 Gonzalo Paniagua Javier <gonzalo@ximian.com>

	* ConsoleDriver.cs: static class that forwards the Console 2.0 class
	calls to the proper driver.
	* TermInfoDriver.cs: terminfo based console driver.
	* IConsoleDriver.cs: interface implemented by console drivers.

	* ConsoleCancelEventArgs.cs:
	* ConsoleCancelEventHandler.cs:

	* ConsoleModifiers.cs: 
	* ConsoleSpecialKey.cs:
	* ConsoleColor.cs:
	* ConsoleKey.cs: new enumerations.

	* ConsoleKeyInfo.cs: New file.

	* TermInfoReader.cs: reader for terminfo capabilities files.

	* TermInfoNumbers.cs:
	* TermInfoBooleans.cs:
	* TermInfoStrings.cs: enumations for terminfo property names.

	* KnownTerminals.cs: byte arrays for selected terminals.

	* Console.cs: added more 2.0 methods and implemented some of them.


2005-01-30  Atsushi Enomoto  <atsushi@ximian.com>

	* Int32.cs : (FindSign) IndexOf() is better than creating substring.

2005-01-27  Sebastien Pouliot  <sebastien@ximian.com>

	* BadImageFormatException.cs: Protect the fusion (GAC) log from being
	disclosed unless code has ControlPolicy and ControlEvidence.

2005-01-27  Zoltan Varga  <vargaz@freemail.hu>

	* Exception.cs: Compute stack trace on demand.

2005-01-26  Sebastien Pouliot  <sebastien@ximian.com>

	* Environment.cs: Removed hack for static class (NET_2_0). Added 
	proper security for FailFast (documented in FDBK20543). Added new
	method IsRunningOnWindows to replace (Platform == 128) as the logic is
	gonna change in the future (Unix is id #4 in NET_2_0).

2005-01-24  Sebastien Pouliot  <sebastien@ximian.com>

	* Environment.cs: Added CAS security (both declarative and imperative)
	as a test. This shouldn't affect execution unless --security is 
	specified.

2005-01-19  Rafael Teixeira  <rafaelteixeirabr@hotmail.com>
	* Type.cs: Corrected implementation for the Type.FilterNameIgnoreCase
	and Type.FilterName delegates They weren't dealing with the optional '*'
	at the end of the filter mask

2005-01-19  Zoltan Varga  <vargaz@freemail.hu>

	* Array.cs: Fix a typo in the previous patch.
	
	* Array.cs: Fix some test failures in the generic methods.

	* Array.cs: Implement AsReadOnly.

2005-01-13  Geoff Norton  <gnorton@customerdna.com>

	* Guid.cs: Fix endian issues (use Mono.Security.BitConverterLE).  Fixes
	#71242

2005-01-11  Sebastien Pouliot  <sebastien@ximian.com>

	* AppDomain.cs: Removed Activate and ActivateNewProcess methods. They
	have been removed from 2.0.

2005-01-11  Zoltan Varga  <vargaz@freemail.hu>

	* Boolean.cs Char.cs Single.cs Double.cs: Implement IComparable<T> in
	NET 2.0.

2005-01-10  Sebastien Pouliot  <sebastien@ximian.com>

	* ApplicationIdentity.cs: Throw ArgumentNullException if name is null.
	Add default culture (neutral) to the name when none is specified.
	* AppDomain.cs: Changed IsDefaultAppDomain (2.0). Is seems that we 
	can't trust Id ?

2005-01-09  Sebastien Pouliot  <sebastien@ximian.com>

	* DateTime.cs: Reverted last patch for utc as it broke all certificate
	handling and another unit test in DateTime.

2005-01-09  Miguel de Icaza  <miguel@ximian.com>

	* DateTime.cs: Return immediately if useutc is set to true, there
	is no need to do the extra computation (which also happened to
	create a new DateTime using the `use_localtime' constructor, which
	lead to the erroneous date returns when using 'u' or `U'
	formats).   

	Fixes another bug in the regression test suite.

2005-01-08  Sebastien Pouliot  <sebastien@ximian.com> 

	* AppDomain.cs: Fix the DefaultDomain property to return the root 
	domain (as it seems that the root's Id isn't always 0).
	* BitConverter.cs: The "special support" for ToString(new byte[0]) is
	only for NET_2_0 - previously this was an ArgumentOutOfRangeException.

2005-01-08  Miguel de Icaza  <miguel@ximian.com>

	* IntegerFormatter.cs: The - sign inside the "negative" section in
	a multi-format string means `show the sign' only if it is the
	first token, not `copy verbatim'.  In the other sections it means
	`copy-verbatim'.

	This makes things like:  (-34).ToString ("#;-#") show up as "-34"
	instead of "--34".

	The bad news is that this code needs to be rewritten to handle all
	the formatting cases, see bug #71112 for details.

	* Convert.cs (Convert.ToType): Throw an InvalidCastException if
	the conversion is invalid, not ArgumentException, this fixes
	another regression in our test suite.

2005-01-08  Sebastien Pouliot  <sebastien@ximian.com>

	* AppDomain.cs: Add ApplicationIdentity property for 2.0;
	* AppDomainManager.cs: Remove HostRefusedSet support (it does not 
	exists anymore).

2005-01-08  Zoltan Varga  <vargaz@freemail.hu>

	* DateTime.cs: Create MaxValue and MinValue using a different constructor to avoid static 
	initialization problems.

2005-01-02  Ben Maurer  <bmaurer@ximian.com>

	* Int32.cs: NumberStyles.AllowExponent was supported by the
	Int32.Parse function. From Akira <mei@work.email.ne.jp>. Fixes bug
	70469.

2005-01-01  Atsushi Enomoto  <atsushi@ximian.com>

	* Base64FormattingOptions.cs : it was not in System namespace.

2004-12-21  Atsushi Enomoto  <atsushi@ximian.com>

	* DateTime.cs : If no progress on value string, don't regard as
	  matched. This fixes bug #70707.

2004-12-20  Sebastien Pouliot  <sebastien@ximian.com>

	* Environment.cs: Bump corlib version.

2004-12-16  Zoltan Varga  <vargaz@freemail.hu>

	* Array.cs (DoBinarySearch): Fix a warning.

2004-12-08  Zoltan Varga  <vargaz@freemail.hu>

	* Environment.cs: Bump corlib version.

	* AppDomain.cs: Add new DefineInternalDynamicAssembly () method.

2004-12-06  Ben Maurer  <bmaurer@ximian.com>

	* Exception.cs: Prevent stringifying the type name on the
	ctor. this gets called a few times on every execution to create a
	nullref exception.

2004-12-06  Martin Baulig  <martin@ximian.com>

	* Decimal.cs: Decimal constant support has been merged into GMCS,
	removed the FIXME.

2004-12-06  Zoltan Varga  <vargaz@freemail.hu>

	* Environment.cs: Bump corlib version.
	
	* Environment.cs: Bump corlib version.

2004-11-30  Zoltan Varga  <vargaz@freemail.hu>

	* MonoType.cs (UnderlyingSystemType): Make this return this as in
	MS.NET. Fixes #56245.

2004-11-29  Atsushi Enomoto  <atsushi@ximian.com>

	* GC.cs : Collect(generation) actually does not throw an exception
	  even if generation > MaxGeneration (MS document bug).

2004-11-28  Zoltan Varga  <vargaz@freemail.hu>

	* Exception.cs: Implement _Exception under NET_2_0.

	* Byte.cs SByte.cs UInt16.cs Int16.cs: Make these compile under csc 2.0.

	* AccessViolationException.cs DataMisalignedException.cs OperationCanceledException.cs
	NotCancelableException.cs TimeoutException.cs: New files.

2004-11-23  Raja R Harinath  <rharinath@novell.com>

	* Decimal.cs [NET_2_0]: Use old code till GMCS imports decimal
	constant support.

2004-11-23  Raja R Harinath  <rharinath@novell.com>

	* Decimal.cs [BOOTSTRAP_WITH_OLDLIB]: Use old code for compilers
	without decimal constant support.

2004-11-23  Marek Safar  <marek.safar@seznam.cz>

	* Decimal.cs: Updated to use compiler decimal constant support.

2004-11-20  Zoltan Varga  <vargaz@freemail.hu>

	* MonoType.cs: Revert last change since it breaks remoting.

2004-11-18  Zoltan Varga  <vargaz@freemail.hu>

	* MonoType.cs (UnderlyingSystemType): Make this return this as in
	MS.NET. Fixes #56245.

2004-11-17  Carlos Alberto Cortez <carlos@unixmexico.org>

	* INullable.cs: New interface added.
	* Nullable.cs: Methods added. Also a static Nullable class
	containing static methods.
	
2004-11-15  Sebastien Pouliot  <sebastien@ximian.com>

	* BitConverter.cs: Added support for special case when ToString is 
	called with (new byte [0]).

2004-11-10  Lluis Sanchez  <lluis@novell.com>

	* Exception.cs: Added setter for StackTrace.

2004-11-07  Ben Maurer  <bmaurer@ximian.com>

	* IntegerFormatter.cs: Avoid .ToCharArray

2004-11-06  Ben Maurer  <bmaurer@ximian.com>

	* Single.cs, Double.cs (GetHashCode): Better hashcode impl

2004-11-03 Gonzalo Paniagua Javier <gonzalo@ximian.com>

	* InvalidOperationException.cs: make the message more meaningful and
	real. Fixes bug #69055.

2004-10-28  Ben Maurer  <bmaurer@ximian.com>

	* String.cs: Rather than == String.Empty, use .Length == 0. It
	is a bit faster (avoids a method call, and the code is less complex).

2004-10-24  Fawad Halim  <fawad@fawad.net>
	* Environment.cs: If an Environment variable value isn't found, leave the trailing % of the reference for further matches.
	Add text between end of current lookup window and next % match if we just got a match, or add all text to the end if there are no further % matches.
	This fixes bug #64995.

2004-10-19  Lluis Sanchez  <lluis@novell.com>

	* MarshalByRefObject.cs: Field _identity is not serializable.
	This fixes bug #68567.

2004-10-17  Ben Maurer  <bmaurer@ximian.com>

	* DateTime.cs (ZeroPad): Use unsafe code to speed this up. We
	avoid entering slow integer formatting code.

	(_ToString): Use ZeroPad here when possible, as it is faster.

2004-10-11  Martin Baulig  <martin@ximian.com>

	* Environment.cs: Bump corlib version to 28.

2004-10-08  Zoltan Varga  <vargaz@freemail.hu>

	* Convert.cs (ToType): Throw an exception when converting null to a
	valuetype. Fixes #67780.

2004-10-08  Atsushi Enomoto  <atsushi@ximian.com>

	* DateTime.cs : Performance fix. ParseExact() implementation should
	  avoid s = s.Substring(1).

2004-10-08  Atsushi Enomoto  <atsushi@ximian.com>

	* DateTime.cs : When it it not exact parse, 'Z' is allowed as a suffix
	  of m/s/t/z. This fixes bug 66723.

Wed Oct 6 12:37:54 CEST 2004 Paolo Molaro <lupus@ximian.com>

	* String.cs: make GetHashCode() managed.

2004-10-04  Zoltan Varga  <vargaz@freemail.hu>

	* AppDomain.cs: Make ThreadStatic variables static. Fixes #56614.

	* Runtime*Handle.cs ModuleHandle.cs: Add Equals + GetHashCode.

	* ModuleHandle.cs: Add missing methods.

	* RuntimeTypeHandle.cs: Add GetModuleHandle () method.

2004-10-03  Zoltan Varga  <vargaz@freemail.hu>

	* AttributeTargets.cs: Add 2.0 GenericParameter value.

	* Environment.cs: Bump corlib version.

2004-10-02  Zoltan Varga  <vargaz@freemail.hu>

	* Int32.cs UInt32.cs Byte.cs SByte.cs Int16.cs UInt16.cs Int64.cs UInt64.cs: Implement 2.0 TryParse methods.

2004-09-30  Geoff Norton  <gnorton@customerdna.com>

	* Convert.cs: ConvertToBase* was not endian aware.  Implemented EndianSwap
	and swapping of all values before going into the BitConverter so that values
	are returned with proper endianess.

2004-09-23  Martin Garton  <martin@wrasse.demon.co.uk>

	* Convert.cs: ToType was returning unconverted object when it should
	fail with an ArgumentException.

2004-09-27  Zoltan Varga  <vargaz@freemail.hu>

	* Array.cs: Add stub for AsReadOnly<T>.
	
2004-09-25  Zoltan Varga  <vargaz@freemail.hu>

	* Type.cs: Add MakePointerType && stub for ReflectionOnlyGetType.

	* MonoCustomAttrs.cs (GetCustomAttributesBase): Add support for
	parameters.

2004-09-24  Zoltan Varga  <vargaz@freemail.hu>

	* MonoCustomAttrs.cs (GetCustomAttributesBase): Add support for
	methods and fields.
	
	* MonoCustomAttrs.cs: Beginnings of support for returning 2.0 pseudo
	custom attributes.

	* MonoCustomAttrs.cs (RetrieveAttributeUsage): Avoid infinite recursion.

	* MonoCustomAttrs.cs (GetCustomAttributes): Fix the 'attributeType is 
	sealed' optimization.

	* Type.cs: Implement 2.0 StructLayoutAttribute property. 

	* Type.cs Add GetPseudoCustomAttributes () method.

2004-09-24  Martin Baulig  <martin@ximian.com>

	* Type.cs (Type.GetGenericParameterConstraints): New public method.

2004-09-23  Zoltan Varga  <vargaz@freemail.hu>

	* MonoCustomAttrs.cs (GetCustomAttributes): Rename the icall to
	GetCustomAttributesInternal and add a 'pseudoAttrs' argument.

	* Type.cs: Tweak Module property in 2.0 build.

2004-09-23  Martin Baulig  <martin@ximian.com>

	* Type.cs (Type.GenericParameterAttributes): New public property.

2004-09-23  Martin Baulig  <martin@ximian.com>

	* GenericParameterAttributes.cs: New file.

2004-09-22  Zoltan Varga  <vargaz@freemail.hu>

	* ModuleHandle.cs: Updated after changes to Module class.

2004-09-21  Geoff Norton <gnorton@customerdna.com>

	* Type.cs: BindingFlags.IgnoreCase was being ignored, this reimplements
	this filter. Fixes bug #65778.

2004-09-20  Zoltan Varga  <vargaz@freemail.hu>

	* Environment.cs: Bump corlib version.

2004-09-19  Zoltan Varga  <vargaz@freemail.hu>

	* ModuleHandle.cs: New file.

	* RuntimeFieldHandle.cs: Add an internal ctor.

2004-09-19  Dick Porter  <dick@ximian.com>

	* Console.cs: Use the internal wrappers for StreamReader and
	StreamWriter that catch IOException.

2004-09-16  Sebastien Pouliot  <sebastien@ximian.com>

	* Environment.cs: Bumped mono_corlib_version to 25.

2004-09-13 Gonzalo Paniagua Javier <gonzalo@ximian.com>

	* AppDomain.cs: added SetupInformationNoCopy property, since
	SetupInformation creates a copy now, all updates to it should use the
	actual data. Fixes bug #61991 take 2.

2004-09-09  Tim Coleman <tim@timcoleman.com>
	* Base64FormattingOptions.cs: New enum
	* Convert.cs: Add new ToBase64String methods for Fx 2.0

2004-09-08  Marek Safar  <marek.safar@seznam.cz>

	* Console.cs,
	* GC.cs: Class is static for NET_2_0.

2004-09-07 Ben Maurer  <bmaurer@users.sourceforge.net>

	* Activator.cs: Make sure not to call .GetType on a
	null argument. fixes 63852

2004-09-06 Ben Maurer  <bmaurer@users.sourceforge.net>

	* Array.cs (Clear): make this an icall.

2004-09-05 Ben Maurer  <bmaurer@users.sourceforge.net>

	* MonoCustomAttribute.cs: Avoid the call to GetBase when possible.

2004-09-05 Gonzalo Paniagua Javier <gonzalo@ximian.com>

	* Environment.cs: (ExpandEnvironmentVariables) don't nullify the case
	insensitive enironment variables hashtable once we create it.

2004-09-04  Sebastien Pouliot  <sebastien@ximian.com>

	* AppDomain.cs: Changed 2 imperative security demands to declarative
	(unsupported) so it doesn't (for now) call the security runtime.

2004-09-02  Zoltan Varga  <vargaz@freemail.hu>

	* Delegate.cs: Free the delegate trampoline in the finalizer.

2004-08-26  Sebastien Pouliot  <sebastien@ximian.com>

	* ApplicationId.cs: Completed GetHashCode using information from MS
	(FDBK13339).

2004-08-23  Sebastien Pouliot  <sebastien@ximian.com>

	* Boolean.cs: Added TryParse static method for NET_2_0 profile.

2004-08-19  Atsushi Enomoto  <atsushi@ximian.com>

	* DateTime.cs : When hour format is "hh", MS.NET (maybe incorrectly)
	  allows 12, that should not be accepted (13 is rejected) and
	  interpreted as 0. This fixes bug 63376.

2004-08-17  Sebastien Pouliot  <sebastien@ximian.com>

	* Version.cs: Fixed Clone so we can use it on versions with only
	major/minor or major/minor/build.

2004-08-17  Martin Baulig  <martin@ximian.com>

	* MonoType.cs (MonoType.getFullName): Added `bool full_name'
	argument specifying whether or not to include the type arguments.
	(MonoType.FullName): Don't include the type arguments.
	(MonoType.ToString): Include them here.

	* Environment.cs: Bumped mono_corlib_version to 24.

2004-08-16  Duncan Mak  <duncan@ximian.com>

	* AttributeUsageAttribute.cs: Change the AttributeUsage to
	AttributeTargets.Class, from AttributeTargets.All, fixes Zoltan's
	bug #62895.

2004-08-11  Marek Safar  <marek.safar@seznam.cz>

	* AppDomain.cs: Fixed typo of DefineDynamicAssembly argument.
	Added call to AddPermissionRequests to pass permissions
	arguments.
	* Environment.cs: Added a few Fx 2.0 methods

2004-08-09  Sebastien Pouliot  <sebastien@ximian.com>

	* ApplicationId.cs: Fixed typo to fix NET_2_0 compilation.
	* AppDomain.cs: Fixed use of Evidence and AppDomainSetup (copies, not
	references). Added (non-obsolete) Fx 2.0 properties and methods.
	* AppDomainSetup.cs: Added internal copy constructor.
	* DomainManagerInitializationFlags.cs: Fixed values.

2004-08-08  Sebastien Pouliot  <sebastien@ximian.com>

	* AppDomainInitializer.cs: New Fx 2.0 class for AppDomain.
	* AppDomainManager.cs: New Fx 2.0 class for AppDomain.
	* ApplicationActivator.cs: New Fx 2.0 class for AppDomain.
	* ApplicationId.cs: New Fx 2.0 class.
	* ApplicationIdentity.cs: Fixed ToString.
	* DomainManagerInitializationFlags.cs: New Fx 2.0 flags for AppDomain.

2004-08-05  Sebastien Pouliot  <sebastien@ximian.com>

	* AppDomain.cs: Added a new icall, getDomainByID, to get the an 
	AppDomain using it's Id. Completed SetAppDomainPolicy.
	* Environment.cs: Bumped mono_corlib_version to 23.

2004-08-02  Martin Baulig  <martin@ximian.com>

	* DateTime.cs, TimeSpan.cs, Guid.cs, Version.cs: Implement IComparable<T>.

2004-07-29  Atsushi Enomoto  <atsushi@ximian.com>

	* Environment.cs : GacPath on windows is based on mscorlib.dll, and
	  now its location is changed.

2004-07-21  Lluis Sanchez Gual  <lluis@novell.com>

	* Environment.cs: Return the MS.NET 2.0 beta1 runtime version for the
	  NET_2_0 profile.
	
2004-07-18  Martin Baulig  <martin@ximian.com>

	* Array.cs: Ben Maurer implemented all the new generic methods
	here :-)

2004-07-17  Martin Baulig  <martin@ximian.com>

	* Decimal.cs: Implement IComparable<Decimal>.

2004-07-17  Martin Baulig  <martin@ximian.com>

	* Byte.cs, Int16.cs, Int32.cs, Int64.cs, SByte.cs, String.cs,
	UInt16.cs, UInt32.cs, UInt64.cs: Implement IComparable<T>.	

2004-07-13  Sebastien Pouliot  <sebastien@ximian.com>

	* ActivationContext.cs: New class in Fx 2.0. Required for 
	System.Security.Policy.
	* ApplicationIdentity.cs: New class in Fx 2.0. Required for 
	System.Security.Policy.
	* IApplicationDescription.cs: New interface in Fx 2.0. Required for 
	System.Security.Policy.
	* IHostContext.cs: New interface in Fx 2.0. Required for 
	System.Security.Policy.

2004-07-12  Geoff Norton <gnorton@customerdna.com>

	* DateTime.cs: Patch for bug #61112.  Our DateTime wasn't roundtripping over timezone
	  boundaries properly.  This patch checkes ToLocalTime() to see if we're tripping over a boundary
	  and will add/subtract the hour if needed

2004-07-07  Geoff Norton <gnorton@customerdna.com>

	* Monotype.cs: Patch for bug #58844.  Dont throw exceptions right away;
	  pass through all the possibly BindingInfo's and keep a bool value as to the type
	  of exception we might need to throw;

2004-07-07  Geoff Norton <gnorton@customerdna.com>

	* Patch to fix bug #58973

2004-07-02  Jackson Harper  <jackson@ximian.com>

	* PlatformID.cs: New 2.0 values.
	
2004-06-25  Ben Maurer <bmaurer@ximian.com>
	
	* Environment.cs: GetFolderPath has new behavior. r=miguel

2004-06-23  Sebastien Pouliot  <sebastien@ximian.com>

	* DateTime.cs: Throw ArgumentOutOfRangeException if the year is
	bigger than 9999. Fix bug #41845.
	* FloatingPointFormatter.cs: Applied correction from Jon Skeet on
	the "R"eversible format for negative numbers.

2004-06-21  Jackson Harper  <jackson@ximian.com>

	* Decimal.cs: Make sure to use invariant culture when parsing
	floats stringified with the invariant culture. Patch by Rodrigo
	B. de Oliveira.
	
2004-06-19  Atsushi Enomoto  <atsushi@ximian.com>

	* FloatingPointFormatter.cs : Literal string should be kept in the
	  output.

2004-06-18  Atsushi Enomoto  <atsushi@ximian.com>

	* DateTime.cs : Concatenating whitespace removal was not working fine.
	  Modified FormatException message (1 cent kindness).

2004-06-18  Ben Maurer  <bmaurer@ximian.com>
	
	* Action.cs, ArraySegment.cs, Comparison.cs, Converter.cs, Predicate.cs:
	new generics classes
	* IComparable.cs: add the new <T> version.
	* EventHandler.cs: new <T> version.
	
2004-06-18  Dick Porter  <dick@ximian.com>

	* String.cs: The icall can cope with embedded \0 now.

2004-06-18  Atsushi Enomoto  <atsushi@ximian.com>

	* DateTime.cs :
	  - Added new common pattern "yyyy/M/dZ"
	  - empty string should not be compared in _ParseEnum()
	  - Use culture independent string comparison in _ParseString()
	  - Whitespace removal should be checked after '..' token check (some
	    pattern such like es-ES LongDatePattern contains spaces in '..').
	  - formats null check should be done (to throw ArgumentNullException)
	    in ParseExact().
	  - When specified one character format, dates are incorrectly regarded
	    as to use invariant culture.

2004-06-18  Gert Driesen <drieseng@users.sourceforge.net>

        * ArgIterator.cs: changed layout to Auto
        * DateTime.cs: changed layout to Auto

2004-06-18  Gert Driesen <drieseng@users.sourceforge.net>

	* DateTime.cs: CRLF to LF

2004-06-17  Sebastien Pouliot  <sebastien@ximian.com>

	* Decimal.cs: Fixed regression in System.Data caused by the recent 
	changes. Adapted (and moved) the code to correct the scale from 
	SqlMoney. Removed unused (and unusable) IsOne and fixed IsZero (where
	scale has no importance).

2004-06-17  Lluis Sanchez Gual  <lluis@ximian.com>

	* Activator.cs: In CreateInstance(), use Public|Instance if access binding
	  attributes are omitted.

2004-06-17  Atsushi Enomoto  <atsushi@ximian.com>

	* DateTime.cs : GetDateTimeFormats(char, IFormatProvider) should also
	  check if the format character is valid.

2004-06-17  Atsushi Enomoto  <atsushi@ximian.com>

	* DateTime.cs : AddDays(double) rounds the input.

2004-06-17  Atsushi Enomoto  <atsushi@ximian.com>

	* DateTime.cs : Incorrect maxvalue comparison in ToUniversalTime().
	  Fixed ToLocalTime() as well, but it does check range for MinValue.

2004-06-17  Atsushi Enomoto  <atsushi@ximian.com>

	* DateTime.cs : Added overflow check in ToUniversalTime() and
	  ToLocalTime(). Fixed bug #60253.

2004-06-16  Sebastien Pouliot  <sebastien@ximian.com>

	* FloatingPointFormatter.cs: Implemented "R" format using Jon Skeet
	source code (with permission). Fix (biggest) part of bug #60110.
	http://www.yoda.arachsys.com/csharp/floatingpoint.html

2004-06-15  Sebastien Pouliot  <sebastien@ximian.com>

	* Decimal.cs: Fixed scale after Round (a different scale is correct 
	from a math point of view but affect the string representation of the
	value). Note: other operations also have scale problems!
	* DecimalFormatter.cs: Fixed FormatGeneral to match Fx 1.1 output.
	* FloatingPointFormatter.cs: Fixed ToString which doesn't use banker's
	rounding (which is the rounding provided by Math.Round). This fix bug
	#60111. The code (new Round methods) should be moved elsewhere (as it
	may also be required elsewhere) post Mono 1.0.

2004-06-15  Gert Driesen <drieseng@users.sourceforge.net>

	* AppDomainSetup.cs: added TODO for serialization
	* ExecutionEngineException.cs: added missing serialization ctor
	* InvalidProgramException.cs: added missing serialization ctor
	* MulticastNotSupportedException.cs: added missing serialization ctor
	* ObsoleteAttribute.cs: fixed serialization compatibility with MS.NET
	* Random.cs: fixed serialization compatibility with MS.NET

2004-06-15  Paolo Molaro <lupus@ximian.com>

	* Type.cs: removed unused (and non-existing) icall type_is_instance.

2004-06-15  Gonzalo Paniagua Javier <gonzalo@ximian.com>

	* Environment.cs: use internalGetHome instead of getting "HOME" as
	that variable may not be defined.

2004-06-14  Sebastien Pouliot  <sebastien@ximian.com>

	* TimeSpan.cs: Fixed timespan with large values for hours or minutes
	(overflow is only checked for days but can also occurs in hours and
	minutes which uses Int32 when multiplying). The new results match MS
	implementation.

2004-06-14  Atsushi Enomoto  <atsushi@ximian.com>

	* FloatingPointFormatter.cs : Recognize '%' and '\u2030' and replace
	  them with matching NumberFormatInfo properties.

2004-06-14  Atsushi Enomoto  <atsushi@ximian.com>

	* Double.cs : Use IFormatProvider.GetFormat() instead of literal '-'.
	* FloatingPointFormatter.cs :
	  Use NumberFormatInfo.NegativeSign. This change saves many XSLT test
	  failures.
	  Format Permille pattern (It is undocumented but actually available,
	  and used in xsl:format-number).

2004-06-14  Raja R Harinath  <rharinath@novell.com>

	* Console.cs (Console.Write, Console.WriteLine): Disable __arglist
	version with BOOTSTRAP_WITH_OLDLIB.
	* String.cs (STring.Concat): Likewise.

2004-06-13  Atsushi Enomoto  <atsushi@ximian.com>

	* FloatingPointFormatter.cs :
	  - Don't format more than 15 fraction digits. Don't report to Pedro
	    directly (removing the error message with his concent).
	  - When format string starts with '.', it means integral part format 
	    is not specified. Ignore '.' characters after the first
	    appearance. Fixed bug #59890.
	  - 0.0 is formatted only before the third ';' appearance.

2004-06-11  Sebastien Pouliot  <sebastien@ximian.com>

	* DateTime.cs: Added a AddRoundedMilliseconds which use the "old Mono"
	rounding logic which worked for FromOADate (while the newer didn't).
	* TimeSpan.cs: Now throw an OverflowException when the timespan is
	over MaxValue or under MinValue.

2004-06-11  Martin Baulig  <martin@ximian.com>

	* Console.cs (Write, WriteLine): Implemented the varargs versions.

2004-06-11  Martin Baulig  <martin@ximian.com>

	* String.cs (Concat): Implemented the varargs version.

2004-06-10  Sebastien Pouliot  <sebastien@ximian.com>

	* Decimal.cs: Hacked the Parse method to allow the runtime C code to
	decode it properly (i.e. matching MS results). Fixed the Round method
	for negative decimal numbers (moved code from Math.cs).
	* Math.cs: Now use Decimal class for Round(Decimal,int). Required to
	fix a bug when rounding a negative decimal.

2004-06-11  Gonzalo Paniagua Javier <gonzalo@ximian.com>

	* AppDomain.cs: set the _principal to null when changing the policy.
	* Console.cs: remove ClsCompliant attribute from a method marked as
	internal and added comment.

2004-06-10  Gert Driesen <drieseng@users.sourceforge.net>

	* Delegate.cs: marked protected fields private to match public
	API of MS.NET, marked DynamicInvokeImpl and GetMethodImpl
	protected to fix public API
	* Enum.cs: marked ctor protected to match public API of MS.NET
	* MulticastDelegate.cs: marked DynamicInvokeImpl protected to
	match public API of MS.NET

2004-06-10  Atsushi Enomoto  <atsushi@ximian.com>

	* DateTime.cs : Added more common patterns.

2004-06-09  Sebastien Pouliot  <sebastien@ximian.com>

	* Decimal.cs: Fixed banker rounding by calling Math.Round. This won't
	be a performance winner (the actual Math code has a note to wait a
	better Decimal implementation) but it returns the correct results
	(without adding new code in corlib or the runtime). Fix #37744.

2004-06-09  Atsushi Enomoto  <atsushi@ximian.com>

	* DateTime.cs :
	  - A bunch of fixes (patch by Steven Brown). Fraction seconds are 
	    now represented as double. Strict token check for 'Z'.
	  - Pattern validity check in GetDateTimeFormats(char).
	  - Fixed pattern "yyyy/M/d HH:mm:ss".

2004-06-09  Sebastien Pouliot  <sebastien@ximian.com>

	* Decimal.cs: Fixed remainder (and optimized some cases not to call 
	unmanaged code). Simplified divide. Removed workaround for bug #59793.
	Fixed GetHashCode to return different result for X and -X.

2004-06-08  Atsushi Enomoto  <atsushi@ximian.com>

	* DateTime.cs :
	  - Now re-checked all common format patterns. They should be tried
	    with both current culture and invariant culture. Since '/' covers
	    '-', removed extraneous patterns. Added more common patterns
	    such as "yyyy-MM-dd" and X509Certificate pattern (it is valid
	    only after NET_1_1). Commented out 1 character format patterns.
	  - The format patterns we should try should not be obtained by
	    GetAllDateTimePatterns(). Just use 'd', 'D', 't', 'T', ... (one
	    character patterns), to handle UTC correctly. Examined patterns
	    are changed, to 1) common patterns with specified (or current)
	    culture, 2) common patterns with invariant, 3) The above "one
	    character patterns" with specified (or current) culture.
	  - When trying to parse some kind of patterns such as RFC1123, 
	    always use invariant DateTimeFormatInfo so that they can avoid
	    parsing with culture-dependent calendar.
	  - Check "GMT" only when doing Parse(). Don't it when ParseExact().
	  - Removed extraneous '-' case. It is not special one.
	  - When ParseExact(), allow only '/' for '/' pattern character.
	  - When Parse(), allow any non-letter & non-number characters.
	  - When pattern is not fully parsed, reject that format.
	  - Added "exact" parameter to some ParseExact().
	  - RFC1123 pattern is (again) now parsed in local time. I regressed
	    some problems in previous fix.

2004-06-08  Sebastien Pouliot  <sebastien@ximian.com>

	* Decimal.cs: Fixed cast to integer types to truncate (not round) the
	value.

2004-06-07  Duncan Mak  <duncan@ximian.com>

	* Exception.cs (Source): This can return null.

2004-06-07  Sebastien Pouliot  <sebastien@ximian.com>

	* DateTime.cs: Fixed FromFileTime for negative values. Fixed 
	constructor to limit range of milliseconds from 0,999. Fixed
	ToType method to work for object, string and DateTime.

2004-06-07  Sebastien Pouliot  <sebastien@ximian.com>

	* DateTime.cs: Fixed OLE Automation date conversions: timezone 
	insensitive, wrong exception in FromOADate, handling of Min/Max 
	values, negative doubles where integer part is negative but 
	decimals are positive! Charming format ;-)

2004-06-06  Sebastien Pouliot  <sebastien@ximian.com>

	* String.cs: Fixed Join in case separator parameter is null.
	* TimeSpan.cs: Cache format errors during parsing and throw 
	FormatException only if there was no overflow.

2004-06-06  Gert Driesen <drieseng@users.sourceforge.net>

	* MonoCustomAttrs.cs: fixed issue where an empty array was 
	returned when GetCustomAttributes was invoked with null
	attribute type and there was only one result

2004-06-06  Sebastien Pouliot  <sebastien@ximian.com>

	* Decimal.cs: Fixed ToString(String.Empty) to default ("G").
	* Int16.cs: Fixed ToString(String.Empty) to default ("G").
	* Int32.cs: Fixed ToString(String.Empty) to default ("G").
	* Int64.cs: Fixed ToString(String.Empty) to default ("G").
	* SByte.cs: Fixed ToString(String.Empty) to default ("G").
	* UInt16.cs: Fixed ToString(String.Empty) to default ("G").
	* UInt32.cs: Fixed ToString(String.Empty) to default ("G").
	* UInt64.cs: Fixed ToString(String.Empty) to default ("G").

2004-06-05  Sebastien Pouliot  <sebastien@ximian.com>

	* Convert.cs: Fixed the convertion of negative integers (byte, short, 
	int and long) into string in a specific base (2, 8, 10 or 16).

2004-06-04  Sebastien Pouliot  <sebastien@ximian.com>

	* Math.cs: Fixed IEEERemainder to return -0 (0x8000000000000000) when
	the dividend is negative and the result is 0 (remainder).

2004-06-03  Sebastien Pouliot  <sebastien@ximian.com>

	* Delegate.cs: Fix the NullReferenceException in Combine(Delegate[]).

2004-06-02  Sebastien Pouliot  <sebastien@ximian.com>

	* TimeSpan.cs: Fixed overflow issues when delaing with big (days) time
	spans. Fixed parsing when only days are presents in the string (which
	should be illegal according to the documentation but is supported).

2004-06-01  Sebastien Pouliot  <sebastien@ximian.com>

	* TimeSpan.cs: Fixed exceptions in FromXXX methods as they are 
	somewhat different from the documentation.

2004-06-01  Gert Driesen <drieseng@users.sourceforge.net>

	* Type.cs: added missing attributes on InvokeMember

2004-06-01  Miguel de Icaza  <miguel@ximian.com>

	* String.cs: Flag concat with four arguments internal. 

2004-05-31  Sebastien Pouliot  <sebastien@ximian.com>

	* Array.cs: Fixed legal case where value is null.
	* Byte.cs: Fixed ToString when format is an empty string (use "G").
	* Guid.cs: Renamed private fields (and changed some to signed) to 
	match MS implementation and allow serialization to work. Fix 
	bug #59113.

2004-05-30  Gonzalo Paniagua Javier <gonzalo@ximian.com>

	* DateTime.cs: adjust milliseconds for fraction specifier ('f').

2004-05-30  Miguel de Icaza  <miguel@ximian.com>

	* Console.cs: Remove *again* the version of WriteLine with four
	arguments;  That should *not* be added.  

	Flag it as internal as people migrate their code.

2004-05-29  Sebastien Pouliot  <sebastien@ximian.com>

	* Convert.cs: Fixed ToSByte(string,IFormatProvider) to throw 
	ArgumentNullException (only case, all other returns 0). Fixed exception
	reporting for hex prefix only strings. Fixed ChangeTo where null could
	be misinterpreted between null and Empty.

2004-05-28  Sebastien Pouliot  <sebastien@ximian.com>

	* Convert.cs: Fixed integer parsing for special cases (0x, 0X for base
	16), non-base 10 negative numbers ... see new unit tests. Fixed the 
	case when we parse Int64.MinValue (positive doesn't fit a signed long).

2004-05-28  Jackson Harper  <jackson@ximian.com>

	* Environment.cs: Increment version number.
	
2004-05-28  Zoltan Varga  <vargaz@freemail.hu>

	* AppDomain.cs (Load): Try loading from assemblyRef.CodeBase if exists.
	Fixes #59189.

2004-05-28  Atsushi Enomoto <atsushi@ximian.com>

	* DateTime.cs : I reverted my fix by accident :(

2004-05-28  Atsushi Enomoto <atsushi@ximian.com>

	* DateTime.cs :
	  - In ToString(), Don't use culture-dependent daynames to format
	    Universal/RFC1123 date/time. Also, use FullDateTimePattern for 'U'.
	  - Fixed GetDateTimeFormats () that generated incorrect 'U' value 
	    (since the format string is the same as 'F').

2004-05-28  Atsushi Enomoto <atsushi@ximian.com>

	* DateTime.cs : don't adjust utc value in ToString(). It must output
	  the same time value, just adding 'Z' for UTC.

2004-05-28  Atsushi Enomoto <atsushi@ximian.com>

	* DateTime.cs : in 'Z' case, remove the 'Z' char from input before
	  proceeding.

2004-05-28  Gonzalo Paniagua Javier <gonzalo@ximian.com>

	* AppDomainSetup.cs: InitAppDomainSetup is not needed now.

2004-05-27  Sebastien Pouliot  <sebastien@ximian.com>

	* Byte.cs: Fixed parsing for "-0" which is valid for unsigned types.
	* Convert.cs: Convert with a base parameter cannot parse negative 
	string numbers, even "-0".
	* UInt16.cs: Fixed parsing for "-0" which is valid for unsigned types.
	* UInt32.cs: Fixed parsing for "-0" which is valid for unsigned types.
	* UInt64.cs: Fixed parsing for "-0" which is valid for unsigned types.

2004-05-27  Atsushi Enomoto <atsushi@ximian.com>

	* DateTime.cs : 
	  - Added "yyyy/MM/dd HH:mm:ss 'GMT'" and "yyyy-MM-dd HH:mm:ss 'GMT'"
	    to common formats (yes, I know it is nothing more than hack)
	  - Fixed some GetDateTimeFormats() that just returned patterns.
	  - For InvariantCulture, now try both supported formats and our
	    predefined formats.
	  - It was accepting incorrectly extraneous characters. That caused
	    some UTC/non-UTC bug.
	  - RFC1123 string should return universal time. Uncomment again (the
	    problem should went away because of the extra characters fix above.

	    With some of the changes above, fixed bug #47720.

2004-05-27  Atsushi Enomoto <atsushi@ximian.com>

	* DateTime.cs : quick revert 'Z' support for certificate verifications.

2004-05-26  Sebastien Pouliot  <sebastien@ximian.com>

	* Array.cs: Removed duplicate condition if LastIndexOf.

2004-05-26  Atsushi Enomoto <atsushi@ximian.com>

	* DateTime.cs :
	  - Added "yyyy-MM-dd HH:mm:ss" to "compatible patterns".
	    (Fixed bug #58938.)
	  - As a quick remedy to accept more patterns, Parse() now also tries
	    InvariantInfo patterns (this is because we have no more than one
	    pattern for each pattern component.)
	  - In _DoParse(), 'Z' should not be read as timezone specifier. Some
	    culture uses 'Z' as AM/PM designer, and it should be recognized as
	    part of the UTCpattern (if it actually UTC pattern for the culture
	    contains 'Z').

2004-05-26  Gert Driesen (drieseng@users.sourceforge.net)

	* MonoCustomAttrs.cs: Fixed issue with AllowMultiple, as MS
	seems to allow multiple attributes with AllowMultiple at
	runtime.

2004-05-26  Sebastien Pouliot  <sebastien@ximian.com>

	* Byte.cs: Throw an OverflowException for negative numbers.
	* Convert.cs: Accept 0x and 0X as prefix when parsing base16 strings.
	* Environment.cs: Bumped mono_corlib_version to 20 (rng interface).

2004-05-25  Sebastien Pouliot  <sebastien@ximian.com>

	* Array.cs: Fixed possible integer overflow.
	* BitConverter.cs: Fixed a possible integer overflow in ToString.
	* Guid.cs: Added an internal method to create a random Guid without
	using CryptoConfig (which is heavy on first use). This is only used
	in S.R.E.ModuleBuilder to speedup MCS compilation.
	* String.cs: Fixed reported exception for PadLeft|Right. Fixed 
	possible integer overflow in methods that takes index and count
	as parameters.

2004-05-25  Zoltan Varga  <vargaz@freemail.hu>

	* String.cs: Add new Strcpy icalls which take a char array as 
	parameter.

2004-05-25  Atsushi Enomoto <atsushi@ximian.com>

	* DateTime.cs : added more invariant format patterns. This should
	  really fix bug #57656.

2004-05-25 14:14 CET Patrik Torstensson	<totte@hiddenpeaks.com>

	* BitConverter.cs (ToBoolean): Return true or false instead
	of unsafe returing byte as bool. Fixes bug #58874.

2004-05-25  Atsushi Enomoto <atsushi@ximian.com>

	* DateTime.cs : In ToString(string, IFormatProvider), use "G" if
	  string format argument is null.

2004-05-25  Lluis Sanchez Gual  <lluis@ximian.com>

	* Version.cs: Rename of data fields to match those in Microsoft.NET.
	  Patch by PAF@design.ru.

2004-05-25  Gonzalo Paniagua Javier <gonzalo@ximian.com>

	* DateTime.cs: allow double quotes in the formats. Don't set
	next_not_digit to true in presence of single or double quotes. Patch by
	Martin Probst.

2004-05-24  Zoltan Varga  <vargaz@freemail.hu>

	* AppDomainSetup.cs (InitAppDomainSetup): This one returns void.

2004-05-23  Sebastien Pouliot  <sebastien@ximian.com>

	* Array.cs: Fixed exception when we try to Clear outside bounds.
	* Boolean.cs: Fixed Equals for True!=True (see bugzilla #58874).
	* BitConverter.cs: Fixed negative index and integer overflow in
	To... methods.
	* Buffer.cs: Fixed integer overflow in BlockCopy.

2004-05-22  Sebastien Pouliot  <sebastien@ximian.com>

	* Array.cs: Clear can now work on multidimentional arrays.
	* IntPtr.cs: We now only accept 32bits values in the long constructor
	unless we're on a 64 bits machine.
	* UIntPtr.cs: We now only accept 32bits unsigned values in the ulong 
	constructor unless we're on a 64 bits machine.

2004-05-22  Duncan Mak  <duncan@ximian.com>

	* Convert.cs: The file was mostly in DOS endings already, for the
	sake of consistency, converted it all to DOS endings.
	(ToType): When value is null, immediately return null and don't
	ever throw a NullReferenceException. When conversionType is null,
	throw an InvalidCastException. Give a better error message when
	attempting to convert to a DBNull as well.

2004-05-21  Sebastien Pouliot  <sebastien@ximian.com>

	* Decimal.cs: Fixed To... methods that needs to trunk the integer part
	of Decimal (and not use the banker's rounding like Convert.To...).
	* Single.cs: Fixed CompareTo and Equals (copied fix from Double) wrt
	to NaN compares (see new unit tests).

2004-05-20  Sebastien Pouliot  <sebastien@ximian.com>

	* Convert.cs: Added checks for integer overflow for From|ToBase64Char.
	Also fixed the case where wide (16 bits) characters were converted to 
	bytes.

2004-05-19  Gert Driesen (drieseng@users.sourceforge.net)

        * ThreadStaticAttribute.cs
        * ContextStaticAttribute.cs
        * FlagsAttribute.cs
        * ObsoleteAttribute.cs : now that Inherited is false by
        default on AttributeUsageAttribute (as it should be) we
        need to explicitly set Inherited to false for those
        attributes should it be be false.

2004-05-19  Gert Driesen (drieseng@users.sourceforge.net)

        * AttributeUsageAttribute.cs: Inherited property should be
        true by defaultrs.cs: respect Inherited property, and

2004-05-19  Gert Driesen (drieseng@users.sourceforge.net)

	* MonoCustomAttrs.cs: respect Inherited property, and
	AllowMultiple property of a CustomAttribute. This fixes
	a major issue we had with respect to custom attributes.

2004-05-19  Gert Driesen (drieseng@users.sourceforge.net)

	* MonoType.cs: throw ArgumentNullException when type parameter in
	GetCustomAttributes(Type, bool) is null

2004-05-18  Sebastien Pouliot  <sebastien@ximian.com>

	* Buffer.cs: Added checks for null source and destination. Fix failing
	CryptoStream unit test.
	* Guid.cs: Fixed thread-safety issue. Simplified implementation to use
	pseudo-random numbers to generate GUIDs (as per section 3.4 of the 
	spec). This removes the TODO to get the computer MAC address and
	the chances to get a duplicate GUID (across different machines).

2004-05-17  Andreas Nahr <ClassDevelopment@A-SoftTech.com>

	* TimeSpan.cs: Only catch expected exceptions, if we get other exceptions
	  than OverflowExceptions then something went wrong internally

2004-05-17  Andreas Nahr <ClassDevelopment@A-SoftTech.com>

	* Char.cs: Fix long standing bug with ToLower/ToUpper not being
	  culture - sensitive

2004-05-14  Zoltan Varga  <vargaz@freemail.hu>

	* Buffer.cs: Optimize BlockCopy.

	* Environment.cs: Bump corlib version.

2004-05-14  Atsushi Enomoto <atsushi@ximian.com>

	* __ComObject.cs : This class is not regarded as CLSCompliant by csc.
	  See also bug #58478.

2004-05-14  Gonzalo Paniagua Javier <gonzalo@ximian.com>

	* AppDomainSetup.cs: don't throw an exception if dynamic_base has not
	been set. Just return null as MS. Fixes bug #58120.

2004-05-14  Marek Safar  <marek.safar@seznam.cz>

	* Boolean.cs, Byte.cs, Char.cs, DBNull.cs, DateTime.cs,
	  Decimal.cs, Double.cs, Enum.cs, Int16.cs, Int32.cs,
	  Int64.cs, IntegerFormatter.cs, SByte.cs, Single.cs,
	  String.cs, UInt16.cs, UInt32.cs, UInt64.cs: Removed
	  useless [CLSCompliant (false)]


2004-05-13  Sebastien Pouliot  <sebastien@ximian.com>

	* __ComObject.cs: To please corcompare (no implementation).

2004-05-13  Zoltan Varga  <vargaz@freemail.hu>

	* Environment.cs: Bump corlib version.

2004-05-13  Sebastien Pouliot  <sebastien@ximian.com>

	* Environement.cs: Removed two security attributes for CurrentDirectory
	that weren't documented (and anyway we don't support them).

2004-05-11  Andreas Nahr <ClassDevelopment@A-SoftTech.com>

	* Char.cs: Fix exceptions

2004-05-11  Lluis Sanchez Gual  <lluis@ximian.com>

	* MissingMemberException.cs: Fix in serialization constructor.

2004-05-10  Gonzalo Paniagua Javier <gonzalo@ximian.com>

	* Environment.cs: GetGacPath return value is resolved at runtime on
	windows.

2004-05-07  Sebastien Pouliot  <sebastien@ximian.com>
 
	* Convert.cs: ToBase64CharArray method was depending on a bug in 
	S.S.C.ToBase64Transform class to work. Added an internal method to 
	provide the same functionality (multiple block processing).

2004-05-06  Jackson Harper  <jackson@ximian.com>

	* Environment.cs: Make $HOME the personal directory.

2004-05-06  Sebastien Pouliot  <sebastien@ximian.com>
 
	* Convert.cs: ToBase64String method was depending on a bug in 
	S.S.C.ToBase64Transform class to work. Added an internal method to 
	provide the same functionality (multiple block processing).

2004-05-05  Sebastien Pouliot  <sebastien@ximian.com>
 
 	* Environment.cs: Completed OSVersion property.
 	* Version.cs: Added internal CreateFromString() to "try" to build the
 	best version number form the specified string.
 
2004-05-01  Andreas Nahr <ClassDevelopment@A-SoftTech.com>

	* TimeSpan.cs: Redid a lot of stuff in TimeSpan from scratch.
	  Fixes several potential bugs and makes things way faster.

2004-05-01  Andreas Nahr <ClassDevelopment@A-SoftTech.com>

	* TimeSpan.cs: Formatting changes

2004-04-29 Ben Maurer  <bmaurer@users.sourceforge.net>

	* Activator.cs: change _flags to a const.
	* IntegerFormatter.cs: make tables readonly.
	* Convert.cs: tables readonly
	* DateTime.cs: ditto.
	* IntPtr.cs: avoid a cctor.

2004-04-29  Jackson Harper  <jackson@ximian.com>

	* MonoType.cs: 
	* Type.cs: NET_2_0 now instead of 1_2. 
	
2004-04-29  Gonzalo Paniagua Javier <gonzalo@ximian.com>

	* Environment.cs: implemented GetLogicalDrives.

2004-04-28  Miguel de Icaza  <miguel@ximian.com>

	* Applied patch from Atsushi Enomoto that allows Synchronized
	writers to have a `dont close' flag, this fixes 52094

2004-04-29  Lluis Sanchez Gual  <lluis@ximian.com>

	* MonoCustomAttrs.cs, MonoType.cs: Property.GetGetMethod() does not
	return the method if it is private (it did until now because of a
	bug). Make sure it works as it worked before the fix.
	* Type.cs: Implemented FilterAttribute delegate.

2004-04-28  Andreas Nahr <ClassDevelopment@A-SoftTech.com>

	* IntegerFormatter.cs: Prevent the use of the explicit static constuctor

2004-04-27  Andreas Nahr <ClassDevelopment@A-SoftTech.com>

	* IntegerFormatter.cs: Made functions internal (needed by other patches)

2004-04-27  Lluis Sanchez Gual  <lluis@ximian.com>

	* DateTime.cs: TODO cleaning.
	* Delegate.cs: GetObjectData should be virtual.
	* IntegerFormatter.cs: Method factorization. I don't want to fix bugs in
	  30 methods almost identical.
	* MulticastDelegate.cs: Implemented GetObjectData.
	
2004-04-26  Jackson Harper  <jackson@ximian.com>

	* Environment.cs: Things going bump in the night.

2004-04-25  Miguel de Icaza  <miguel@ximian.com>

	* Convert.cs (toBase64Transform): Make private.

2004-04-25  Andreas Nahr <ClassDevelopment@A-SoftTech.com>

	* Convert.cs:
	* Decimal.cs:
	* DecimalFormatter.cs:
	* FloatingPointFormatter.cs: Call invariant Char functions
	* Guid.cs: Call invariant Char and String functions
	* String.cs: Call invariant Char functions

2004-04-25  Andreas Nahr <ClassDevelopment@A-SoftTech.com>

	* String.cs: Refactored the Invariant ToXXX into its own internal methods
	  so they are directly callable within corlib (can prevent early
	  construction of CultureInfo, InvariantCulture and related classes)

2004-04-24  Andreas Nahr <ClassDevelopment@A-SoftTech.com>

	* String.cs: Managed impl. of Invariant parts of ToLower, ToUpper
	* Char.cs: Managed impl. of Invariant parts of ToLower, ToUpper

2004-04-24  Andreas Nahr <ClassDevelopment@A-SoftTech.com>

	* String.cs: Check for null values

2004-04-23  Peter Bartok <pbartok@novell.com>

	* Environment.cs: GetLogicalDrives now returns "/" instead of null. Gonzalo
	  will do a better fix in the future, but this way apps can at least use it.

2004-04-23  Sebastien Pouliot  <sebastien@ximian.com>

	* Environment.cs: Better support for GetFolderPath (same results as MS 
	  on Windows).

2004-04-22  Lluis Sanchez Gual  <lluis@ximian.com>

	* Activator.cs: Removed TODOs for finished methods.
	* AppDomainSetup.cs: When setting a relative path to ApplicationBase, it
	  must be relative to the current directory, not the temp directory.
	  Implemented DynamicBase.
	* Convert.cs: No need to create a ToBase64Transform instance at every call
	  to ToBase64CharArray.
	* DateTime.cs: Implemented missing methods FromFileTimeUtc and 
	  ToFileTimeUtc.
	* Decimal.cs: Implemented FromOACurrency and ToOACurrency.
	* Delegate.cs: Removed class TODO.
	* IntegerFormatter.cs: Use Char.IsLetter and Char.IsDigit instead of ad-hoc
	  methods.
	* Type.cs: Removed TODOs for things already implemented.
	
2004-04-21  Lluis Sanchez Gual  <lluis@ximian.com>

	* Char.cs: Implemented culture-dependent ToLower and ToUpper methods.
	* MulticastDelegate.cs: Removed unused code.

2004-04-19  Lluis Sanchez Gual  <lluis@ximian.com>

	* AppDomain.cs: Implemented DynamicDirectory and SetDynamicBase.
	* Array.cs: Removed some TODOs in CreateInstance and IndexOf.
	* BadImageFormatException.cs: TODO reformat.
	* DateTime.cs: Implemented GetDateTimeFormats and GetDateTimeFormats.
	* DelegateSerializationHolder.cs: Made class internal.
	* Enum.cs: Removed TODO for localization, since this is something that has
	  to be done for all classes.
	* Environment.cs: Removed TODO.
	* Exception.cs: Changed ToString to use StringBuilder.
	* MonoDummy.cs: Made class internal.
	* UnitySerializationHolder.cs: Added support for modules.

2004-04-16  David Sheldon <dave-mono@earth.li>

	* DecimalFormatter.cs: Don't append a decimal point after the
	  end of a number. ((decimal)1).ToString("P0") should be "100 %", not
	  "100. %"

2004-04-09  Miguel de Icaza  <miguel@ximian.com>

	* OutOfMemoryException.cs: Removed the call to Locale.GetText from
	  this.

2004-04-10  Gert Driesen (drieseng@users.sourceforge.net)

   	* MonoDummy.cs: added MonoTODO to make sure we remove this class
	  when its no longer needed

2004-04-09  David Sheldon <dave-mono@earth.li>

	* Convert.cs: Allow + signs in strings for ToInt32, and
	  - if it is base 10.

2004-04-08  Atsushi Enomoto  <atsushi@ximian.com>

	* Nullable.cs : usingdecl should also be conditional.

2004-04-07  Martin Baulig  <martin@ximian.com>

	* Nullable.cs: New file.

2004-04-07  Martin Baulig  <martin@ximian.com>

	* Type.cs (Type.GetGenericArguments): Make this abstract.

2004-04-07  Jackson Harper  <jackson@ximian.com>

	* Environment.cs: Increase corlib version number.
	
2004-04-07  Gonzalo Paniagua Javier <gonzalo@ximian.com>

	* Environment.cs:
	(ExpandEnvironmentVariables): on windows, env. vars. are case
	insensitive.

2004-04-06  Sebastien Pouliot  <sebastien@ximian.com>

	* AppDomain.cs: Added static to [ThreadStatic] _principal field. 
	Removed	[ThreadStatic] for _principalPolicy (not required).

2004-04-06  Miguel de Icaza  <miguel@ximian.com>

	* Guid.cs: Flag as Sequential.

2004-04-02  Dick Porter  <dick@ximian.com>

	* String.cs: More sanity checks in Replace().  Fixes bug 55822.

2004-04-02  Sebastien Pouliot  <sebastien@ximian.com>

	* Environment.cs: Implement ExpandEnvironmentVariables static method.
	Now call the runtime to get the username (fix #56144).

2004-04-02  Gonzalo Paniagua Javier <gonzalo@ximian.com>

	* MonoType.cs: AssemblyQualifiedName now displays culture, version...
	Fixes bug #56341.

2004-03-29  Miguel de Icaza  <miguel@ximian.com>

	* Console.cs: If we fail to open stdin/stdout/stderr, create
	readers with a NullStream.  This can happen if our caller does not
	setup stdin/stoud/stderr file handles.  #56158 exposed this, but
	it will happen elsewhere.

2004-03-29  Lluis Sanchez Gual <lluis@ximian.com>

	* Convert.cs: In ToSingle(double), removed checks for Single.MaxValue
	and Single.MinValue. MS.NET don't do it. This fixes bug #56005.
	* Guid.cs: Added support for guid strings in the "N" and "P" formats in
	  the constructor. This fixes bug #54019.

2004-03-23  Lluis Sanchez Gual <lluis@ximian.com>

	* FloatingPointFormatter.cs: Made the class thread safe. Had to move some
	  internal variables to structures that are moved around methods.
	  Factorized some common formatting code into FormatNumberInternal.
	  
2004-03-23  Dick Porter  <dick@ximian.com>

	* DateTime.cs: Allow any character for DateSeparator when parsing,
	except TimeSeparator, a digit or a letter.  Fixes bug 54047.  Also
	deleted the previous fix for 54721, because this covers it too.
	
2004-03-23  Dick Porter  <dick@ximian.com>

	* DateTime.cs: Check the date string for too many digits when
	parsing.  Fixes bugs 53023 and 53025.

2004-03-22  Dick Porter  <dick@ximian.com>

	* String.cs: Use the provider when converting strings to other
	types.

	* DateTime.cs: Add MM-dd-yyyy to the list of standard date parsing
	formats.  Fixes bug 54721.

2004-03-22  Andreas Nahr <ClassDevelopment@A-SoftTech.com>

	* Console.cs: Styled, optimized calls
	* CrossAppDomainDelegate.cs: Small header fix
	* Buffer.cs: Style, improve errors
	* BitConverter.cs: Style, improve errors, remove obsolete comment
	* Attribute.cs: Style, improve errors, small fix
	* Array.cs: Style, improve errors, small fix, added TODOs
	* Activator.cs: Style, localized errors, added error checks
	* Byte.cs: Style, localized errors, fixed wrong exception parameters
	* Char.cs: Style
	* Boolean.cs: Style
	* AppDomainSetup.cs: Style
	* AppDomain.cs: Style, implemented two methods (redirect)

2004-03-21  Jackson Harper  <jackson@ximian.com>

	* FloatingPointFormatter.cs: Set precision from number format info
	when it is not specified. This fixes bug #54983.
	
2004-03-18  Nick Drochak <ndrochak@ieee.org>

	* Math.cs: Use IsNaN() method not "x == NaN".

2004-03-16  Andreas Nahr <ClassDevelopment@A-SoftTech.com>

	* EntryPointNotFoundException.cs
	* DuplicateWaitObjectException.cs
	* DllNotFoundException.cs
	* DivideByZeroException.cs
	* ContextMarshalException.cs
	* CannotUnloadAppDomainException.cs
	* BadImageFormatException.cs
	* ArrayTypeMismatchException.cs
	* ArithmeticException.cs
	* ArgumentOutOfRangeException.cs
	* ArgumentNullException.cs
	* ArgumentException.cs
	* ApplicationException.cs
	* AppDomainUnloadedException.cs: Added missing HResult overrides

	* BadImageFormatException.cs: Improved/ Fixed implementation

2004-03-15  Sebastien Pouliot  <sebastien@ximian.com>

	* Random.cs: Corrected random value when Next is called with a 
	negative value. Testing indictae that our results aren't exactly the 
	same as MS, we have a +/- 1 (probably rounding errors due to 
	different implementation).

2004-03-15  Gonzalo Paniagua Javier <gonzalo@ximian.com>

	* Environment.cs: updated corlib version.

2004-03-15  Lluis Sanchez Gual <lluis@ximian.com>

	* Boolean.cs, Byte.cs, Char.cs, Double.cs, Int16.cs, Int32.cs, Int64.cs,
	  SByte.cs, Single.cs, UInt16.cs, UInt32.cs, UInt64.cs: Renamed internal
	  field "value" to "m_value", so it is interoperable with MS.NET when 
	  serializing and deserializing data. Based on the patch from Daniel
	  Keep.

2004-03-14  Andreas Nahr <ClassDevelopment@A-SoftTech.com>

	* TypeInitializationException.cs
	* SystemException.cs
	* StackOverflowException.cs
	* RankException.cs
	* OverflowExceptionException.cs
	* OutOfMemoryException.cs
	* NullReferenceException.cs
	* NotSupportedException.cs
	* NotFiniteNumberException.cs
	* InvalidOperationException.cs
	* InvalidCastException.cs
	* IndexOutOfRangeException.cs
	* FormatException.cs
	* ExecutionEngineException.cs: improved parameter names

2004-03-13  Andreas Nahr <ClassDevelopment@A-SoftTech.com>

	* Enum.cs
	* EntryPointNotFoundException.cs
	* DuplicateWaitObjectException.cs
	* DoubleFormatter.cs
	* DllNotFoundException.cs
	* DivideByZeroException.cs
	* DelegateSerializationHolder.cs
	* Delegate.cs
	* DBNull.cs
	* ContextStaticAttribute.cs
	* ContextMarshalException.cs
	* ContextBoundObject.cs
	* CLSCompliantAttribute.cs
	* CharEnumerator.cs
	* CannotUnloadAppDomainException.cs
	* BadImageFormatException.cs
	* AttributeUsageAttribute.cs
	* AttributeTargets.cs
	* AsyncCallback.cs
	* AssemblyLoadEventHandler.cs
	* AssemblyLoadEventArgs.cs
	* ArrayTypeMismatchException.cs
	* ArithmeticException.cs
	* ArgumentOutOfRangeException.cs
	* ArgumentNullException.cs
	* ArgumentException.cs
	* ArgIterator.cs
	* ApplicationException.cs
	* AppDomainUnloadedException.cs
	* AppDomain.cs: Mono styled, fixed exceptions/ locales
	  removed excess usings

2004-03-10  Sebastien Pouliot  <sebastien@ximian.com>

	* Convert.cs: FromBase64 now ignore some characters (tab, LF, CR and
	spaces) which fixed #54939. Changed the way that the length is 
	validated (multiple of 4) because the ignored characters must not be
	included in the count.

2004-03-10  Andreas Nahr <ClassDevelopment@A-SoftTech.com>

	* String.cs: Monostyled

2004-03-09  Jackson Harper  <jackson@ximian.com>

	* Char.cs: Only use a byte for numeric data.
	
2004-03-09  Andreas Nahr <ClassDevelopment@A-SoftTech.com>

	* TypedReference.cs: Added missing Attributes
	* ParamArrayAttribute.cs: Small style fix
	* OperatingSystem.cs: Added .Net 1.1 member

2004-03-09  Andreas Nahr <ClassDevelopment@A-SoftTech.com>

	* FieldAccessException.cs
	* FormatException.cs
	* InvalidCastException.cs
	* InvalidOperationException.cs
	* MemberAccessException.cs
	* MethodAccessException.cs
	* MissingFieldException.cs: Locale strings
	* MissingMemberException.cs: Locale strings
	* MissingMethodException.cs: Locale strings
	* NotFiniteNumberException.cs
	* NotImplementedException.cs
	* NotSupportedException.cs
	* NullReferenceException.cs
	* ObjectDisposedException.cs
	* OutOfMemoryException.cs
	* OverflowExceptionException.cs
	* PlatformNotSupportedException.cs
	* RankException.cs: Added missing HResult overrides

2004-03-09  Andreas Nahr <ClassDevelopment@A-SoftTech.com>

	* RuntimeTypeHandle.cs
	* RuntimeMethodHandle.cs
	* RuntimeFieldHandle.cs: Implemented serialization (partially untested)

2004-03-09  Andreas Nahr <ClassDevelopment@A-SoftTech.com>

	* EventArgs.cs
	* Exception.cs
	* ExecutionEngineException.cs
	* FieldAccessException.cs
	* FormatException.cs
	* GC.cs
	* Guid.cs
	* IndexOutOfRangeException.cs
	* IntPtr.cs
	* InvalidCastException.cs
	* InvalidOperationException.cs
	* InvalidProgramException.cs
	* IServiceProvider.cs
	* LoaderOptimization.cs
	* LoaderOptimizationAttribute.cs
	* MarshalByRefObject.cs
	* Math.cs
	* MemberAccessException.cs
	* MethodAccessException.cs
	* MissingFieldException.cs
	* MissingMemberException.cs
	* MissingMethodException.cs
	* MultiCastDelegate.cs
	* MulticastNotSupportedException.cs
	* NonSerializedAttribute.cs
	* NotFiniteNumberException.cs
	* NotImplementedException.cs
	* NotSupportedException.cs
	* NullReferenceException.cs
	* ObjectDisposedException.cs
	* ObsoleteAttribute.cs
	* OperatingSystem.cs
	* OutOfMemoryException.cs
	* OverflowExceptionException.cs
	* PlatformID.cs
	* PlatformNotSupportedException.cs
	* Random.cs
	* RankException.cs
	* ResolveEventArgs.cs
	* ResolveEventHandler.cs
	* RuntimeFieldHandle.cs
	* RuntimeMethodHandle.cs
	* RuntimeTypeHandle.cs: Mono styled, fixed exceptions/ locales
	  removed excess usings

2004-03-08  Andreas Nahr <ClassDevelopment@A-SoftTech.com>

	* SystemException.cs: Exceptions set the HResult
	* TypeLoadException.cs: Exceptions set the HResult, fixed wrong exception usage
	* SByte.cs: Implemented two missing methods, fix wrong parameters for ArgumentNullException

2004-03-08  Andreas Nahr <ClassDevelopment@A-SoftTech.com>

	* TypedReference.cs
	* TypeLoadException.cs
	* TypeInitializationException.cs
	* TypeCode.cs
	* TimeZone.cs
	* ThreadStaticAttribute.cs
	* SystemException.cs
	* STAThreadAttribute.cs
	* StackOverflowException.cs
	* SingleFormatter.cs
	* Single.cs
	* SerializableAttribute.cs: Mono styled, fixed exceptions/ locales
	  removed excess usings

2004-03-08  Andreas Nahr <ClassDevelopment@A-SoftTech.com>

	* UnauthorizedAccessException.cs: Exceptions set the HResult
	* UInt64.cs: Implemented two missing methods
	* UInt32.cs: Fix wrong parameters for ArgumentNullException, simpler convert
	* UInt16.cs: Fix wrong parameters for ArgumentNullException, simpler convert

2004-03-08  Andreas Nahr <ClassDevelopment@A-SoftTech.com>

	* WeakReference.cs
	* Void.cs
	* Version.cs
	* ValueType.cs
	* UnitySerializationHolder.cs
	* UnhandledExceptionEventHandler.cs
	* UnauthorizedAccessException.cs
	* UIntPtr.cs
	* UInt64.cs
	* UInt32.cs
	* UInt16.cs: Mono styled, Locale.GetText fixes, msg fixes

2004-03-04  Lluis Sanchez Gual <lluis@ximian.com>

	* Environment.cs: Bump corlib version.

2004-03-04  Jackson Harper  <jackson@ximian.com>

	* Char.cs: New managed implementation. Modified patch by Andreas Nahr.
	
2004-02-27  Lluis Sanchez Gual <lluis@ximian.com>

	* String.cs: Concat() fixed crash when one of the arguments is an object
	  whose ToString() method returns null.
	* TypeLoadException.cs: Added some serialization fiels, needed for
	  compatibility with MS.NET.

2004-02-23 Ben Maurer  <bmaurer@users.sourceforge.net>

	* String.cs (Equals): Speed up this method by avoiding Array
	 Bounds Checks and by comparing by 32 bit words rather than 16 bit chars.

	This gives between 0x (for 1 char) and >2x (for large strings)
	factor of improvement.

	A big thanks to Miguel, who suggested the integer compares.

2004-02-23  Gonzalo Paniagua Javier <gonzalo@ximian.com>

	* MonoType.cs: use the binder in GetPropertyImpl.

2004-02-22  Andreas Nahr <ClassDevelopment@A-SoftTech.com>

	* Math.cs: MonoStyled, replaced space with tabs,
	  speedup of some methods by avoiding method calls

2004-02-18  Atsushi Enomoto  <atsushi@ximian.com>

	* Char.cs : optimized IsSeparator(), IsWhiteSpace() and IsDigit().
	  (Moved from InternalCall to Managed code).

2004-02-17  Martin Baulig  <martin@ximian.com>

	* MonoType.cs (GetConstructors): Renamed the interncall to
	GetConstructors_internal(), made it internal and added a `Type
	reflected_type' argument to it.
	(GetEvents, GetFields): Likewise.
	(GetMethodsByName): Added `Type reflected_type' argument.
	(GetPropertiesByName): Likewise.

2004-02-16  Jackson Harper  <jackson@ximian.com>

	* FloatingPointFormater.cs: Allow precision to be up to the number
	of decimals without rounding.
	
2004-02-14  Zoltan Varga  <vargaz@freemail.hu>

	* Delegate.cs (Equals): Do not compare method_ptr, since it might
	point to a trampoline.

2004-02-12  Jackson Harper  <jackson@ximian.com>

	* AppDomainSetup.cs: If relative paths are used they should be
	rooted in the temp directory.
	
2004-02-11  Marek Safar  <marek.safar@seznam.cz>

        * Type.cs (FilterNameIgnoreCase_impl): Added extra check for speedup.

2004-02-10  Zoltan Varga  <vargaz@freemail.hu>

	* AppDomain.cs (Load): Check that assemblyRef.Name is not empty, to
	avoid an assert in the runtime.

2004-02-08  Duncan Mak  <duncan@ximian.com>

	* Convert.cs (ToType): Always let a Convert.ChangeType call
	succeed if the source object is already of the destination type.

	Patch by Ian MacLean (ianm@activestate.com).

2004-02-05  Sebastien Pouliot  <sebastien@ximian.com>

	* AppDomain.cs: Implemented SetPrincipalPolicy and SetThreadPrincipal.

2004-02-02  Zoltan Varga  <vargaz@freemail.hu>

	* Environment.cs: Bump corlib version.

2004-02-02  Sebastien Pouliot  <sebastien@ximian.ca>

	* DateTime.cs: Corrected support for "Z" in the mask (Parse). This
	fix bug #53461.

2004-01-27  Sebastien Pouliot  <spouliot@videotron.ca>

	* Exception.cs: Changed ToString to remove the \n when no stack trace
	is present (which fixed a unit test for SecurityException). Changed
	all \n to Environment.NewLine.

2004-01-27  Lluis Sanchez Gual <lluis@ximian.com>

	* ContextBoundObject.cs: Removed TODO.

2004-01-22  Gonzalo Paniagua Javier <gonzalo@ximian.com>

	* TimeSpan.cs: fixed bug #52075. Days (int) don't rely on TotalDays
	(double), which might round up.

2004-01-19  Jackson Harper <jackson@ximian.com>

	* FloatingPointFormatter.cs: Use the default decimal digits count
	if they are not specified. This fixes bug #52927.
	
2004-01-19  Zoltan Varga  <vargaz@freemail.hu>

	* Environment.cs: Bump version number.

2004-01-19  Lluis Sanchez Gual  <lluis@ximian.com>

	* Type.cs: Added internal call for IsInstanceOfType. The old implementation
	uses IsAssignableFrom(o.GetType()), which is not always valid for 
	transparent proxies (because GetType will not return the type of the remote
	object if its assembly is not present).

2004-01-18  David Sheldon <dave-mono@earth.li>

  * FloatingPointFormatter.cs: Skip the decimal point if we have an 
    integer mantassa. So: 1E+15, rather than 1.E+15.

2004-01-18  David Sheldon <dave-mono@earth.li>

	* Array.cs (GetValue/SetValue): Throw NullRef exception like .NET 1.1, 
	even though docs say it should be an ArgumentNull. Two test cases now
  pass. See also nickd's commit of 2003-12-24.

2004-01-16  Gonzalo Paniagua Javier <gonzalo@ximian.com>

	* Environment.cs: increased corlib version.

2004-01-14  Lluis Sanchez Gual <lluis@ximian.com>

	* MonoCustomAttrs.cs: Removed attribute cache. Attribute instances can't
	be reused because they could be modified. This fixes bug #52655.

2004-01-12  Patrik Torstensson

	* Environment.cs: Bump corlib version number due to new StringBuilder
	
	* String.cs: New internal method to support the new StringBuilder that
	uses the string as a buffer (until ToString is called)

2004-01-12  Zoltan Varga  <vargaz@freemail.hu>

	* Environment.cs: Bump corlib version number for real this time.
	
	* AppDomain.cs (LoadAssembly): Pass the assembly name as a string to
	the runtime, so it can take into account the Culture etc.

	* Environment.cs: Bump corlib version number.
	
2004-01-12  Gonzalo Paniagua Javier <gonzalo@ximian.com>

	* MonoType.cs: GetMethods renamed to GetMethodsByName. It takes a
	new parameter with the method name and a boolean for ignoring case.
	Removed some string comparisons no longer needed.

2004-01-11  Gonzalo Paniagua Javier <gonzalo@ximian.com>

	* MonoType.cs: GetProperties renamed to GetPropetiesByName. It takes a
	new parameter with the property name and a boolean for ignoring case.
	Fixes bug #52753.

2004-01-11  David Sheldon <dave-mono@earth.li>

	* DateTime.cs: Correct processing of formats with multiple '-'s, fixing
	bug 52274.

2004-01-10  Zoltan Varga  <vargaz@freemail.hu>

	* AppDomain.cs: Keep track of type resolve and assembly resolve 
	events in progress to prevent infinite recursion.

2004-01-06  Miguel de Icaza  <miguel@ximian.com>

	* Console.cs: Test for UTF-8 being present anywhere on the
	string, also do ToUpper instead of ToLower, which will work even
	around the ICU bug with different locales (#52065), and addresses #52101

2004-01-05  Zoltan Varga  <vargaz@freemail.hu>

	* Environment.cs: Bump version.

2003-12-24 Ben Maurer  <bmaurer@users.sourceforge.net>

	* Type.cs (IsNotPublic): One would normally assume that
	IsNotPublic == !IsPublic, but this is not the case (note to MS,
	make better names ;-). Fixes #52547, `Type.IsNotPublic not 
	correct for Nested types'

2003-12-24  Nick Drochak  <ndrochak@ieee.org>

	* Array.cs (CreateInstance): Throw NullRef exception like .NET 1.1, 
	even though docs say it should be an ArgumentNull. Sent email to MS
	about this "bug".

2003-12-23  Lluis Sanchez Gual  <lluis@ximian.com>

	* Exception.cs: Several changes to make it compatible with MS.NET (needed
	for remoting interoperability): set a default value for hresult, added 
	initialization of class_name, serialization field RemoteStackTrace must
	be RemoteStackTraceString, added ser. field ExceptionMethod.

	* IndexOutOfRangeException.cs: Added serialization constructor.

2003-12-22  Bernie Solomon  <bernard@ugsolutions.com>

	* Int32 (Parse):
	  Int64 (Parse): Fix overflow checking for AllowHexSpecifier

2003-12-20  Zoltan Varga  <vargaz@freemail.hu>

	* MonoType.cs (GetMethodImpl): Only call FindMostDerivedMatch if the
	user supplied no parameter info, but not when the user supplied an
	empty parameter list. This fixes IKVM.

	* Environment.cs: Bump corlib version.

2003-12-19  Dick Porter  <dick@ximian.com>

	* String.cs: Added Compare shortcut for length==0.

2003-12-17  Zoltan Varga  <vargaz@freemail.hu>

	* Environment.cs: Bump corlib version.

2003-12-17  Dick Porter  <dick@ximian.com>

	* String.cs: Fix StartsWith and EndsWith when the argument is the
	empty string.  Fixes bug 52283.

2003-12-16  Zoltan Varga  <vargaz@freemail.hu>

	* Environment.cs (HasShutdownStarted): Implement.

2003-12-15  Zoltan Varga  <vargaz@freemail.hu>

	* Environment.cs (HasShutdownStarted): Make this static under NET 1.1.
	
	* Environment.cs: Bump version number.

2003-12-15  Gonzalo Paniagua Javier <gonzalo@ximian.com>

	* DateTime.cs: don't bail out with that year out of range error on
	stuff like "MM/dd/yyyy HH:MM:ss".

2003-12-13  Zoltan Varga  <vargaz@freemail.hu>

	* Environment.cs: Make it a const instead.
	
	* Environment.cs: Make version field static.

2003-12-10  Zoltan Varga  <vargaz@freemail.hu>

	* Type.cs: Make DefaultBindingFlags protected.

	* Environment.cs: Applied patch from Todd Berman (tbermann@gentoo.org).
	Add new GacPath property + its associated icall.

2003-12-09 Anirban Bhattacharjee <banirban@novell.com>

	* DateTime.cs : Bugs fixed (41845, 51422)
	* MonoType.cs : Exception message changed 

2003-12-08  Martin Baulig  <martin@ximian.com>

	* Type.cs (MakeByRefType): New public method.

2003-12-08  Zoltan Varga  <vargaz@freemail.hu>

	* Environment.cs: Add a version number for the corlib-runtime interface
	to make it easier to diagnose problems resulting from a mismatch 
	between the two.

2003-12-08  Patrik Torstensson   <p@rxc.se>

	* Type.cs (GetMethod): Check type arguments within array
	* MonoType.cs (GetMethodImpl): Handle methods with a new slot
	(same signature but different classes (derived level)

2003-12-07  Zoltan Varga  <vargaz@freemail.hu>

	* Type.cs (MakeArrayType): Add argument checking.

2003-12-06  Dick Porter  <dick@ximian.com>

	* String.cs: Don't use CompareInfo for non-culture-sensitive
	IndexOf and LastIndexOf methods.

2003-12-06  Ravindra  <rkumar@novell.com>

	* DateTime.cs: Made Parse(string, IFormatProvider) method to
	use second argument. Fixed bug #51464.

2003-12-04  Martin Baulig  <martin@ximian.com>

	* Type.cs (Type.MakeArrayType): New public method.

2003-12-04  Gonzalo Paniagua Javier <gonzalo@ximian.com>

	* Buffer.cs:
	(BlockCopy): make the exception thrown helpful.

2003-12-03  Dick Porter  <dick@ximian.com>

	* String.cs: Calling Replace on an empty string returns itself.

2003-12-03  Zoltan Varga  <vargaz@freemail.hu>

	* MonoType.cs: Get rid of get_type_info, use a separate icall for
	each property instead.

2003-12-02  Dick Porter  <dick@ximian.com>

	* Decimal.cs: Fix NumberFormatInfo lookup.  Patch by
	Mohammad DAMT (mdamt@cdl2000.com), fixes bug 51443.

2003-12-01  Dick Porter  <dick@ximian.com>

	* String.cs: Make Compare, IndexOf, LastIndexOf, StartsWith,
	Replace, ToLower, ToUpper and Equals use the correct CultureInfo.

2003-11-28  Dick Porter  <dick@ximian.com>

	* Type.cs: 
	* MonoType.cs: 
	* Enum.cs: 
	* Boolean.cs: Do string compares with the Invariant culture.

2003-11-27 Ben Maurer  <bmaurer@users.sourceforge.net>

	* Array.cs: make the enumerator ICloneable

2003-11-27 Ben Maurer  <bmaurer@users.sourceforge.net>

	* Decimal.cs (ToXXX): Call Convert.ToXXX.

2003-11-26  Zoltan Varga  <vargaz@freemail.hu>

	* AppDomain.cs: Applied patch from ztashev@openlinksw.co.uk (Zdravko Tashev). 
	Implement Load(byte[]) methods.

	* BadImageFormatException.cs: Fix ToString.

2003-11-24  Zoltan Varga  <vargaz@freemail.hu>

	* MonoType.cs: Make Standard|HasThis match Standard in GetMethod and
	GetConstructor, as done by MS.

2003-11-19  Andreas Nahr <ClassDevelopment@A-SoftTech.com>

	* FloatingPointFormatter.cs: Removed some unused variables to prevent csc compiler warnings

2003-11-18  Lluis Sanchez Gual  <lluis@ximian.com>

	* TypeInitializationException.cs: Added missing serialization constructor.

2003-11-18  Gonzalo Paniagua Javier <gonzalo@ximian.com>

	* AppDomainSetup.cs: Don't add an extra '/' at the end of 
	ApplicationBase. The tests pass now with mono.

2003-11-18  Zoltan Varga  <vargaz@freemail.hu>

	* ValueType.cs: New optimized implementation for Equals and GetHashCode.

2003-11-15  Gonzalo Paniagua Javier <gonzalo@ximian.com>

	* Environment.cs: use Directory in CurrentDirectory property.
	We were not throwing any exception when setting the directory to an
	invalid path.

2003-11-14  Gonzalo Paniagua Javier <gonzalo@ximian.com>

	* Array.cs:
	* Delegate.cs: implemented 1.1 stuff.

	* Enum.cs:
	* IntPtr.cs: removed extra attribute.
	* PlatformID.cs: added WinCE.

2003-11-14  Gonzalo Paniagua Javier <gonzalo@ximian.com>

	* ValueType.cs:
	(Equals): compare the fields of structs too.
	(GetHashCode): combine the hash code of all the fields.
	Fixes bug #50901 (will remove the icall in a couple of days).

2003-11-14  Gonzalo Paniagua Javier <gonzalo@ximian.com>

	* Array.cs: fixed Clear for non-zero bounded arrays. Fixes bug #50968.

2003-11-14  Gonzalo Paniagua Javier <gonzalo@ximian.com>

	* DateTime.cs: handle century when we try to parse 4-digit years and
	only 2 digits are present. Fixes bug #49394.

2003-11-13  Miguel de Icaza  <miguel@ximian.com>

	* Console.cs: On utf-8 consoles, use unmarked output.

2003-11-13  Andreas Nahr <ClassDevelopment@A-SoftTech.com>

	* IAppDomainSetup.cs:
	* _AppDomain.cs: 
	* Object.cs:
	* Type.cs: Added missing attribute

2003-11-12 Lluis Sanchez Gual <lluis@ximian.com>

	* Environment.cs: Added internal method for getting the path to 
	machine.config.
	
2003-11-12 Jackson Harper <jackson@ximian.com>

	* Environment.cs: Add MyMusic and MyPictures to the SpecialFolder
	enum. This fixes the SWF build.
	
2003-11-12  Miguel de Icaza  <miguel@ximian.com>

	* PlatformID.cs: Remove Unix platform, we cant expose constants
	that are not in the framework.

	* OperatingSystem.cs: Adjust for the breakage.

	* RuntimeMethodHandle.cs: Fix signature.

	* Double.cs: Fix signature of TryParse.

	* String.cs (Concat (object, object, object, object)): Add missing method.

	* OperatingSystem.cs: Removed Equals, GetHashCode, they were not
	in the .NET Framework.

	* Enum.cs: Hide constructor.  

	Fix ToUint16 to be explicitly implemented.

	* Console.cs: Add couple of extra missing methods (Write and
	WriteLine overloaded)

2003-11-11  Miguel de Icaza  <miguel@ximian.com>

	* AppDomain.cs, Activator.cs: New unimplmented entry points from
	1.1 (Com activation related).
	
	* Exception.cs: Formatting.
	
	* IServiceProvider.cs: Add ComVisible (true).

	* AppDomainSetup.cs: Add a couple more properties from .NET 1.1 

2003-11-03  Lluis Sanchez Gual <lluis@ximian.com>

	* AppDomain.cs: Added some null checks in Load methods. This fixes bug
	  #50356.

2003-11-01  Zoltan Varga  <vargaz@freemail.hu>

	* AppDomain.cs: Make the SetDomain icalls private + call InternalInvoke
	on MonoMethod instead of Invoke.

2003-11-01  Pedro Martínez Juliá  <yoros@wanadoo.es>

	* DateTime.cs: Fixed Add* methods handling. Now it works properly
	with extreme values (there is a bug with Overflow and Underflow in
	long type).

2003-10-31  Pedro Martínez Juliá  <yoros@wanadoo.es>

	* DateTime.cs: Fixed a few format bugs.

2003-10-31  Zoltan Varga  <vargaz@freemail.hu>

	* AppDomain.cs (InternalPushDomainRef): New icalls.

	* AppDomain.cs (InvokeInDomain): New method to execute code in a 
	different appdomain.

2003-10-27  Zoltan Varga  <vargaz@freemail.hu>

	* AppDomain.cs: Fix prototype of InternalIsFinalizingForUnload.

2003-10-25  Zoltan Varga  <vargaz@freemail.hu>

	* AppDomain.cs (IsFinalizingForUnload): Implement.

	* AppDomain.cs (Unload): Move the notification of OnUnload listeners
	to unmanaged code.

2003-10-25  Martin Baulig  <martin@ximian.com>

	* MonoType.cs: Don't make this sealed.

2003-10-24  Zoltan Varga  <vargaz@freemail.hu>

	* AppDomain.cs: Add InternalInvokeInDomain[ByID] icalls.

2003-10-24  Pedro Martínez Juliá  <yoros@wanadoo.es>

	* DateTime.cs: When handling '-' as a date separator, MS.NET uses
	the same symbol in the parse (not DateTimeFormatInfo.DateSeparator).

2003-10-22  Dick Porter  <dick@ximian.com>

	* DateTime.cs: Handle '-' as a date separator when parsing formats.

2003-10-20  Duncan Mak  <duncan@ximian.com>

	* Delegate.cs (CreateDelegate): Avoid creating an extra Type array
	and merge the two iterations into one.

2003-10-15  Zoltan Varga  <vargaz@freemail.hu>

	* TypedReference.cs: Add new field used by the runtime.

2003-10-15  Martin Baulig  <martin@ximian.com>

	* Type.cs (Type.DeclaringMethod): For a generic method's type
	parameter, return this method - otherwise, return null.

2003-10-14  Martin Baulig  <martin@ximian.com>

	The generics API has changed in the spec since it was added here;
	these modifications make it match the spec again.

	* Type.cs
	(GetGenericParameters): Renamed to `GetGenericArguments'.
	(HasGenericParameters): Renamed to `HasGenericArguments'.
	(HasUnboundGenericParameters): Renamed to `ContainsGenericParameters'.
	(IsGenericTypeDefinition): New property.
	(IsUnboundGenericParameter): Renamed to `IsGenericParameter'.

	* MonoType.cs (ContainsGenericParameters): Implement this here;
	this is no interncall anymore.

2003-10-14  Gonzalo Paniagua Javier <gonzalo@ximian.com>

	* Delegate.cs: add the method name to the exception when it cannot be
	bound.
	* Exception.cs: fix nullref in Source.

2003-10-10  Zoltan Varga  <vargaz@freemail.hu>

	* Array.cs: Add argument checking to GetValue and SetValue.

2003-10-09  Miguel de Icaza  <miguel@ximian.com>

	* DateTime.cs: Patch from Chris Turchin: the DateTime.MaxValue
	should not be TimeSpan.MaxValue, because it overflow.  Set this to
	be MAX_VALUE_TICKS

2003-10-09  Gonzalo Paniagua Javier <gonzalo@ximian.com>

	* MonoCustomAttrs.cs: from_cache is now thread-safe. Yeah, I got a
	duplicate entry exception.

2003-10-08 Ben Maurer  <bmaurer@users.sourceforge.net>

	* DateTime.cs (ToString): Total rewrite, fixes #49358.

2003-10-03  Zoltan Varga  <vargaz@freemail.hu>

	* AppDomain.cs: Change accessibility of DoTypeResolve to fix build.

2003-10-03  Gonzalo Paniagua Javier <gonzalo@ximian.com>

	* Enum.cs:
	(Equals): check that the object is an Enum before comparing the types.

2003-09-30  Gonzalo Paniagua Javier <gonzalo@ximian.com>

	* Array.cs: reduced xsp allocated memory by 1/2.

2003-09-25  Martin Baulig  <martin@ximian.com>

	* Type.cs (Type.IsGenericTypeDefinition): Removed this method
	since it was identical to GetGenericTypeDefinition().
	(Type.IsGenericInstance): New property.

2003-09-24  Duncan Mak  <duncan@ximian.com>

	* Math.cs (Abs): Fix double Locale.GetText bug reported by
	davejp@volny.cz. This fixes #48788.

2003-09-14  Pedro Martínez Juliá  <yoros@wanadoo.es>

	* FloatingPointFormatter.cs: Add the necessary castings to char
	conversions.

2003-09-13  Pedro Martínez Juliá  <yoros@wanadoo.es>

	* FloatingPointFormatter.cs: Make the method calls more functional
	for protecting the values from different threads (make it more
	thread safe).

2003-09-13  Pedro Martínez Juliá  <yoros@wanadoo.es>

	* FloatingPointFormatter.cs: Fix a bug with the negative value of
	count parameter.

2003-09-12  Pedro Martínez Juliá  <yoros@wanadoo.es>

	* FloatingPointFormatter.cs: Applied a lot of improvements in string
	construction, make use of Append/Insert with the "count" parameter.
    Thanks to Ben Maurer.

2003-09-10  Pedro Martínez Juliá  <yoros@wanadoo.es>

	* FloatingPointFormatter.cs: Fix a bug with Custm Format.

	* FloatingPointFormatter.cs: Fix a little bug I've introduced the
	last change.

2003-09-10  Pedro Martínez Juliá  <yoros@wanadoo.es>

	* DoubleFormatter.cs: A few optimizations. Now, only one object
	is created to convert all double numbers.

	* SingleFormatter.cs: A few optimizations. Now, only one object
	is created to convert all float numbers.

	* FloatingPointFormatter.cs: Split the "number type parameters" from
	the "numver value and format parameters". The first ones are in the
	constructor and the others are in a method.

2003-09-09  Zoltan Varga  <vargaz@freemail.hu>

	* Array.cs: Added argument checking to some NET_1_1 methods.

2003-09-04  Martin Baulig  <martin@ximian.com>

	* Type.cs (GetGenericTypeDefinition): Make this method virtual.

2003-08-27  Gonzalo Paniagua Javier <gonzalo@ximian.com>

	* Array.cs: added the new overloaded CreateInstance, GetValue, SetValue
	taking 'longs'. All tests pass.

2003-08-26 Ben Maurer  <bmaurer@users.sourceforge.net>

	* Exception.cs: Add ClassInterface attr. Implement TargetSite and
	Source. Remove MonoTODO attributes (class is 100% done). Also
	passes all Rotor tests for Exception!

2003-08-26 Ben Maurer  <bmaurer@users.sourceforge.net>

	* Enum.cs: Remove [MonoTODO]'s that had been completed.

2003-08-22  Gonzalo Paniagua Javier <gonzalo@ximian.com>

	* String.cs: fixed bug #47802.

2003-08-21 Ben Maurer  <bmaurer@users.sourceforge.net>

	* String.cs: Created method FormatHelper that does formatting,
	using a StringBuilder.

2003-08-20  Gonzalo Paniagua Javier <gonzalo@ximian.com>

	* Array.cs: patch by lb@lb.ods.org that fixes bug #47707.

2003-08-11  Gonzalo Paniagua Javier <gonzalo@ximian.com>

	* Delegate.cs: CreteDelegate (Type, MethodInfo) only supports static
	methods under MS.

2003-08-11  Duncan Mak  <duncan@ximian.com>

	* Environment.cs (Version): Return the same numbers as the MS
	implementation.

2003-08-10  Miguel de Icaza  <miguel@ximian.com>

	* Array.cs: Applied patch from Thong (Tum) Nguyen;  Removed
	replicated tests, and have a routine that does the heavy lifting.

2003-08-08  Lluis Sanchez Gual <lluis@ximian.com>

	* DateTime.cs: Fixed DoParse. It was calling the wrong constructor
	  of DateTime.
	* Environment.cs: return $HOME for ApplicationData folder.

2003-08-04  Duncan Mak  <duncan@ximian.com>

	* FloatingPointFormatter.cs (Normalize): Apply a patch from Aleksey
	Demakov <avd@openlinksw.com> to fix formatting for Big power of 10
	floating point values. This fixes bug #46175.

	* Convert.cs (ToUInt16): Throw an OverflowException correctly, as
	noted by c5n4kh6u02@sneakemail.com in
	http://bugzilla.ximian.com/show_bug.cgi?id=43098.

Sat Aug  2 13:01:46 BST 2003 Malte Hildingson <malte@amy.udd.htu.se>

	* Double.cs: added icall Double.AssertEndianity.

Fri Aug 1 16:47:17 CEST 2003 Paolo Molaro <lupus@ximian.com>

	* Type.cs, MonoType.cs: implemented generic-specific methods.

2003-07-29  Miguel de Icaza  <miguel@ximian.com>

	* Buffer.cs: Add new internal MemCopy call.

	Removed the above.

Tue Jul 29 12:13:16 CEST 2003 Paolo Molaro <lupus@ximian.com>

	* Type.cs, MonoType.cs, ArgIterator.cs: pass the handles values
	to icalls, to avoid special cases in some call conventions.

2003-07-26  Gonzalo Paniagua Javier <gonzalo@ximian.com>

	* Enum.cs: added Serializable attribute.

2003-07-25  Duncan Mak  <duncan@ximian.com>

	* AppDomain.cs (Equals):
	(GetHashCode): Removed because they do not need to be defined
	here.

2003-07-24  Gonzalo Paniagua Javier <gonzalo@ximian.com>

	* TypeLoadException.cs: removed unused fields. TypeName returns "" if
	cannot even get the type.

2003-07-24  Miguel de Icaza  <miguel@ximian.com>

	* Type.cs: Added generics stubs.

2003-07-23  Duncan Mak  <duncan@ximian.com>

	* Environment.cs (SpecialFolder): Added 'Desktop' and 'MyComputer'
	as values for NET_1_1.
	(GetFolderPath): Return the empty string ("") for values of
	SpecialFolder that have no corresponding equivalents in
	Linux. Return "$HOME/Desktop" for SpecialFolder.DesktopDirectory
	and "$HOME" for SpecialFolder.Personal.

	* IntPtr.cs (GetObjectData): Mark it as an interface
	implementation, instead of a public method.

	* Guid.cs (NewGuid): Remove MonoTODOAttribute.

	* TypeLoadException.cs (GetObjectData):
	Create stubs for the fields that are being serialized.

	* UIntPtr.cs: Removed erroneous CLSCompliantAttributes.

2003-07-23  Lluis Sanchez Gual <lluis@ximian.com>
	
	* Enum.cs: Fixed enum formatting. For flag enums, if one of
	  the flags is unnamed, ToString() returns the integer value.

2003-07-22  Jerome Laban <jlaban@wanadoo.fr>

	* Guid.cs: Fixed ToString (), was producing incorrect string.

2003-07-20  Gonzalo Paniagua Javier <gonzalo@ximian.com>

	* AppDomainSetup.cs: fixed bug #46609.

Thu Jul 17 17:28:27 CEST 2003 Paolo Molaro <lupus@ximian.com>

	* MonoType.cs: use an icall for IsPrimitiveImpl ().

Thu Jul 17 15:23:17 CEST 2003 Paolo Molaro <lupus@ximian.com>

	* Guid.cs: faster ToString ().

2003-07-15  Pedro Martínez Juliá  <yoros@wanadoo.es>

	* FloatingPointFormatter.cs: Few changes for get working Rotor
	tests.

2003-07-13  Zoltan Varga  <vargaz@freemail.hu>

	* Type.cs (IsAssignableFrom): Implement this as an icall since the
	runtime already includes the neccessary logic.

2003-07-06  Gonzalo Paniagua Javier <gonzalo@ximian.com>

	* AppDomainSetup.cs: remove the "file://" prefix from ApplicationBase
	if it's present and get the full path for non-Uri paths.

2003-07-2  Lluis Sanchez Gual <lluis@ximian.com>

	* DateTime.cs: Fixed formatting of fractions of second.

2003-06-30  Zoltan Varga  <vargaz@freemail.hu>

	* Console.cs: Turn off buffering for the streams returned by
	OpenStandardOutput () and OpenStandardError () if the buffer size is 0.

2003-06-28  Lluis Sanchez Gual <lluis@ximian.com>

	* Random.cs: Changed behavior of Random to match MS.NET. When Next is
	  called with maxvalue==0 or minvalue==maxvalue, MS.NET internally generates
	  a new random number (although it is not needed), while mono did not. 
	  As a result, the sequence of random numbers could be different for the
	  same seed.

Thu Jun 26 16:06:35 CEST 2003 Paolo Molaro <lupus@ximian.com>

	* FloatingPointFormatter.cs: use dec_len2 as default precision.

2003-06-26  Lluis Sanchez Gual <lluis@ximian.com>

	* DateTime.cs: Modified constructor. Check for valid value of TimeSpan must
	  be done after the correspondig UTC offset has been applied.

2003-06-26  Lluis Sanchez Gual <lluis@ximian.com>

	* Object.cs: Object must have the Serializable attribute.
	* DateTime.cs: Fixed _DoParse() so it correctly applies the utc offset
	  to the resulting date. Also fixed _ToString so now correctly formates the
	  UTC offset.

Wed Jun 18 19:22:22 CEST 2003 Paolo Molaro <lupus@ximian.com>

	* Enum.cs: fix race in cache (bug#41841).

Wed Jun 18 18:52:11 CEST 2003 Paolo Molaro <lupus@ximian.com>

	* FloatingPointFormatter.cs: if the precision is not specified, use
	the default precision for the data type.

Wed Jun 18 18:11:30 CEST 2003 Paolo Molaro <lupus@ximian.com>

	* Array.cs: throw ArgumentOutOfRangeException in Copy if needed
	(patch by tum@veridicus.com (Thong (Tum) Nguyen)).

2003-06-11  Gonzalo Paniagua Javier <gonzalo@ximian.com>

	* MonoType.cs: don't throw nullref when the return type for a property
	is specified and the property doesn't have a get accessor.

2003-06-10  Duncan Mak  <duncan@ximian.com>

	* Array.cs (CreateInstance): Fixed a typo. It should throw
	ArgumentNullException instead of ArgumentException.

2003-06-09  Duncan Mak  <duncan@ximian.com>

	* Array.cs: Revert the last revert. I fixed it.
	(Sort): Put a try-catch block around qsort, and wrap whatever
	Exception we get into a InvalidOperationException.

2003-06-08 Jackson Harper <jackson@latitudegeo.com>

	* Array.cs: Revert last patch, it broke some other functionality.
		
2003-06-08  Duncan Mak  <duncan@ximian.com>

	* Array.cs: Throw more exceptions. This fixes the errors we see
	from the Rotor testsuite.

	(CreateInstance): Throw ArgumentNullException when the input are
	null. Throw ArgumentOutOfRangeException when bounds + length is
	greater than Int32.MaxValue.
	(LastIndexOf): Throw ArgumentOutOfRangeException if index is outside
	the valid range of indices of array.
	(Sort): Throw InvalidOperationException when comparer is null and
	none of the elements in keys implements IComparable.

2003-06-08  Duncan Mak  <duncan@ximian.com>

	* Array.cs (CreateInstance): Throw a TypeLoadException if the
	Length of the input array 'lengths' is greater than 255 so that we
	won't see the g_assert that is in mono_array_class_get in class.c.

	This fixes bug #44304.

2003-06-05  Nick Drochak  <ndrochak@gol.com>

	* UnitySerializataionHolder.cs: Cleanups according to class status page

Wed Jun 4 16:59:39 CEST 2003 Paolo Molaro <lupus@ximian.com>

	* ArgIterator.cs, TypedReference.cs, RuntimeArgumentHandle.cs,
	RuntimeTypeHandle.cs: implemented the needed stuff to handle
	vararg calls.

2003-06-02  Sebastien Pouliot  <spouliot@videotron.ca>

	* Random.cs: New implementation based on Knuth ran3 to fix #43597.
	See http://www.library.cornell.edu/nr/bookcpdf/c7-1.pdf. Commited
	for Ben Maurer after review and testing.

2003-05-28  Ben Maurer <bmaurer@users.sourceforge.net>
	
	* Array.cs: Added better argument checking to Array.Sort ()
	* DBNull.cs: Made the conversions throw like they do in MS.

2003-05-24  Philip Van Hoof  <me@freax.org>

	* Math.cs: Add the MS.NET 1.1 methods (BigMul, DivRem, DivRem).

2003-05-21  Pedro Martínez Juliá  <yoros@wanadoo.es>

	* FloatingPointFormatter.cs: Take care with the explicit precision
	and round the number to that precision.

	* DoubleFormatter.cs: Adapt to the two level precision (15 - 17).

	* SingleFormatter.cs: Adapt to the two level precision (7 - 8).

2003-05-20  Philip Van Hoof <me@freax.org>

	* DateTime.cs (FromOADate, GetDateTimeFormats, ToOADate):
	Implemented.

2003-05-20  Zoltan Varga  <vargaz@freemail.hu>

	* AppDomainSetup.cs: Added new field which is used to notify the
	runtime that the search path has changed.

2003-05-18  Pedro Martínez Juliá  <yoros@wanadoo.es>

	* FloatingPointFormatter.cs: Fixed NullReferenceException bug I've
	introduced the last change I've done.

2003-05-17  Ben Maurer  <bmaurer@users.sourceforge.net>

	* Array.cs: Fixed SyncRoot to behave like MS (return this). Removed 
	MonoTODO from SyncRoot (because fixed) and IsSynchronized (it was
	behaving correctly).
	
2003-05-17  Pedro Martínez Juliá  <yoros@wanadoo.es>

	* FloatingPointFormatter.cs: Fixed little format mismatches.

2003-05-16  Pedro Martínez Juliá  <yoros@wanadoo.es>

	* FloatingPointFormatter.cs: Fixed "-0" result emited.

2003-05-13  Gonzalo Paniagua Javier <gonzalo@ximian.com>

	* AppDomain.cs: Added null argument check in Load().
	* Activator.cs: fixed bug #39926.

2003-05-13  Gonzalo Paniagua Javier <gonzalo@ximian.com>

	* Enum.cs: fixed bugs #41522 and #42879.

2003-05-12  Zoltan Varga  <vargaz@freemail.hu>

	* String.cs: Tweak IndexOf and LastIndexOf to match specification and
	undocumented MS behaviour.

2003-05-10  Gonzalo Paniagua Javier <gonzalo@ximian.com>

	* Activator.cs: applied patch for bug #39926. Thanks to Jean Marc and
	Jaime.

2003-05-10  Gonzalo Paniagua Javier <gonzalo@ximian.com>

	* String.cs: fixed bug #41411 and another similar problem in
	LastIndexOf (string).

2003-05-10  Gonzalo Paniagua Javier <gonzalo@ximian.com>

	* String.cs: patch by Jean Marc <jean-marc.andre@polymtl.ca> that fixes
	bug #42695.

2003-05-09  Zoltan Varga  <vargaz@freemail.hu>

	* MulticastDelegate.cs (GetInvocationList): Avoid ArrayList 
	construction if the delegate list only has one element.

2003-05-01  Pedro Martínez Juliá  <yoros@wanadoo.es>

	* Environment.cs: Changed the method GetFolderPath because it must
	return at least a directory name (not null).

	* Convert.cs: In ToType, if the destination type is unknown, try to
	cast the value to object (then, the calling method will downcast it
	to the type it wants).

2003-04-30  Gonzalo Paniagua Javier <gonzalo@ximian.com>

	* Enum.cs: fixed bug #41522.

Tue Apr 29 13:58:16 CEST 2003 Paolo Molaro <lupus@ximian.com>

	* Enum.cs: protect with the lock also the lookup (bug #41841).

Tue Apr 29 13:24:32 CEST 2003 Paolo Molaro <lupus@ximian.com>

	* MonoType.cs: allow a null name if InvokeMember is called with
	BindingFlags.CreateInstance set.

2003-04-28  Gonzalo Paniagua Javier <gonzalo@ximian.com>

	* Enum.cs: reverted my previous patch.

2003-04-27  Gonzalo Paniagua Javier <gonzalo@ximian.com>

	* Enum.cs: fixed bug #41841.

2003-04-26  Gonzalo Paniagua Javier <gonzalo@ximian.com>

	* MonoType.cs:
	(GetPropertyImpl): handle BindingFlags.IgnoreCase.

2003-04-22  Pedro Martínez Juliá  <yoros@wanadoo.es>

	* FloatingPointFormatter.cs: Little fixes for get the same results
	as MS.NET and show a message when something goes wrong with the
	parser of Custom Formats.

2003-04-22  Nick Drochak  <ndrochak@gol.com>

	* Double.cs (ToString):
	* Single.cs (ToString): Handle case where param is a CultureInfo.

2003-04-18  Zoltan Varga  <vargaz@freemail.hu>

	* Object.cs ValueType.cs: Make the Object::GetHashCode() and 
	ValueType::Equals() icalls static non-virtual, so they can be called
	by the code in RuntimeHelpers.

2003-04-18  Miguel de Icaza  <miguel@ximian.com>

	* Delegate.cs (operator ==): Do not crash if the second argument
	is null.  Bug fix submitted by Juan Cri.

2003-04-18  Eduardo Garcia Cebollero <kiwnix@yahoo.es>

	* Array.cs: Deleted the exception in Array.Initialize(), it looks
	like the method do nothing for C#, is still a MonoTODO until
	we find a compiler that uses that.

2003-04-14  Miguel de Icaza  <miguel@ximian.com>

	* Delegate.cs (Delegate): Seems like a typo, we were checking the
	a field rather than the argument 

	* MonoType.cs: Make GetNestedType an external method implementation.

2003-04-13  Gonzalo Paniagua Javier <gonzalo@ximian.com>

	* Enum.cs: fixed bug #41294.

2003-04-12  Gonzalo Paniagua Javier <gonzalo@ximian.com>

	* DateTime.cs: fixes bug #40910, part 2.

2003-04-11  Dietmar Maurer  <dietmar@ximian.com>

	* String.cs (Equals): avoid the internal call, code cleanups

2003-04-11  Alan Tam <Tam@SiuLung.com>

	* Convert.cs: fixed bug #41085.

2003-04-10  Lluis Sanchez Gual <lluis@ideary.com>

	* AppDomain.cs: Added internal method for getting process guid.

2003-04-09  Ville Palo <vi64pa@kolumbus.fi>

	* Array.cs: Little fix to compare () method.
	
2003-04-09  Zoltan Varga  <vargaz@freemail.hu>

	* String.cs (Equals): Add trivial optimization.

2003-04-08  Gonzalo Paniagua Javier <gonzalo@ximian.com>

	* DateTime.cs: fixed bug #40910.

2003-04-05  Miguel de Icaza  <miguel@ximian.com>

	* Console.cs: Make stderr, stdout and stdin use synchronized
	versions of the their readers/writers.

2003-04-04  Dick Porter  <dick@ximian.com>

	* Version.cs: Make operator== and operator!= cope with null
	objects.  Didn't change operator<, operator<=, operator> or
	operator>= because its not meaningful to use those to compare
	against null, and throwing a NullReferenceException is probably
	the best thing to do there anyway.

	Fixes bug 40720.

2003-04-02  Gonzalo Paniagua Javier <gonzalo@ximian.com>

	* AppDomain.cs: fixed InvalidCastException.

2003-03-30  Zoltan Varga  <vargaz@freemail.hu>

	* Array.cs (Copy): Call FastCopy() earlier to avoid the expensive
	type checks and let it decide whenever a fast copy is possible.

2003-03-26  Gonzalo Paniagua Javier <gonzalo@ximian.com>

	* MonoType.cs:
	(GetMethodImpl): support BindingFlags.IgnoreCase flag. Fixes bug #40322.

2003-03-25  Zoltan Varga  <vargaz@freemail.hu>

	* Activator.cs (CreateInstance): Call GetConstructor with the right
	arguments so the nonPublic argument is handled correctly.

2003-03-25  Gonzalo Paniagua Javier <gonzalo@ximian.com>

	* Type.cs: fixed bug #40123.

2003-03-22  Pedro Martínez Juliá  <yoros@wanadoo.es>

	* FloatingPointFormatter.cs: Fixed some bugs for get the same
	results than MS.NET. Added simple error recovering, now ToString
	will return a general format if there is any exception in the
	process of formatting. This make the library more robust while the
	formatters are refined.

2003-03-16  Pedro Martínez Juliá  <yoros@wanadoo.es>

	* FloatingPointFormatter.cs: Added support for group separators.

2003-03-16  Pedro Martínez Juliá  <yoros@wanadoo.es>

	* Single.cs:
	* Double.cs: Apply changes of .ToString methods.
	* SingleFormatter.cs:
	* DoubleFormatter.cs: Simple wrappers to FloatingPointFormatter.
	* FloatingPointFormatter.cs: New class. Implementation of double and
	single formatters. It is unified now and parametrized with precission
	values.

2003-03-15  Lluis Sanchez Gual <lluis@ideary.com>

	* AppDomain.cs: fixes bugs #39380 and #39331.

2003-03-06  Nick Drochak  <ndrochak@gol.com>

	* TimeSpan.cs (Negate): Throw exception when value is MinValue.

2003-03-04  Dick Porter  <dick@ximian.com>

	* Single.cs:
	* Double.cs: Temporarily reverted the Double and Single ToString()
	change, because it broke nunit.


2003-03-04  Pedro Martínez Juliá  <yoros@wanadoo.es>

	* Double.cs: Changed ToString method. Added NumberFormatInfo support
	with DoubleFormatter class.
	* Single.cs: Changed ToString method. Added NumberFormatInfo support
	with SingleFormatter class.
	* DoubleFormatter.cs: New class with Double formatting functions.
	* SingleFormatter.cs: New class with Single formatting functions.

2003-03-03  Lluis Sanchez Gual <lluis@ideary.com>

	* Activator.cs: Added support for activation using activation attributes.
	* AppDomain.cs: Added internal method to get the default context from the runtime.

2003-02-28  Elan Feingold  <efeingold@mn.rr.com>

	* DateTime.cs: FileTime is expressed in Universal time, and as such must
	be converted before subtracting the magic offset.
	* DateTime.cs: Strings in the format "2003-02-27T10:05:03-11:00" (note
	the timezone at the end) *must* be parsed by DateTime.Parse() for
	compatibility with Microsoft.

2003-02-24  Gonzalo Paniagua Javier <gonzalo@ximian.com>

	* Attribute.cs:
	* MonoCustomAttrs.cs: fix for the regression test failure (see bug
	#38238).

	* IntPtr.cs: added serialization .ctor

2003-02-19  Gonzalo Paniagua Javier <gonzalo@ximian.com>

	* AppDomain.cs: check for null in Unload and changed method name.

2003-02-18  Gonzalo Paniagua Javier <gonzalo@ximian.com>

	* MonoCustomAttrs.cs: fixed bug #38238.

2003-02-17  Martin Baulig  <martin@ximian.com>

	* Exception.cs (Exception.ToString): Print a newline between the
	exception message and the stack trace.

2003-02-17  Gonzalo Paniagua Javier <gonzalo@ximian.com>

	* AppDomain.cs: implemented GetCurrentThreadId ().

2003-02-14  Patrik Torstensson

	* Exception.cs: Fixed message output formating

2003-02-14  Gonzalo Paniagua Javier <gonzalo@ximian.com>

	* Int32.cs:
	(Parse): ignore everything after a \0 (MS parses: "512\0hola" as 512).

2003-02-12  Miguel de Icaza  <miguel@ximian.com>

	* Type.cs: IsClass should return false for Enumerations

2003-02-11  Gonzalo Paniagua Javier <gonzalo@ximian.com>

	* MonoCustomAttrs.cs: return the correct array type in the short case.
	Fixes bug #37818.

2003-02-08  Pedro Martíenz Juliá  <yoros@wanadoo.es>

	* Math.cs: Fix a few methods (like Round) and add with comments the
	new methods: BigMul and DivRem that were in ECMA specs.

2003-02-07  Patrik Torstensson

	* Exception.cs: Fixed formating

2003-02-05  Patrik Torstensson

	* AppDomain.cs: Partly fixed the unload method 
	
2003-02-04  Patrik Torstensson

	* AppDomain.cs: Fixed lease issue with appdomain

2003-02-04  Lluis Sanchez Gual <lluis@ideary.com>

	* MarshalByRefObject.cs: Implemented GetLifetimeService() and 
	  InitializeLifetimeService().

2003-02-03  Patrik Torstensson

	* AppDomain.cs: New internalcalls for handling domain/context switches
	* AppDomain.cs (CreateDomain): Return transparant proxy for appdomain object

2003-02-03  Gonzalo Paniagua Javier <gonzalo@ximian.com>

	* AppDomain.cs: implemented AppendPrivatePath, ClearPrivatePath
	and ClearShadowCopyPath and fixed GetType ().

	* Attribute.cs: clean up.

	* Console.cs: removed UnixConsoleEncoding. Use Default.

2003-02-01  Gonzalo Paniagua Javier <gonzalo@ximian.com>

	* Attribute.cs: fixed all IsDefined overloads. Gotta fix
	GetCustomAttributes later.

2003-01-31  Patrik Torstensson

	* Buffer.cs: Changed access level of BlockCopyInternal

Thu Jan 30 19:54:30 CET 2003 Paolo Molaro <lupus@ximian.com>

	* String.cs, IntegerFormatter.cs: use const where appropriate.

2003-01-30  Gonzalo Paniagua Javier <gonzalo@ximian.com>

	* MonoCustomAttrs.cs: fixed GetBase () for Type. Thanks to Zoltan for
	reporting.

2003-01-30  Gonzalo Paniagua Javier <gonzalo@ximian.com>

	* MonoCustomAttrs.cs: fixed shortcut in GetCustomAttributes.
	The argument ICustomAttributeProvider can be of other types different
	from Type. Handle it.

2003-01-28  Zoltan Varga  <vargaz@freemail.hu>

	* DateTime.cs: fix FromFileTime so the time returned by 
	File::GetLastModificationTime etc. is in the correct timezone.

2003-01-28  Patrik Torstensson
	* Exception.cs: reverted formating/endline changes (sorry guys)

2003-01-28  Patrik Torstensson

	* MarshalByRefObject.cs: implemented GetObjectIdentity
	* Exception.cs: added support for remote exceptions

2003-01-28  Gonzalo Paniagua Javier <gonzalo@ximian.com>

	* DateTime.cs: fixed bug #37225.

2003-01-27  Gonzalo Paniagua Javier <gonzalo@ximian.com>

	* Enum.cs: Clone the arrays in GetNames and GetValues. Thanks lupus!

2003-01-27  Zoltan Varga  <vargaz@freemail.hu>

	* AppDomain.cs: Added DoTypeResolve method which will be called by
	the runtime to raise TypeResolve events.

2003-01-27  Duncan Mak  <duncan@ximian.com>

	* Enum.cs (ToType): Implement this using Convert.ToType.

2003-01-21  Miguel de Icaza  <miguel@ximian.com>

	* Math.cs: Remove Pow's implementation body as it was wrong.  The
	C code does the right thing.  The code was trying to handle a
	number of cases, and that was incorrect.

2003-01-24  Gonzalo Paniagua Javier <gonzalo@ximian.com>

	* CharEnumerator.cs: fix to Current by crainaj@hotmail.com. Closes
	bug #37113.

2003-01-24  Gonzalo Paniagua Javier <gonzalo@ximian.com>

	* Enum.cs: added caching to GetInfo.

2003-01-23  Dick Porter  <dick@ximian.com>

	* Environment.cs (System): Implemented ExitCode

2003-01-23  Zoltan Varga  <vargaz@freemail.hu>

	* Type.cs (IsInstanceOfType): fixed regression caused by the change
	to IsSubclassOf().

2003-01-17  Gonzalo Paniagua Javier <gonzalo@ximian.com>

	* MonoType.cs: re-added lines that were removed in the previous commit.

2003-01-16  Lluis Sanchez Gual <lsg@ctv.es>

	* Type.cs: corrected property IsSerializable. It should always return
	true for enums and delegates
	* MonoType.cs: added serialization support.
	* Delegate.cs: added serialization support.
	* DBNull.cs: added serialization support.
	* UnitySerializationHolder.cs: supports serialization of Assembly,
	MonoType and DBNull.
	* DelegateSerializationHolder.cs: added.

2003-01-12  Gonzalo Paniagua Javier <gonzalo@ximian.com>

	* Exception.cs: changed default message to match MS one.

2003-01-12  Patrik Torstensson <totte@race-x-change.com>

	* String.cs: Fixed bug with CompareOrdinal

2003-01-10  Gonzalo Paniagua Javier <gonzalo@ximian.com>

	* Enum.cs: implements IFormattable.

2003-01-10  Gonzalo Paniagua Javier <gonzalo@ximian.com>

	* AppDomain.cs: implemented DoCallBack method.
	* MonoType.cs:
	(GetConstructorImpl): when the flag is BindingFlags.Default, set it to
	Public, Instance.

	NUnit2 tests start moving.

2003-01-09  Gonzalo Paniagua Javier <gonzalo@ximian.com>

	* Activator.cs: fixed bug #36052. Also added checks to avoid trying to
	instantiate an abstract class.

2003-01-09  Gonzalo Paniagua Javier <gonzalo@ximian.com>

	* Type.cs:
	(IsSubclassOf): return false when null. Use != instead of Equals.

2003-01-09  Gonzalo Paniagua Javier <gonzalo@ximian.com>

	* Type.cs: fixed IsSubclassOf. Patch from Zoltan Varga.

Fri Jan 3 20:18:51 CET 2003 Paolo Molaro <lupus@ximian.com>

	* MonoType.cs: fixed Namespace property for nested types.

Fri Jan 3 16:18:27 CET 2003 Paolo Molaro <lupus@ximian.com>

	* MonoCustomAttrs.cs: create properly typed arrays when returning
	arrays of attributes of a given type.

Fri Jan 3 11:10:14 CET 2003 Paolo Molaro <lupus@ximian.com>

	* MonoType.cs: fixed MemberType property for nested types.

2003-01-03  Gonzalo Paniagua Javier <gonzalo@ximian.com>

	* String.cs: fixed bug #36209.

2002-12-20 Lluis Sanchez Gual <lsg@ctv.es>

	* Activator.cs: implemented method GetObject.

2002-12-28  Marcus Urban <mathpup@mylinuxisp.com>

	* Activator.cs: Since the documentation indicates the method
	either succeeds or throws one of the listed exceptions, we weren't
	expecting that CreateInstance might be returning null.

	For more information on the bug, see http://bugs.ximian.com/show_bug.cgi?id=36109

2002-12-20 Lluis Sanchez Gual <lsg@ctv.es>

	* MarshalByRefObject.cs: implemented CreateObjRef.

2002-12-19  Gonzalo Paniagua Javier <gonzalo@ximian.com>

	* DateTime.cs: fixed bug #30076.
	* TimeZone.cs: provide the parameter name in a exception.

2002-12-13  Gonzalo Paniagua Javier <gonzalo@ximian.com>

	* DecimalFormatter.cs: fixed bug #35560.

Wed Dec 4 16:04:28 CET 2002 Paolo Molaro <lupus@ximian.com>

	* Type.cs: implemented GetInterfaceMap (needs an updated runtime).

2002-12-03  Gonzalo Paniagua Javier <gonzalo@ximian.com>

	* Array.cs: use Object.Equals (obj, obj) to compare objects to avoid
	nulls. Fixes #34909.

2002-12-03  Gonzalo Paniagua Javier <gonzalo@ximian.com>

	* AppDomain.cs: DoAssemblyResolve now returns when one of the handlers
	returns a non-null assembly.

2002-12-03  Gonzalo Paniagua Javier <gonzalo@ximian.com>

	* MulticastDelegate.cs: make GetInvocationList work for more than 1
	delegate.

2002-12-02  Gonzalo Paniagua Javier <gonzalo@ximian.com>

	* MulticastDelegate.cs: implemented GetInvocationList. I'll check later
	if this is the correct order of invocation.

2002-12-02  Gonzalo Paniagua Javier <gonzalo@ximian.com>

	* Type.cs: changed the signature of internal_from_name. Modified
	the overloads of GetType to use it and check the typeName argument.
	Implemented FindInterfaces.

2002-11-29  Gonzalo Paniagua Javier <gonzalo@ximian.com>

	* MarshalByRefObject.cs: undo latest changes. It breaks the build by
	some obscure reasons (try make -f makefile.gnu using a corlib which has
	the modified version).

2002-11-26  Miguel de Icaza  <miguel@ximian.com>

	* String.cs (Concat): Reduce the number of compares required. 

Mon Nov 18 17:54:22 CET 2002 Paolo Molaro <lupus@ximian.com>

	* Activator.cs: throw a MissingMethodException if the default
	constructor is not found in CreateInstance.

2002-11-13  Gonzalo Paniagua Javier <gonzalo@ximian.com>

	* String.cs:
	(Equals (str, str)): use 'as' instead of casting to object.
	(Equals (obj)): check the length of the strings (until now,
	"Hello".Equals ((object) "Hellow World!) was true!).

2002-11-04  Gonzalo Paniagua Javier <gonzalo@ximian.com>

	* MonoType.cs: implemented GetEvent (name, flags).

2002-11-03  Gonzalo Paniagua Javier <gonzalo@ximian.com>

	* AppDomain.cs: implemented a couple of methods called from the runtime
	to fire AssemblyLoad and AssemblyResolve events.

2002-10-31  Dick Porter  <dick@ximian.com>

	* Environment.cs: MonoIO methods now have an error parameter

2002-10-29  Zoltan Varga  <vargaz@freemail.hu>

	* Enum.cs: Added support for whitespaces in Enum:Parse().

2002-10-29  Gonzalo Paniagua Javier <gonzalo@ximian.com>

	* Type.cs: fixed GetProperty (string, Type []) and removed get_property
	internal call. Closes bug #32992.

2002-10-29  Gonzalo Paniagua Javier <gonzalo@ximian.com>

	* Exception.cs: display the inner exception, if any, in ToString ().

2002-10-24  Gonzalo Paniagua Javier <gonzalo@ximian.com>

	* Environment.cs: fixed StackTrace property.

2002-10-16  Nick Drochak  <ndrochak@gol.com>

	* Enum.cs (Parse): Then fix the code so that it works too.

2002-10-15  Nick Drochak  <ndrochak@gol.com>

	* Enum.cs (Parse): Use unsigned casts to avoid compiler warnings.

2002-10-12  Nick Drochak  <ndrochak@gol.com>

	* IntegerFormatter.cs: Fix compiler warnings.

2002-10-11  Tim Haynes <thaynes@openlinksw.com>

	* Type.cs (GetConstructors): Use the correct flags.

2002-10-09  Nick Drochak  <ndrochak@gol.com>

	* IntegerFormatter.cs: Suppress insignificant leading zeros

Fri Sep 27 15:06:29 CEST 2002 Paolo Molaro <lupus@ximian.com>

	* MonoCustomAttrs.cs: applied patch by "Si Jingnan"
	<stonewell@21cn.com> to return also derived types.

2002-09-26  Gonzalo Paniagua Javier <gonzalo@ximian.com>

	* Activator.cs: little fix in CreateInstance (Type, bool).

2002-09-19  Duncan Mak  <duncan@ximian.com>

	* Array.cs (CopyTo): Revert back to 1.40, this is stopping
	I18N/Common from building right now.

2002-09-19  Nick Drochak  <ndrochak@gol.com>

	* Array.cs (CopyTo): Account for Object type and base (primitive) types
	* Type.cs (IsAssignableFrom): return false for a null parameter

2002-09-19  Nick Drochak <ndrochak@gol.com>

	* Array.cs (CopyTo): Check that source type can be cast automatically
	to the destination type.

2002-09-18  Gonzalo Paniagua Javier <gonzalo@ximian.com>

	* Type.cs: implemented IsAssignableFrom, DefaultBinder and
	GetDefaultMembers.

2002-09-12  Gonzalo Paniagua Javier <gonzalo@ximian.com>

	* Char.cs: implemented ToString (char)
	* IntegerFormatter.cs: made it internal.

2002-09-13  Nick Drochak  <ndrochak@gol.com>

	* Enum.cs (Format): handle the "d" format for both signed and unsigned
	underlying types.

2002-09-12  Dick Porter  <dick@ximian.com>

	* UIntPtr.cs: Remove the [StructLayout(LayoutKind.Auto)]
	attribute, as there doesn't appear to be any struct
	layout-depending code here (and corcompare says it should be
	LayoutKind.Sequential)

	* Decimal.cs: Stub out missing methods, add
	[DecimalConstantAttribute] to the constant fields (as shown by
	corcompare).

	* LocalDataStoreSlot.cs: 
	* Environment.cs: 
	* Char.cs: 
	* Array.cs: Stub out missing methods.

	* TypedReference.cs: 
	* ArgIterator.cs: Stub out

	* AppDomainSetup.cs: 
	* AppDomain.cs: Stub out missing methods, add missing
	ClassInterface(ClassInterfaceType.None) attribute.

2002-09-12  Nick Drochak  <ndrochak@gol.com>

	* Double.cs (ToString): Throw exception when "X" format is passed in.

Wed Sep 11 15:26:34 CEST 2002 Paolo Molaro <lupus@ximian.com>

	* MonoType.cs: implemented Module property.

Wed Sep 11 12:49:51 CEST 2002 Paolo Molaro <lupus@ximian.com>

	* MonoType.cs, Type.cs: implemented InvokeMember.

Wed Sep 11 11:06:43 CEST 2002 Paolo Molaro <lupus@ximian.com>

	* Delegate.cs: check the type passed to CreateDelegate is a Delegate
	type. Check the method signature matches.

Sat Sep 7 10:16:52 CEST 2002 Paolo Molaro <lupus@ximian.com>

	* RuntimeMethodHandle.cs: implemented GetFunctionPointer().

2002-09-06  Miguel de Icaza  <miguel@ximian.com>

	* Console.cs: Specify an encoder, otherwise we will get the UTF8
	encoder that by default emits the byte markers.

Fri Sep 6 20:14:04 CEST 2002 Paolo Molaro <lupus@ximian.com>

	* Delegate.cs: look also for non-public methods until we have the
	security checks in place.

Fri Sep 6 12:20:06 CEST 2002 Paolo Molaro <lupus@ximian.com>

	* MonoType.cs: consider also the full name in GetInterface.

Fri Sep 6 12:11:28 CEST 2002 Paolo Molaro <lupus@ximian.com>

	* MonoType.cs: implemented GetMembers, GetConstructorImpl and
	GetMethodImpl using the binder.
	* Type.cs: GetConstructorImpl/GetConstructor fixes.

2002-09-03  Jonathan Pryor <jonpryor@vt.edu>
	* Enum.cs: Get rid of warning CS0162.

2002-09-04  Miguel de Icaza  <miguel@ximian.com>

	* Double.cs, Single.cs, Char.cs, Boolean.cs: Use internal for the
	actual value instead of public.

	* LocalDataStoreSlot.cs: Make constructor internal.

	* Int16.cs, UInt16.cs, Int32.cs, UInt32.cs, Int64.cs, UInt64.cs,
	SByte.cs, Byte.cs, Char.cs: Use internal for the actual value
	instead of public.

2002-09-03  Jonathan Pryor <jonpryor@vt.edu>
	* Enum.cs: Fixed Enum.Format so that the "x" format specifier would work
	           properly.

2002-08-28  Gonzalo Paniagua Javier <gonzalo@ximian.com>

	* DateTime.cs: fixed buglet.

Tue Aug 27 16:39:47 CEST 2002 Paolo Molaro <lupus@ximian.com>

	* MonoType.cs: speedup access to common data.

2002-08-23  Gonzalo Paniagua Javier <gonzalo@ximian.com>

	* Double.cs: implemented TryParse.

	* Math.cs: PowImpl is now private.

	* MissingFieldException.cs: implemented Message.

	* RuntimeMethodHandle.cs: stubbed GetFunctionPointer.

	* _AppDomain.cs: Uncommented ToString.

2002-08-23  Gonzalo Paniagua Javier <gonzalo@ximian.com>

	* Type.cs:
	(IsValueTypeImpl): it's virtual, not abstract. Implemented.

2002-08-23  Gonzalo Paniagua Javier <gonzalo@ximian.com>

	* ArgumentException.cs: use the field instead of the property for
	param_name.

	* ArgumentOutOfRangeException.cs: modified Message.

	* DateTime.cs: 
	(_DoParse): throw out of range exception for year. Removed check
	for month (it's done in the constructor).

2002-08-21  Miguel de Icaza  <miguel@ximian.com>

	* Environment.cs: Implemented OSVersion property.

2002-08-21  Dietmar Maurer  <dietmar@ximian.com>

	* Exception.cs: set stack_trace to null

Wed Aug 21 13:02:20 CEST 2002 Paolo Molaro <lupus@ximian.com>

	* AppDomain.cs: implemented ToString().

2002-08-20  Gonzalo Paniagua Javier <gonzalo@ximian.com>

	* AppDomain.cs: securityInfo can be null in CreateDomain.

2002-08-19  Dick Porter  <dick@ximian.com>

	* MonoType.cs: Add a space before the Assembly name in
	AssemblyQualifiedName (needed for resource files so the MS runtime
	can load types)

2002-08-19  Gonzalo Paniagua Javier <gonzalo@ximian.com>

	* AppDomain.cs: parameter name when throwing ArgumentNullException.

	* ArgumentException.cs: modified Message to do what MS does.

	* ArgumentNullException.cs: don't use {0} in message.

	* Exception.cs: use Message property in ToString ().

2002-08-14  Cesar Octavio Lopez Nataren <cesar@ciencias.unam.mx>

	* WeakReference.cs: Changed the constructor and GetObjectData
	method needed for ISerializable implementation in order to be
	compatible with SOAP generated by MS.

Wed Aug 14 17:34:07 CEST 2002 Paolo Molaro <lupus@ximian.com>

	* MonoType.cs, Type.cs: DeclaringType/ReflectedType fixes.

2002-08-12  Dietmar Maurer  <dietmar@ximian.com>

	* Exception.cs (ToString): changed the ouput format.

2002-08-07  Dietmar Maurer  <dietmar@ximian.com>

	* MonoType.cs: moved get_method icall to this class, we can
	remove it as soon someone provides a full featured GetMethodImpl.

	* Type.cs: use GetMethodImpl everywhere.

	* Delegate.cs: new CreateDelegate implementations.

2002-08-06  Tim Coleman <tim@timcoleman.com>
	* MonoType.cs: 
		Fix bug #28582.  Now checks parameters for properties
		in GetPropertyImpl.

2002-08-04  Nick Drochak  <ndrochak@gol.com>

	* Buffer.cs: Throw correct exception in GetByte() and SetByte().

2002-08-01  Gonzalo Paniagua Javier <gonzalo@ximian.com>

	* String.cs:
	(FormatSpecifier): allow white space between the comman and the width
	specifier.

2002-07-22  Gonzalo Paniagua Javier <gonzalo@ximian.com>

	* Int32.cs:
	* Int64.cs:
	* UInt32.cs:
	* UInt64.cs: fixed bug #28050. May be a MS bug?

Thu Jul 18 14:47:03 CEST 2002 Paolo Molaro <lupus@ximian.com>

	* MonoType.cs: fix IsArrayImpl.

2002-07-13  Gonzalo Paniagua Javier <gonzalo@ximian.com>

	* String.cs: make ToLower (culture) and ToUpper (culture) use the
	default ToLower and ToUpper and don't throw NotImplemented.

Sat Jul 13 15:09:01 CEST 2002 Paolo Molaro <lupus@ximian.com>

	* Type.cs: make GettTypeCode an icall. Test implementation of
	GetMember().

2002-07-13  Gonzalo Paniagua Javier <gonzalo@ximian.com>

	* AppDomainSetup.cs: implemented LoaderOptimization.

2002-07-10  Gonzalo Paniagua Javier <gonzalo@ximian.com>

	* Activator.cs: some more intermediate results checking in
	in CreateInstance and CreateInstanceFrom and use GetConstructor and
	Invoke only with Type [] until the other overloaded versions work.

2002-07-09  Gonzalo Paniagua Javier <gonzalo@ximian.com>

	* Activator.cs: reformatted. Implemented CreateInstance* methods
	that return ObjectHandle.

	* AppDomain.cs: implemented CreateInstance*AndUnwrap methods.

2002-07-03  Nick Drochak  <ndrochak@gol.com>

	* Decimal.cs (Divide): Short cut the case where the dividend is 0 (and
	the divisor is not) and avoid the icall, which seems to have a bug.

2002-07-03  Nick Drochak  <ndrochak@gol.com>

	* Double.cs (CompareTo): Correctly handle the case where the instance
	is NaN. Also return 0 if the values are equal.

2002/07/03  Nick Drochak <ndrochak@gol.com>

	* MissingMethodException: Add missing Message property
	* MissingMemberException: Add missing Message property

2002-06-30  Nick Drochak  <ndrochak@gol.com>

	* Double.cs (CompareTo): Just see which is bigger.  Don't use the
	subtraction trick, it doesn't work when the values have a diference of
	less than one.

	* Single.cs (CompareTo): same

2002-06-27  Martin Baulig  <martin@gnome.org>

	* UIntPtr.cs (UIntPtr.Zero): Use an explicit `u' suffix in the
	constructor argument.  [FIXME: The implicit conversion to an
	unsigned integer doesn't work with mcs.]

2002-06-26  Martin Baulig  <martin@gnome.org>

	* DecimalFormatter.cs: Removed MSTEST stuff, use `System',
	not `S = System'.  This file now compiles with mcs.

	* String.cs: Removed the already ifdef-outed __arglist Concat function
	to make it compile with mcs.

2002-06-24  Gonzalo Paniagua Javier <gonzalo@ximian.com>

	* IntegerFormatter.cs:
	(FormatParse.FormatNumber): fixed custom format for negative numbers.

2002-06-21  Martin Baulig  <martin@gnome.org>

	* Double.cs: Replace the private `enum State' with constants since this
	will avoid some bigger headaches in mcs.

Thu Jun 20 17:51:44 CEST 2002 Paolo Molaro <lupus@ximian.com>

	* TimeSpan.cs: do not pollute the namespace with the
	System.Parser name.

2002-06-18  Nick Drochak  <ndrochak@gol.com>

	* ArgumentException.cs: Use the message given in the constructor when
	accessing the Message property.  Thanks to Dietmar for the help with 
	"base".

2002-06-17  Dietmar Maurer  <dietmar@ximian.com>

	* MonoType.cs: GetField is now a InternalCall

2002-06-13  Nick Drochak  <ndrochak@gol.com>

	* DateTime.cs: (Parse): Accept dates that have no hour,min,sec. in the
	sortable format(s), e.g. "2002-02-25"

2002/06/12  Nick Drochak <ndrochak@gol.com>

	* Random.cs (Next): Fix math error.  Return a number within the range.

2002-06-12  Nick Drochak  <ndrochak@gol.com>

	* String.cs (IndexOf): Return -1 if start index is equal to string
	length.

2002-06-10  Duncan Mak  <duncan@ximian.com>

	* Convert.cs (ToDouble): Remove rounding in ToDouble (float).
	(ToType): Added null field in conversionTable to avoid
	IndexOutOfRangeException. Changed what exceptions we throw to match
	the spec.
	
2002-06-11  Nick Drochak  <ndrochak@gol.com>

	* Int64.cs (Parse): Added unique strings to the messages where we throw
	a FormatException. Needed these to debug, so just left them in since
	they might be useful later. Fixed Currency parsing where we weren't
	looking at CurrencyDecimalSeparator, etc.

2002-06-09  Lawrence Pit  <loz@cable.a2000.nl>

	* DateTime.cs: fixes to pass tests M0 to M6:
		if yy pattern then year values >= 30 are in 20th century
		rfc1123 pattern is always in GMT, therefor useutc must be false
	made GetNow() internal static so it can be called from TimeZone.
	* TimeZone.cs: removed dependency on year 2002 from initialization of 
	current timezone.

2002-06-09  Duncan Mak  <duncan@ximian.com>

	* Convert.cs (ToType): Rearranged what Exceptions we throw to
	match MS behavior.

2002-06-08  Duncan Mak  <duncan@ximian.com>

	* Decimal.cs: Added support for the IConvertible interface.

2002-06-08  Martin Baulig  <martin@gnome.org>

	* Enum.cs (IsDefined): `value' may be of the enum's type itself, it
	doesn't necessarily need to be of the enum's underlying type.

2002/06/07  Nick Drochak <ndrochak@gol.com>

	* String.cs: Add [Serializable] to class
	* SByte.cs (Parse): Add [CLSCompliant(false)] to all the overloads

2002-06-04  Nick Drochak  <ndrochak@gol.com>

	* Double.cs (Parse): Recognize the group separator string, but still we
	don't check the format for the proper number of digits between
	separators. Also throw OverflowException when we get Pos or Neg
	Infinity from runtime.

2002-06-03  Duncan Mak  <duncan@ximian.com>

	* Convert.cs (ToDouble): Fixed ToDouble (byte value).

Mon Jun 3 12:18:18 CEST 2002 Paolo Molaro <lupus@ximian.com>

	* Type.cs: fixed GetTypeCode.

2002-06-02  Duncan Mak  <duncan@ximian.com>

	* Convert.cs (ToInt16): use Convert.ToInt16 (int) instead of a direct
	cast from an int so that we throw OverFlowException correctly.
	
	(ToInt64): Use a new 64bit version of ConvertToBase.
	
	(ConvertToBase): Add checks for overflow (checks Int32.MinValue
	and Int32.MaxValue).

	(ConvertFromBase64): New 64-bit version of ConvertFromBase.

2002-06-02  Nick Drochak  <ndrochak@gol.com>

	* Convert.cs (ToSByte): Check for special value.
	* Single.cs (Parse): 
	* UInt16.cs (Parse):
	* UInt32.cs (Parse): Throw OverflowException if negative

2002-06-02  Duncan Mak  <duncan@ximian.com>

	* Convert.cs (DBNull): Point it to DBNull.Value.
	(IsDBNull): Instead of checking typecodes, just check to see if
	it's the same as the DBNull field.

2002-06-02  Nick Drochak  <ndrochak@gol.com>

	* Convert.cs (ConvertFromBase): Detect bad digits correctly.

2002-06-02  Duncan Mak  <duncan@ximian.com>

	* Char.cs (Parse): Simplify the Exception handling.

	* Convert.cs (ToDecimal): Remove call to Math.Round () when
	converting from a float.

2002-05-30  Martin Baulig  <martin@gnome.org>

	* MonoType.cs (GetInterface): Implemented.

Thu May 23 17:17:28 CEST 2002 Paolo Molaro <lupus@ximian.com>

	* Activator.cs: implemented CreateInstance ().

2002-05-22  Duncan Mak  <duncan@ximian.com>

	* Convert.cs (ConvertToBase): Added new 64bit version.
	(BuildConvertedString64): New 64bit version of
	BuildConvertedString.

	This fixes bug 25068.

	(ConvertFromBase): Added additional test for checking if the
	digits are valid. Thanks to Miguel for coming up with this test.

	This fixes bug 25071.
	
2002-05-21  Duncan Mak  <duncan@ximian.com>

	* Convert.cs (ToType): Rearranged to fit the new layout of
	conversionTable.

	(conversionTable): Rearranged to fit the layout of the
	System.TypeCode enum.

	This should fix bug 25075.
	
2002-05-21  Duncan Mak  <duncan@ximian.com>

	* Convert.cs (ToString): Fixed the ToString methods. Previously I had
	mixed up the two code paths, one for converting to a specific base
	(this case), another from converting from a foreign base to base10
	(used by ToInt16|32|64 (string, int)). This fixes bug 25068.

	* Convert.cs (ToByte)
	(ToSByte): Fixed bug 25074. Added more bits to ConvertFromBase so
	that we won't confuse FormatException with OverflowException.

2002-05-22  Lawrence Pit  <loz@cable.a2000.nl>

	* Environment.cs: CommandLine missed spaces between arguments.
	Implemented StackTrace. Returning MachineName in UserDomainName
	instead of null.
	
Tue May 21 17:25:49 CEST 2002 Paolo Molaro <lupus@ximian.com>

	* MonoCustomAttrs.cs: handle inherit argument.

2002-05-21  Nick Drochak  <ndrochak@gol.com>

	* Math.cs (Pow): Change icall method name and insert parameter
	checks in for infinities and NaN.

2002-05-13  Miguel de Icaza  <miguel@ximian.com>

	* Double.cs (Parse): Reimplement by cleaning up the string first,
	and then passing to strtof in the mono runtime.

	* Single.cs (Parse): Use the Double implementation and cast to
	float. 

2002-05-21  Nick Drochak  <ndrochak@gol.com>

	* Math.cs 
		(Ceiling): Check for "special" values
		(Floor): Check for "special" values
		(Round): Fix off-by-one error on decimal shifting

2002-05-20  Lawrence Pit  <loz@cable.a2000.nl>

	* DateTime.cs: ToString () using "G" format specifier 

2002-05-19  Martin Baulig  <martin@gnome.org>

	* Convert.cs (FromBase64CharArray): Do correct exception handling.

2002-05-19  Martin Baulig  <martin@gnome.org>

	* Convert.cs (FromBase64CharArray): Convert the char array using
	System.Text.UTF8Encoding, not UnicodeEncoding (which is UTF-16) to
	a byte array.

2002-05-17  Miguel de Icaza  <miguel@ximian.com>

	* MonoType.cs: Style changes.

	* Type.cs: Style changes.

2002-05-16  Piers Haken <piersh@friksit.com

	* UInt64.cs: fix declaration of IConvertible.To* overrides.

2002-05-16  Nick Drochak  <ndrochak@gol.com>

	* BitConverter.cs (ToString): Add parameter check for invalid start 
	index.

	* Console.cs: Use AutoFlush on the StreamWriter for stdin and stdout
	now that StreamWriter uses buffering

2002-05-14  Miguel de Icaza  <miguel@ximian.com>

	* Double.cs: Oops.  Also handle exponents without finding a dot.

2002-05-14  Gonzalo Paniagua Javier <gonzalo@ximian.com>

	* ChangeLog: removed empty entry at the top of the file.

	* Int32.cs: made static functions used by Parse internal.

	* Int64.cs:
	* UInt32.cs:
	* UInt64.cs: removed static fucntions used by Parse and use the ones
	in Int32.cs

2002-05-12  Daniel Morgan <danmorg@sc.rr.com>

	* IServiceProvider.cs: added using System

2002-05-09  Daniel Morgan <danmorg@sc.rr.com>

	* Single.cs: copied ToString() and Parse() methods from 
	Double to Single and modified a tiny bit for Single.  
	There is still a FIXME for Double and Single about
	passing the format and provider info to the icall too.

2002-05-02  Gonzalo Paniagua Javier <gonzalo@ximian.com>

	* Int32.cs:
	* Int64.cs:
	* UInt32.cs:
	* UInt64.cs (Parse): don't use Char.IsNumber to test for hex digits.
	Don't use a delegate to test for valid digits.

2002-05-01  Duncan Mak  <duncan@ximian.com>

	* Convert.cs: 
	* Math.cs: Added missing CLSCompliant attributes where necessary.
	
2002-04-30  Duncan Mak  <duncan@ximian.com>

	* ArgumentException.cs (Message): 
	* ArgumentOutOfRangeException.cs (Message): Added.

2002-04-30  Nick Drochak  <ndrochak@gol.com>

	* MonoType.cs: Remove unused variable and eliminate a compiler warning.

Mon Apr 29 15:32:02 CEST 2002 Paolo Molaro <lupus@ximian.com>

	* Environment.cs: support for Exit(), CommandLine, CommandLineArgs ().

2002-04-28  Duncan Mak  <duncan@ximian.com>

	* DivideByZeroException.cs: Added missing serialization constructor.

	* UnauthorizedAccessException.cs: Added the missing Serializable attribute.

2002-04-28  Gonzalo Paniagua Javier <gonzalo@ximian.com>

	* Math.cs: fix Floor () and Round (). Closes #23960.

2002-04-27  Nick Drochak  <ndrochak@gol.com>

	* Array.cs (IList.Contains): Should throw a RankException if this is 
	called on a Rank > 1 array. Not in the docs, but this is what the 
	MS.NET does.

2002-04-26  Duncan Mak  <duncan@ximian.com>

	* MissingMemberException.cs: Made the message variable 'protected'
	instead of 'private', so that we can see it in
	MissingMethodException and MissingFieldException.

	* MissingFieldException.cs:
	* MissingMethodException.cs: Added missing (string, string)
	constructor, and also the Message property.

2002-04-26  Martin Baulig  <martin@gnome.org>

	* Enum.cs: Implemented the IConvertible methods.

2002-04-25  Gonzalo Paniagua Javier <gonzalo@ximian.com>

	* SByte.cs: little change in Parse (string) to avoid incorrect
	OverflowException thrown (reported by nickd).

2002-04-22  Miguel de Icaza  <miguel@ximian.com>

	* ValueType.cs: Add Serializable attribute.

	* String.cs: ifdef-out out the __arglist Concat function until I
	add support for that to mcs.

2002-04-24	Patrik Torstensson <patrik.torstensson@labs2.com>

	* AppDomain.cs (GetValue): usage of the correct icall (bug)

Wed Apr 24 21:15:44 CEST 2002 Paolo Molaro <lupus@ximian.com>

	* GC.cs: implement most of the methods as icalls.

2002-04-24  Gonzalo Paniagua Javier <gonzalo@ximian.com>

	* DecimalFormatter.cs (ToString): return correct value when the
	decimal number is 0.

2002-04-24	Patrik Torstensson <patrik.torstensson@labs2.com>
	
	* Type.cs (GetProperty): fixed call syntax (needs an empty array not null)
	* MonoType.cs (GetPropertyImpl) : basic implementation (ignores types, bindingAttr, modifiers)

2002-04-24  Nick Drochak  <ndrochak@gol.com>

	* Double.cs (Parse): Handle case where there are no digits before the 
	decimal point, such as ".1".

2002-04-23  Gonzalo Paniagua Javier <gonzalo@ximian.com>

	* Int32.cs:
	* UInt32.cs:
	* Int64.cs:
	* UInt64.cs: fixed bug #23738 (hex numbers parsed wrong).

2002-04-23	Patrik Torstensson <patrik.torstensson@labs2.com>

	* String.cs (Split): fixed invalid split of count 0 and 1.
	
2002-04-23	Patrik Torstensson <patrik.torstensson@labs2.com>
	
	* String.cs (LastIndexOf): fixed argument checking.
	* String.cs (Equals): made internal for performace.

2002-04-23  Nick Drochak  <ndrochak@gol.com>

	* String.cs (Join): check argument and throw exception if needed

2002-04-23  Nick Drochak  <ndrochak@gol.com>

	* String.cs (StartsWith): check argument and throw exception if needed

2002-04-22  Nick Drochak  <ndrochak@gol.com>

	* String.cs (IndexOfAny): check arguments and throw exceptions as
	neccessary.  ALso remove some debug WriteLines.

2002-04-20  Dietmar Maurer  <dietmar@ximian.com>

	* String.cs: use internal constructors
	buf fix in Concat.

Thu Apr 18 17:16:15 CEST 2002 Paolo Molaro <lupus@ximian.com>

	* MonoType.cs: make GetElementType its own icall.

2002-04-18  Nick Drochak <ndrochak@gol.com>

	* String.cs: Modified file. Re-add methods needed by the unit tests.

Thu Apr 18 12:38:32 CEST 2002 Paolo Molaro <lupus@ximian.com>

	* String.cs: some code speedups and restored GetTypeCode().

2002-04-17	Patrik Torstensson <patrik.torstensson@labs2.com>

	* String.cs: New implementation using internal calls.
	
2002-04-16  Nick Drochak  <ndrochak@gol.com>

	* DecimalFormatter.cs: Trim off excess null characters from the string
	that decimal2string gives back.

2002-04-16  Nick Drochak  <ndrochak@gol.com>

	* String.cs (SubString): revert my change.  I can't reproduce the
	problem anymore.

2002-04-13  Gonzalo Paniagua Javier <gonzalo@ximian.com>

	* Attribute.cs: added GetHashCode and Equals.

2002-04-12  Gonzalo Paniagua Javier <gonzalo@ximian.com>

	* Enum.cs: little improvements to Format ().

Thu Apr 11 12:28:13 CEST 2002 Paolo Molaro <lupus@ximian.com>

	* String.cs: internalcall GetHashCode().
	* Array.cS: optimize access to elements.

Wed Apr 10 21:20:19 CEST 2002 Paolo Molaro <lupus@ximian.com>

	* String.cs: make IndexOfAny() use an internalcall.

2002-04-10  Gonzalo Paniagua Javier <gonzalo@ximian.com>

	* Int32.cs:
	* UInt32.cs:
	* Int64.cs: 
	* UInt64.cs: fixed error when testing for validity of flags.

2002-04-11  Nick Drochak  <ndrochak@gol.com>

	* Double.cs: Use an internal call for ToString(). This is just a simple
	implementation to get away from throwing a NotImplementedException.

2002-04-10  Gonzalo Paniagua Javier <gonzalo@ximian.com>

	* Int32.cs:
	* UInt32.cs:
	* Int64.cs: 
	* UInt64.cs: changed Type.GetType () by typeof (), as suggested by
	lupus.

	* Int32.cs:
	* Int64.cs: throw an OverFlowException when parsing a string 
	containing a dot followed by any non '0' number.

2002-04-10  Gonzalo Paniagua Javier <gonzalo@ximian.com>

	* Byte.cs:
	* UInt16.cs:
	* UInt32.cs:
	* UInt64.cs: added complex Parse ().

2002-04-09  Gonzalo Paniagua Javier <gonzalo@ximian.com>

	* SByte.cs:
	* Int16.cs:
	* Int32.cs:
	* Int64.cs: added complex Parse ().

2002-04-09  Nick Drochak  <ndrochak@gol.com>

	* Array.cs (BinarySearch): Add checks on paramters before using them
	and throw exceptions as needed.

	* Enum.cs (Format): Check if [Flags] is applied to enum and convert
	"G" format to "F" if so.

Tue Apr 9 13:12:09 CEST 2002 Paolo Molaro <lupus@ximian.com>

	* MonoCustomAttrs.cs: return arrays of type Attribute[]
	instead of object[].

2002/04/09  Nick Drochak <ndrochak@gol.com>

	* String.cs (Substring): Copy only non-null characters to the new
	string.

2002-04-09  Nick Drochak  <ndrochak@gol.com>

	* IntegerFormatter.cs: Don't use a format character to indicate a
	custom format was passed in. It was using 'z' to indicate a custom
	format, but really it should throw a format exception if the user
	tries to use "z" as the format string. Now it does.

	* Activator.cs: New File.

2002-04-08  Nick Drochak  <ndrochak@gol.com>

	* Enum.cs (ToString): Big ugly fix for the case where [Flags] is
	applied to an enum. Need to handle the different possible integer
	types of an enum somehow.  Can anyone say generics?

Mon Apr  8 06:22:42  2002 Piers Haken <piersh@friskit.com>

	* Convert.cs: switched the To*(object) methods to use
	IConvertible directly instead of calling ChangeType

Sat Apr 6 20:08:41 CEST 2002 Paolo Molaro <lupus@ximian.com>

	* ValueType.cs: make Equals() an internalcall.

Fri Apr 5 15:38:54 CEST 2002 Paolo Molaro <lupus@ximian.com>

	* Type.cs: also look for nested types in FindMembers.
	* MonoType.cs: make GetNestedTypes() an internalcall.

2002-04-05  Nick Drochak  <ndrochak@gol.com>

	* Enum.cs (Parse): Handle different underlying types.

2002/04/04 Nick Drochak <ndrochak@gol.com>

	* Enum.cs (IsDefined): Throw exception when type of value to look for
	is not the correct one.  Attempt to have it work with string values
	too, but not sure if the unit tests are getting that far yet.

2002-04-04  Nick Drochak  <ndrochak@gol.com>

	* Decimal.cs: Fix a couple of typos.

Wed Apr 3 19:46:00 CEST 2002 Paolo Molaro <lupus@ximian.com>

	* Enum.cs: the values array is of the enum and not of the underlying
	type. Updates and some bug fixes.
	* MonoType.cs: make the internalcall return FullName instead of the
	assembly qualified name.
	* Type.cs: make ToString () simply return FullName.

2002-04-03  Nick Drochak  <ndrochak@gol.com>

	* Type.cs (GetTypeCode): provide some of the implementation for this
	method.  It's still too simplistic to be considered complete.

2002-04-02  Dietmar Maurer  <dietmar@ximian.com>

	* Object.cs: fixed FieldGetter/FieldSetter signature

2002-04-02  Nick Drochak  <ndrochak@gol.com>

	* Environment.cs: add MonoTODO's on parts that should have it.

2002-04-01  Nick Drochak  <ndrochak@gol.com>

	* Enum.cs: added reality checks (check parameters to most methods that
	need them).

2002-03-30  Dietmar Maurer  <dietmar@ximian.com>

	* Object.cs: added FieldGetter/FieldSetter

2002-03-28  Gonzalo Paniagua Javier <gonzalo@ximian.com>

	* IntegerFormatter.cs: fixed initialization error in static
	constructor.

2002-03-28  Dietmar Maurer  <dietmar@ximian.com>

	* Delegate.cs: added new field to store a trampoline function

2002-03-28  Gonzalo Paniagua Javier <gonzalo@ximian.com>

	* IntegerFormatter.cs: added workaround for bug #22668. First patch to
	make custom format strings work (not fully functional yet).

2002/03/28  Nick Drochak <ndrochak@gol.com>

	* IntegerFormatter.cs: Change class from internal to public.  Add
	necessary [CLSCompliant(false)] attributes.

2002-03-27  Duco Fijma  <duco@lorentz.xs4all.nl>
	* _AppDomain.cs, AppDomain.cs: renamed method GetDate to GetData
	(was a typo)

2002-03-28  Nick Drochak  <ndrochak@gol.com>

	* Type.cs: Added MonoTODO tags on members that have FIXME, etc.

2002-03-27  Dan Lewis  <dihlewis@yahoo.co.uk>

	* Console.cs: Modified to get std handles from MonoIO.
	* Environment.cs: removed PAL dependencies.

2002-03-25  Miguel de Icaza  <miguel@ximian.com>

	* String.cs (System): Removed internal enumeration, because
	bootstrapping the corlib at this point does not support
	enumerations. 

	* IntPtr.cs: Temporary work-around until I fix the assembly
	attributes bug.

2002-03-24  Martin Baulig  <martin@gnome.org>

	* Enum.cs (GetValues): According to the docu this is sorted after
	values, not names.

	* String.cs (System): Removed enumeration, because it is pretty
	hard to support enumerations in /nostdlib mode for the core types.

Tue Mar 19 18:18:49 CET 2002 Paolo Molaro <lupus@ximian.com>

	* Array.cs: move error handling in the catch block.
	* MulticastDelegate.cs: remove == and != operators that were
	removed with the delegate changes (when you add stuff, please do not
	remove existing functionality!).
	* Type.cs: if a property is not found in a type, search for it
	in the parent types, too.

2002-03-18  Dan Lewis <dihlewis@yahoo.co.uk>
	
	* Math.cs: changed to use icall instead of PAL.

2002-03-18  Dietmar Maurer  <dietmar@ximian.com>

	* Double.cs: added check for NaN (Bug [22082])

2002-03-19  Nick Drochak  <ndrochak@gol.com>

	* Enum.cs (Equals): check for null and throw if it is.
	* Enum.cs (Format): check for null parameters and throw if necessary.
	This method still needs more argument checking.

2002-03-18  Dietmar Maurer  <dietmar@ximian.com>

	* Enum.cs (Equals): check if Enums are of the same type

2002-03-18  Nick Drochak  <ndrochak@gol.com>

	* Double.cs: Explicitly handle comparisons in CompareTo() for
	Positive/Negative Infinity and NaN. Unit Test now passes on Linux.

	* Enum.cs(CompareTo): Check types of values before trying to compare.
	Throw exceptions if types are invalid or don't match.

2002-03-14  Miguel de Icaza  <miguel@ximian.com>

	* Array.cs: Add some extra debugging information.

2002-03-15  Nick Drochak  <ndrochak@gol.com>

	* Array.cs: Added IList and IEnumerable. 

2002-03-14  Miguel de Icaza  <miguel@ximian.com>

	* UInt64.cs, UInt32.cs, UInt16.cs: Mark public parse methods as
	NonCLSCompliant. 

2002-03-14  Dietmar Maurer  <dietmar@ximian.com>

	* Delegate.cs (Equals): also compare method_ptr 
	(GetHashCode): returm method_ptr as hash

2002-03-13  Duco Fijma  <duco@lorentz.xs4all.n>
	* TimeSpan.cs: removed the use of Custom Numeric Format Strings,
	such as 42.ToString("0000000"), as these are (currently) not implemented
	in System.IntegerFormatter. TimeSpan luckely can do with Standard
	Numeric Format Strings, such as 42.ToString("D7").

2002-03-12  Duncan Mak  <duncan@ximian.com>

	* FieldAccessException.cs: 
	* MethodAccessException.cs: 
	* PlatformNotSupportedException.cs: Inherit from
	MemberAccessException, not SystemException.

	* ObsoleteAttribute.cs: Made Message and IsError properties
	instead of fields.

Tue Mar 12 19:21:18 CET 2002 Paolo Molaro <lupus@ximian.com>

	* GC.cs: make SuppressFinalize() a nop.
	* Delegate.cs: fix == operator.

2002-03-13  Nick Drochak  <ndrochak@gol.com>

	* Enum.cs: Add IConvertible methods. Cyclic dependancy fixed in the
	runtime that goes with this patch.

2002-03-10  Martin Baulig  <martin@gnome.org>

	* Int32.cs (Parse): Correctly parse negative numbers.

2002-03-08  Martin Baulig  <martin@gnome.org>

	* String.cs (Split): Really fix it this time. Also adding several new
	testcase to the testsuite.	 

2002-03-08  Martin Baulig  <martin@gnome.org>

	* Array.cs (Copy): Optimized: removed duplicate null check, removed
	two duplicate GetLowerBound() calls and one duplicate IsValueType.

Fri Mar 8 18:49:19 CET 2002 Paolo Molaro <lupus@ximian.com>

	* Object.cs: commit my hacked GetHashCode(): it's good enough for now.
	* String.cs: use the dumb code for IndexOf(string): this is worth
	15-20 % speedup in mcs compile with mint.

Fri Mar 8 12:45:44 CET 2002 Paolo Molaro <lupus@ximian.com>

	* String.cs: revert change to Split() that broke the compiler (hi martin!:-).

2002-03-07  Martin Baulig  <martin@gnome.org>

	* String.cs (Join): Throw an ArgumentNullException.
	(LastIndexOf (string,int,int)): This method does a backwards search,
	so startIndex points to the end of value, not to its beginning. Don't
	throw an exception if startIndex equals this.Length. Always return -1
	if startIndex is smaller than the length of value.
	(Replace (string,string)): Replace all occurences of oldValue.
	If newValue is null, all occurences of oldValue are to be removed.
	(Split (char[],int)): Return an empty array if maxCount is zero, throw
	an ArgumentOutOfRangeException if it's less than zero. Return maxValue
	elements, not maxValue+1.

Thu Mar 7 17:16:06 CET 2002 Paolo Molaro <lupus@ximian.com>

	* MonoType.cs: make GetEvents() an internal call.
	* MulticastDelegate.cs: copy the passed in array.

2002-03-06  Martin Baulig  <martin@gnome.org>

	* Array.cs (Copy): Use FastCopy when appropriate and do correct
	exception handling.

2002-03-06  Duco Fijma  <duco@lorentz.xs4all.nl>
	* CharEnumerator.cs: fixes to CharEnumertor.MoveNext, fixing 
	some of the failures found be new tests (see ChangeLog in 
	Test/System). Comments added to this method, based on
	the representation invariant of this class, that (try to) explain
	why it now should be correct.

2002-03-06  Dietmar Maurer  <dietmar@ximian.com>

	* Int64.cs (Parse): bug fix for max. negative value. 

2002-03-07  Nick Drochak  <ndrochak@gol.com>

	* RuntimeTypeHandle.cs: Add Serializable attribute as the docs say.
	I need to understand what the difference between the attribute and
	the interface is.

2002-03-06  Martin Baulig  <martin@gnome.org>

	* Array.cs (Copy): Always throw an ArrayTypeMismatchException, not
	an InvalidCastException if the widening conversion failed. See
	testcases #M94-#M96.

	* Array.cs (CopyTo): Bug fix from Ajay Dwivedi, correctly handle
	arrays with non-zero lower bounds. Also adding testcases #F10-#F13
	for this.

	* Array.cs (CopyTo): Reverted my last change, it was incorrect.
	(Copy): Actually allow copying multi-dimensional arrays.

2002-03-05  Duncan Mak  <duncan@ximian.com>

	* Convert.cs:
	(DBNull) Added the missing field.
	(IsDBNull) Fixed typo.
	(ToByte (string, int)) Implemented.
	(ToString (byte, int)) Implemented.
	(ConvertToBase)
	(BuildConvertedString) internal functions used for converting values to
	a specific base.

	* Int16.cs: 
	* Int32.cs:
	* Int64.cs:
	* Single.cs:
	* UInt16.cs: 
	* UInt32.cs: Implemented the IConvertible interface.	

	* CharEnumerator.cs: Renamed to variables to be clearer and
	changed some of the tests to conform to the 1.0 spec.

2002-03-06  Martin Baulig  <martin@gnome.org>

	* Array.cs (Copy): Calculate absolute array position here and use
	GetValueImpl() and SetValueImpl() with that position. We can now
	copy multi-dimensional arrays.
	(CopyTo): Small bug fix.

2002-03-05  Duco Fijma  <duco@lorentz.xs4all.nl>

	* Version.cs: CompareTo changed according the LAMESPEC discovered by 
	Nick (See VersionTest.cs).
	* CharEnumerator.cs: fixed two bugs in MoveNext. It had an off-by-one
	error comparing the current position (idx) against the length of the
	string iterated and it set idx to an unrecognized special value (-2)

Tue Mar 5 17:34:14 CET 2002 Paolo Molaro <lupus@ximian.com>

	* SByte.cs, UInt64.cs: implement IConvertible interface. Nobody wants
	to do this dirty work, but someone has to do it (and I need it to pass
	the "200 sample tests compiled on linux" mark).

2002-03-06  Nick Drochak  <ndrochak@gol.com>

	* Attribute.cs
	* DecimalFormatter.cs
	* Delegate.cs
	* Double.cs
	* GC.cs
	* Int16.cs
	* Int32.cs
	* MonoType.cs
	* RuntimeMethodHandle.cs
	* RuntimeTypeHandle.cs
	* String.cs
	* Type.cs:
		Add [MonoTODO]'s to places where we currently throw a
		NotImplementedException.

2002-03-05  Dietmar Maurer  <dietmar@ximian.com>

	* Int16.cs (Parse): do not overflow on max negative value

	* Int32.cs (Parse): do not overflow on max negative value

Mon Mar 4 20:36:05 CET 2002 Paolo Molaro <lupus@ximian.com>

	* Type.cs: fixed IsClass.
	* MonoType.cs: fixed MemberType, IsPrimitiveImpl, IsPointerImpl,
	IsByRefImpl. Added GetInterfaces().
	* IServiceProvider.cs: compilation fix.

Mon Mar 4 18:37:03 CET 2002 Paolo Molaro <lupus@ximian.com>

	* Array.cs: allow copying an empty array to an empty array.

Mon Mar 4 17:59:16 CET 2002 Paolo Molaro <lupus@ximian.com>

	* String.cs: fixed LastIndexOf (string) to do a bit of argument
	checking.

2002-03-04  Duco Fijma  <duco@lorentz.xs4all.nl>
	* Version.cs: many fixes to failures found by the newly created
	test cases for this class. Specifically, the CompareTo member
	returned wrong values due to the use of Int32.MaxValue as a special
	value indicating an "undefined" version component. Also implemented the
	missing operators (==, <, >, etc.), one missing constructor and
	and some exception throwing.

2002-03-04  Nick Drochak  <ndrochak@gol.com>

	* IServiceProvider.cs: Add missing attribute: ComVisible(false)
	* Attribute.cs: Add missing attributes: Serializable and
	AttributeUsage(AttributeTargets.All)

Mon Mar 4 11:26:49 CET 2002 Paolo Molaro <lupus@ximian.com>

	* MonoType.cs: implemented GetConstructors(), GetFields(),
	GetMethods(), GetProperties().
	* Object.cs: added debugging icall obj_address().
	* Type.cs: fixed the binding flags for some Get* methods.
	Implemented FindMembers() as calls to the specific GetMember
	methods.

2002-03-01  Duco Fijma  <duco@lorentz.xs4all.nl>
	* BitConverter.cs: fixed one little bug: ToString(s, n, 0) 
	should give an exception for n>=s.Length.

2002-03-01  Martin Baulig  <martin@gnome.org>

	* Array.cs: More argument checking and bug fixing.

2002-03-01  Miguel de Icaza  <miguel@ximian.com>

	* BitConverter.cs: Indentation match

	* AppDomain.cs: Added MonoTODOs to this too.

	* Buffer.cs: Added MonoTODOs to this.

2002-03-01  Martin Baulig  <martin@gnome.org>

	* Array.cs: Added argument checking to all methods where it was missing.

2002-03-01  Duco Fijma  <duco@lorentz.xs4all.nl>

	* BitConverter.cs: Fixed bugs in ToString methods

Fri Mar 1 15:20:00 CET 2002 Paolo Molaro <lupus@ximian.com>

	* MulticastDelegate.cs: implement operators so mcs3 can be used on linux.

2002-03-01  Nick Drochak  <ndrochak@gol.com>

	* BitConverter.cs: Throw ArgumentException like mscorlib, instead of
	ArgumentOutOfRangeException like the docs say.

2002-03-01  Martin Baulig  <martin@gnome.org>

	* Enum.cs (CompareTo): Correctly override this method from IComparable.

	* Console.cs (setIn, setOut, setError): It's called SetIn, SetOut, SetError.

2002-02-28  Martin Baulig  <martin@gnome.org>

	* String.cs: This file now passes the testsuite on Linux :-)
	
	* String.cs (Intern, IsInterned): The interncalls are now called _Intern and _IsInterned;
	make them private and provide C# wrappers which do proper argument checking.

	* String.cs (Format): Correctly handle escaped brackets.

	* String.cs (_CompareChar): New internal function which compares two chars.
	(_Compare): Provide an internal compare method which can do all sorts of
	comparision and call it from all the Compare() methods. Also fixed a lot of
	bugs here, this code now actually passes the testsuite.

2002-02-28  Duncan Mak  <duncan@ximian.com>

	* Convert.cs: Added the missing methods. The new class status page
	kicks ass, it even found my typos! Woohoo!
	(ConvertFromBase): Moved the Exception throwing in here and
	removed the other occurances so it's all centralized now.
	(ISDBNull): Implemented.
	(GetTypeCode): Implemented.

2002-02-27  Duco Fijma  <duco@lorentz.xs4all.nl>
	* Guid.cs: Guid.ToString("") and Guid.ToString(null) is now understood as Guid.ToString("D") 
	just as in mscorlib. There is (probably) a documentation bug in the MS FrameWork SDK, which
        states that a lacking format should be interpreted as "N".  
	Also added [Serializable] attribute
	* TimeSpan.cs: some formatting and added the [Serializable] attribute

2002-02-26  Duncan Mak  <duncan@ximian.com>

	* WeakReference.cs: Committed for Ajay Kumar Dwivedi.	

2002-02-26  Martin Baulig  <martin@gnome.org>

	* TimeZone.cs: Use an internal enum rather than magic numbers to access the
	fields of the interncall GetTimeZoneData.

	* DateTime.cs: Implemented Parse and fixed a few bugs.

	* String.cs (TrimStart): Small fix.

2002-02-26  Martin Baulig  <martin@gnome.org>

	* DateTime.cs: ParseExact is now fully functional.

	* String.cs (TrimEnd): Small fix.

2002-02-26  Duco Fijma <duco@lorentz.xs4all.nl>
	* TimeSpan.cs: Added method TimeSpan.FromMilliseconds, mysteriously 
	missing for about six months.

Tue Feb 26 14:21:19 CET 2002 Paolo Molaro <lupus@ximian.com>

	* UInt64.cs: fixed Parse method () to handle some of the NumberStyle flags.

2002-02-26  Martin Baulig  <martin@gnome.org>

	* DateTime.cs: Miguel already committed this, but there was still a
	ChangeLog entry for this missing ....
	We're now reusing functionality from TimeSpan, printing dates is
	fully implemented, currently working on parsing.

	* TimeZone.cs: Fully implemented this. There's a new InternCall in the
	runtime for this.

Fri Feb 22 18:47:08 CET 2002 Paolo Molaro <lupus@ximian.com>

	* MonoType.cs: disable constructor.
	* Object.cs: make GetType() an internalcall.
	* Type.cs: added correct bindingflags to GetMethods ().
	All such calls should be reviewed to use the correct flags.

Thu Feb 21 19:23:46 CET 2002 Paolo Molaro <lupus@ximian.com>

	* Type.cs, MonoType.cs: type_is_subtype_of () changed to include extra
	argument.

Thu Feb 21 16:56:51 CET 2002 Paolo Molaro <lupus@ximian.com>

	* Type.cs: implemented IsAssignableFrom.

2002-02-21  Duco Fijma <duco@lorentz.xs4all.nl>
	* Guid.cs: fixed Guid.Guid(string) ctor. Changed format:
	"{0xdddddddd,0xdddd,0xdddd,{0xdd},{0xdd},{0xdd},{0xdd},{0xdd},{0xdd}}" 
	to "{0xdddddddd,0xdddd,0xdddd,{0xdd,0xdd,0xdd,0xdd,0xdd,0xdd}}" 
	The former is documented by Microsoft. The latter is how they
	actually implemented it in mscorlib:-)

Tue Feb 19 20:34:35 CET 2002 Paolo Molaro <lupus@ximian.com>

	* MonoCustomAttrs.cs: hooks to get the custom attributes from the
	runtime.
	* MonoType.cs: Implemented custom attributes methods.


2002-02-21  Duco Fijma <duco@lorentz.xs4all.nl>
	* Guid.cs: 

Tue Feb 19 20:34:35 CET 2002 Paolo Molaro <lupus@ximian.com>

	* MonoCustomAttrs.cs: hooks to get the custom attributes from the
	runtime.
	* MonoType.cs: Implemented custom attributes methods.

2002-02-19  Dietmar Maurer  <dietmar@ximian.com>

	* Array.cs (CopyTo): use GetLength() instead of GetUpperBound() 

2002-02-19  Duncan Mak  <duncan@ximian.com>

	* Convert.cs: Finished up the missing methods in Convert. Added a
	new private method ConvertFromBase.

2002-02-19  Dietmar Maurer  <dietmar@ximian.com>

	* String.cs: impl. IConvertible interface

2002-02-18  Duco Fijma <duco@lorentz.xs4all.nl>
	* Guid.cs: actual implementation for Guid.Guid(string) Ctor

2002-02-18  Duncan Mak  <duncan@ximian.com>

        * Convert.cs: Changed from using Type.GetType (string) to just
        typeof (). Probably will speed things up a bit?		

2002-02-18  Ajay Kumar Dwivedi <AjayKumar.Dwivedi@dresdner-bank.com>

	* Array.cs:         
	1. Fix for GetUpperBound to return correct values
        2. made some Properties virtual
        3. Adds IsFixedSize and IsReadOnly properties.
        4. changes CreateInstance(Type,int[],int[]) to throw Exception
	when third arg is null. InternalCall CreateInstance changed to  
	CreateInstanceImpl
        5. Fixed array.GetUpperBound at a couple of places
        6. IndexOf and LastIndexOf now use Object.Equals instead of "=="
        7. Added two FIXME's in BinarySearch functions.

2002-02-17  Duncan Mak  <duncan@ximian.com>

        * TimeZone.cs:	Applied the rest of Ajay's patch for	
        IsDaylightSavingTime. Thanks a lot for the nice explanation of how
        it works!

2002-02-17  Duco Fijma  <duco@lorentz.xs4all.nl>
	* Guid.cs: added stub for Guid(string) ctor

2002-02-17  Duncan Mak  <duncan@ximian.com>

	* Convert.cs: Near-complete implementation of Convert.cs

	Added all the To* methods taking (object) and
	(object, IFormatProvider) as parameters.

	Added [CLSCompliant (false)] attributes to methods dealing with
	unsigned types.

	Added the missing section on converting to and from DateTime. Only
	6 missing methods, all marked with MonoTODOs. Will tackle them later.		

2002-02-16  Duncan Mak  <duncan@ximian.com>

	* TimeZone.cs: patch from Ajay Kumar Dwivedi (adwiv@yahoo.com) to
	make IsDaylightSavingTime (DateTime) call 
	IsDaylightSavingTime (DateTime, DaylightTime).	
	
	Added internal class CurrentTimeZone from Ajay. It needs more work
	to fill in the appropriate internal calls.
	
Sat Feb 16 12:41:41 CET 2002 Paolo Molaro <lupus@ximian.com>

	* Type.cs: fix IsClass.

Sat Feb 16 12:02:02 CET 2002 Paolo Molaro <lupus@ximian.com>

	* String.cs: fix Trim().

Fri Feb 15 21:02:46 CET 2002 Paolo Molaro <lupus@ximian.com>

	* String.cs: fix more off by one errors.

Thu Feb 14 18:54:09 CET 2002 Paolo Molaro <lupus@ximian.com>

	* MonoType.cs: fix IsValueTypeImpl.
	* Type.cs: fix IsEnum. Implement Equals methods.

Wed Feb 13 21:50:13 CET 2002 Paolo Molaro <lupus@ximian.com>

	* Int32.cs: implement IConvertible interface.
	
2002-02-12  Duncan Mak  <duncan@ximian.com>

	* TimeZone.cs: Implemented and added to CVS.

2002-02-11  Duncan Mak  <duncan@ximian.com>

	* Convert.cs: Implemented the ChangeType () methods.

Mon Feb 11 19:48:58 CET 2002 Paolo Molaro <lupus@ximian.com>

	* Array.cs: make Clone() an internal call.

2002-02-09  Duco Fijma <duco@lorentz.xs4all.nl>
	* Changed Guid.NewGuid so that it can use both System.Random and 
          System.Security.Cryptography.RandomNumberGenerator

2002-02-09  Duco Fijma <duco@lorentz.xs4all.nl>
	* First version of Guid.NewGuid

2002-02-08  Duncan Mak  <duncan@ximian.com>

	* RuntimeArgumentHandle.cs: Added to CVS.

Fri Feb 8 19:14:54 CET 2002 Paolo Molaro <lupus@ximian.com>

	* CrossAppDomainDelegate.cs, AssemblyLoadEventHandler.cs,
	UnhandledExceptionEventHandler.cs: added delegates.

Fri Feb 8 18:06:20 CET 2002 Paolo Molaro <lupus@ximian.com>

	* MarshalByRefObject.cs: add ToString () method
	(apparently needed by nunit).
	* _AppDomain.cs: uncomment ToString(): dietmar fixed the bug triggered
	by it in the runtime.

2002-02-08  Dan Lewis <dihlewis@yahoo.co.uk>
	
	* String.cs (Format): implemented

2002-02-07  Duncan Mak  <duncan@ximian.com>
	
	* DuplicateWaitObjectException:
	* InvalidCastException:
	* NotImplementedException:
	* NotSupportedException:
	* NullReferenceException:
	* OutOfMemoryException:
	* OverflowException:
	* RankException:
	* StackOverflowException.cs:
	* UnauthorizedAccessException: Added missing constructor used for serialization.

2002-02-07  Dietmar Maurer  <dietmar@ximian.com>

	* String.cs (System.Compare): bug fix 

2002-02-06  Dietmar Maurer  <dietmar@ximian.com>

	* Enum.cs (Parse,  GetHashCode): impl. 

2002-02-05  Duncan Mak  <duncan@ximian.com>

	* DBNull.cs: This is my first crack at the DBNull class. I think I
	actually got most of the IConvertible methods right, but I haven't
	done the research to test whether or not this is the correct
	behavior. IConvertible.ToType () is the most iffy of all, IMHO.

	* DllNotFoundException.cs: Inherits from TypeLoadException, not SystemException.

2002-02-05  Dietmar Maurer  <dietmar@ximian.com>

	* Enum.cs: added more functionality (GetName, ToObject, Equals)

2002-01-31  Duncan Mak  <duncan@ximian.com>

	* InvalidOperationException.cs:
	* NotFiniteNumberException.cs:
	* ObjectDisposedException.cs:
	* TypeInitializationException.cs: Added missing bits for serialization/
	
	* AppDomainUnloadedException.cs:
	* ApplicationException.cs:
	* ArgumentOutOfRangeException.cs:
	* ArithmeticException.cs:
	* ArrayTypeMismatchException:
	* BadImageFormatException.cs:
	* Exception.cs:
	* MissingMemberException.cs:
	* TypeLoadException.cs: Added missing bits for serialization.

2002-01-30  Duco Fijma <duco@lorentz.xs4all.nl>
	* Guid.cs: implemented everything but Guid.NewGuid

Tue Jan 29 22:32:36 CET 2002 Paolo Molaro <lupus@ximian.com>

	* _AppDomain.cs: remove ToString() method: it doesn't seem right 
	to have it in this interface and it screws up the method vtable setup.

2002-01-28  Andrei Zmievski <andrei@php.net>

	* Double.cs: implemented IConvertible interface.

2002-01-28  Miguel de Icaza  <miguel@ximian.com>

	* ArgumentException.cs: Implement serialization constructor.
	(GetObjectData): Implement serializer.
	
	* ArgumentNullException.cs: Implement serialization constructor.

	* Exception.cs: Implement serialization constructor.
	(GetObjectData): Implement serializer.

2002-01-23  Miguel de Icaza  <miguel@ximian.com>

	* DateTime.cs (UnixEpoch): The Begining of the Unix epoch.

2002-01-23  Duncan Mak  <duncan@ximian.com>

	* EntryPointNotFoundException.cs:
	* FormatException: Added missing constructor and related bits.

	* TypeLoadException: Added missing constructor, methods and properties.

2002-01-23  Miguel de Icaza  <miguel@ximian.com>

	* AppDomain.cs (GetAssemblies): Use foreach construct instead of
	manually getting the enumerator.

	(AppDomain.AppDomain): Prime the loaded assemblies with the
	assemblies loaded by the runtime in our behalf.

	* AppDomainSetup.cs: Remove private keyword, that is the default.
	Add a new property DisallowPublisherPolicy.

	* AppDomain.cs (AppDomain.GetAssemblies): Implement.

Tue Jan 22 22:51:48 CET 2002 Paolo Molaro <lupus@ximian.com>

	* MonoType.cs, Type.cs: many updates, corrected implementation,
	completed stubs.

2002-01-20  Andrei Zmievski <andrei@php.net>

	* Byte.cs:
	* Char.cs: implemented IConvertible interface.

	* Boolean.cs: use our own ToString() method directly.

2002-01-20  Duncan Mak  <duncan@ximian.com>

	* Files I commited recently: Fixed indentation style.

2002-01-20 Nick Drochak  <ndrochak@gol.com>

	* SerializableAttribute.cs: this attrib can be used on enums, structs, 
	and delegates too. Added the appropriate usage flags.

2002-01-18  Duncan Mak  <duncan@ximian.com>

	* CharEnumerator.cs: Implemented.
	* String.cs (System): Fixed the GetEnumerator () method(s).

	* ObsoleteAttribute.cs:
	* STAThreadAttribute.cs:
	* MTAThreadAttribute.cs:
	* ThreadStaticAttribute.cs:
	* LoaderOptimizationAttribute.cs:
	* PlatformNotSupportedException.cs:
	* LoaderOptimization.cs: Added to CVS.

2002-01-18  Duncan Mak  <duncan@ximian.com>

	* AppDomainUnloadedException.cs:
	* MethodAccessException.cs:
	* ContextMarshalException.cs:
	* CannotUnloadAppDomainException.cs:
	* DllNotFoundException.cs:
	* EntryPointNotFoundException.cs:
	* FieldAccessException.cs:
	* TypeUnloadedException.cs:
	* MissingFieldException.cs: Added to CVS.

	* ApplicationException.cs: 
	* MemberAccessException.cs:
	* MissingMemberException.cs
	* MissingMethodException.cs:
	* SystemException.cs: Added [Serializable] attribute.

	* Exception.cs: Added [Serializable] attribute, made properties
	'Message', 'Source' and 'StackTrace' virtual methods, per 1.0
	spec.

	* ContextStaticAttribute.cs: Added [Serializable] attribute and
	put in the missing constructor.

	* Environment.cs: Commented out references to
	EnvironmentPermissionAttribute, because they're just stubbed out
	right now and has no implementation.

2002-01-16  Andrei Zmievski <andrei@php.net>

	* Boolean.cs: implemented IConvertible interface

2002-01-15  Nick Drochak  <ndrochak@gol.com>

	* ResolveEventArgs.cs: class should derive from EventArgs.

2002-01-14  Miguel de Icaza  <miguel@ximian.com>

	* String.cs (System): Use DefaultMemberName for the String class.

Mon Jan 14 17:06:40 CET 2002 Paolo Molaro <lupus@ximian.com>

	* String.cs: use IndexerName in index char accessor.

Thu Jan 10 21:05:23 CET 2002 Paolo Molaro <lupus@ximian.com>

	* MonoType.cs: add rank to MonoTypeInfo and implement GetArrayRank.
	* String.c: eliminate 64k+ method calls in search.
	* Type.cs: handle byref and array types in ToString ().

2002-01-09  Duco Fijma <duco@lorentz.xs4all.nl>

	* Guid.cs: created first version

2002-01-10  Dietmar Maurer  <dietmar@ximian.com>

	* MonoType.cs: added missing TypeAttributes to MonoTypeInfo 

Wed Jan 9 19:35:07 CET 2002 Paolo Molaro <lupus@ximian.com>

	* MulticastDelegate.cs: add == and != operator stubs.
	* String.cs: check for null in == operator.
	* Type.cs: use a virtual method to get TypeAttributes.

Tue Jan  8 23:30:19 EST 2002 Matt Kimball <matt@kimball.net>
	* String.cs: Fixed several off-by-one errors in LastIndexOf* methods

2002-01-09  Nick Drochak  <ndrochak@gol.com>
	
	* Environment.cs: Comment out Security attribute and put a MonoTODO
	there as a reminder.  We need mcs magic to handle security attributes in
	corlib.

2002-01-07  Duco Fijma <duco@lorentz.xs4all.nl>
	* Created IAppDomainSetup.cs

2002-01-06  Duco Fijma <duco@lorentz.xs4all.nl>
	* Created System._AppDomain interface in _AppDomain.cs

2002-01-06  Nick Drochak  <ndrochak@gol.com>

	* ResolveEventArgs.cs: New File, completely implemented! ;)

Sat Jan 5 15:53:50 CET 2002 Paolo Molaro <lupus@ximian.com>

	* Enum.cs: dummy ToString impl.
	* String.cs: dummy format implementations to get compiler errors
	somewhat working.
	* Type.cs: implemented filter delegates. FindMembers runs the filter, now.

2002-01-05  Ravi Pratap  <ravi@ximian.com>

	* TODOAttribute.cs : Augment some more; provide two constructors
	with support for a comment too.

2002-01-05  Nick Drochak  <ndrochak@gol.com>

	* Uncommented those MonoTODO's now that Ravi's got
	the class in there

2001-01-04  Ravi Pratap  <ravi@ximian.com>

	* TODOAttribute.cs : Actually add this time ;-)

	Change name to MonoTODO.

2002-01-04  Jeffrey Stedfast  <fejj@ximian.com>

	* String.cs (Trim): Fixed a few logic bugs in the code that
	calculated how much to trim off the end of the string.

2001-01-04  Nick Drochak  <ndrochak@gol.com>
	
	* Commented out the [TODO] attributes for now.  We don't have the
	class written.  Also changed it to [MonoTODO]

2002-01-04  Ravi Pratap  <ravi@ximian.com>

	* TODOAttribute.cs : Add. We use this attribute to tag all bits in
	our class libraries that are incomplete.

	* Array.cs : Apply attribute wherever we find a FIXME which says
	we need something to be implemented there.

	* Int32.cs : Ditto.

	* MulticastDelegate.cs : Ditto.

	* RuntimeFieldHandler.cs, RuntimeMethodHandle.cs,
	RuntimeTypeHandle.cs : Ditto.

	* String.cs : Ditto.

	* Type.cs : Ditto.

	* Byte.cs, Char.cs, ContextBoundObject.cs, DateTime.cs, Delegate.cs : Ditto.

	* Enum.cs, Environment.cs, Exception.cs, Int64.cs, SByte.cs, Single.cs, 
	UInt16.cs, UInt32.cs, ValueType.cs: Ditto.

	* Byte.cs, Char.cs, ContextBoundObject.cs, DateTime.cs,
	Delegate.cs : Ditto.

	* Enum.cs, Environment.cs, Exception.cs, Int64.cs, SByte.cs,
	Single.cs, UInt16.cs, UInt32.cs, ValueType.cs: Ditto.
	
Thu Jan 3 23:24:04 CET 2002 Paolo Molaro <lupus@ximian.com>

	* Delegate.cs: add Remove() stub.
	* Enum.cs: add ToObject().
	* Type.cs: add IsEnum property.

2002-01-03  Kristian Rietveld  <kris@gtk.org>

        * Convert.cs: add non-CLS-compliant ToBoolean methods for char,
        DateTime and object.

2001-12-30  Nick Drochak  <ndrochak@gol.com>

	* Byte.cs (Parse): Add comments to aid in testing.

2001-12-21  Miguel de Icaza  <miguel@ximian.com>

	* Char.cs (Parse): Implement.

	* Byte.cs (Parse): Implement a fast parser.
	
	* SByte.cs (Parse): Implement a fast parser.

	* UInt16.cs (Parse): Implement a fast parser.
	
	* Int16.cs (Parse): Implement a fast parser.

	* UInt32.cs (Parse): Implement a fast parser.

	* Int32.cs (Parse): Implement a fast parser.

Fri Dec 21 15:14:52 CET 2001 Paolo Molaro <lupus@ximian.com>

	* Array.cs: fix null ref in sort code.
	* UInt64.cs: add bare-bones parse.

Thu Dec 20 15:29:52 CET 2001 Paolo Molaro <lupus@ximian.com>
	
	* Byte.cs: removed use of Regexes.

Tue Dec 18 18:39:54 CET 2001 Paolo Molaro <lupus@ximian.com>

	* Enum.cs: implemented GetValues(), GetNames(), GetName(),
	IsDefined(), GetUnderlyingType().
	* String.cs: fix one instance of Compare().
	* Type.cs: implemented GetProperties(), GetProperty().

Thu Dec 13 20:10:57 CET 2001 Paolo Molaro <lupus@ximian.com>

	* Array.cs: implement CopyTo ().
	* Char.cs: implement ToString ().
	* Exception.cs: bugfix.
	* Int32.cs: bare-bones Parse ().
	* MonoType.cs: query the needed info with an internalcall.
	* String.cs: speedups, bugfixes, reduced copies.
	* Type.cs: added missing fields. Implemented many of the Is*
	properties. Implemented GetMethod(), GetConstructor(), GetMethods(),
	GetFields(), FindMembers(), ToString().
	
2001-12-11  Dick Porter  <dick@ximian.com>

	* DateTime.cs: Implemented FromFileTime() and ToFileTime()

	* Console.cs: Use handles rather than casting file descriptors

2001-12-08  Nick Drochak  <ndrochak@gol.com>

	* Byte.cs (Parse): Start implementation. Parse(string) works, but
	now we need to handle other formats

2001-12-06  Dietmar Maurer  <dietmar@ximian.com>

	* DateTime.cs: added an icall to GetNow()

2001-12-04  Dietmar Maurer  <dietmar@ximian.com>

	* Double.cs: added the parse method from Bob Smith

2001-11-28  Miguel de Icaza  <miguel@ximian.com>

	* UInt64.cs: ditto.

	* UInt32.cs: ditto.

	* Int32.cs (Int32.CompareTo): Fix because we can not just
	substract the values.

	Return possitive value if the object is null.

	* Boolean.cs: (Boolean.CompareTo): ditto.

	* Int16.cs (Int16.CompareTo): ditto.

	* Byte.cs (Byte.CompareTo): ditto.

	* SByte.cs (SByte.CompareTo): ditto.

	* Char.cs (Char.CompareTo): ditto.
	
	* Decimal.cs (Decimal.CompareTo): ditto.

	* Int64.cs (Int64.CompareTo): ditto.

	* Single.cs: Ditto.

	* UInt16.cs: Ditto.

2001-11-28  Nick Drochak <ndrochak@gol.com>

	* Byte.cs: Throw NotImplementedException for Parse.

2001-11-27  Derek Holden  <dholden@draper.com>

	* IntegerFormatter.cs: Formatting of type "Number" was not
	using NumberFormatInfo.NumberNegativePattern.

2001-11-26  Dick Porter  <dick@ximian.com>

	* LocalDataStoreSlot.cs: No need to delete a system TLS slot in
	the finalise routine any more

2001-11-21  Miguel de Icaza  <miguel@ximian.com>

	* ApplicationException.cs: internationalize by adding calls to
	Locale.GetText ().  And throw NotImplementedExceptions on calls
	that we have to implement.

	* Version.cs: Ditto.

	* ValueType.cs: ditto.

	* UnauthorizedAccessException.cs: ditto.

	* UInt32.cs: ditto.

	* UInt64.cs: ditto.

	* UInt16.cs: ditto.

	* TypeLoadException.cs: ditto

	* TypeInitializationException.cs: ditto.

	* Type.cs: ditto.

	* TimeSpan.cs: ditto.

	* SystemException.cs: ditto.

	* String.cs: ditto.

	* StackOverflowException.cs: ditto.x

	* Single.cs: ditto.

	* SByte.cs: ditto.

	* RuntimeTypeHandle.cs: ditto.

	* RuntimeMethodHandle.cs: ditto.

	* RuntimeFieldHandle.cs: ditto.

	* Random.cs: ditto.

	* OutOfMemoryException.cs: ditto.

	* OperatingSystem.cs: ditto.

	* ObjectDisposedException.cs: ditto.

	* NullReferenceException.cs: ditto.

	* NotImplementedException.cs: ditto.

	* NotFiniteNumberException.cs: ditto.o

	* MulticastNotSupportedException.cs: ditto.

	* MissingMethodException.cs: ditto.

	* MemberAccessException.cs: ditto.

	* Math.cs: ditto.

	* InvalidCastException.cs: ditto.

	* IntegerFormatter.cs: ditto.

	* Int32.cs: ditto.

	* Int16.cs: ditto.

	* IndexOutOfRangeException.cs: ditto.

	* Environment.cs: ditto

	* Enum.cs: ditto.

	* DuplicateWaitObjectException.cs: ditto.

	* DivideByZeroException.cs: ditto.

	* Delegate.cs: ditto

	* DecimalFormatter.cs: ditto.

	* Decimal.cs: ditto.

	* DateTime.cs: ditto.

	* Convert.cs: ditto.

	* Char.cs: ditto.

	* Byte.cs: ditto.

	* Boolean.cs: ditto.

	* ArrayTypeMismatchException.cs: ditto.

	* ArithmeticException.cs: ditto.

	* ArgumentOutOfRangeException.cs: ditto.

	* ArgumentNullException.cs: ditto.

	* Enum.cs: Make it derive from ValueType, add CompareTo method.

	* Attribute.cs: Reformat.

2001-11-14  Miguel de Icaza  <miguel@ximian.com>

	* Decimal.cs, Double.cs, Byte.cs, Char.cs, Int16, UInt16, Int32,
	UInt32, Int64, UInt64, SByte, Single (CompareTo): Throw the
	exception if the value is null too.

	* Char.cs (CompareTo): ditto.

	* ApplicationException.cs: Added constructor that does serialization.

	* ParamArrayAttribute.cs: Define attribute correctly.

Wed Nov 14 16:31:19 CET 2001 Paolo Molaro <lupus@ximian.com>

	* AppDomain.cs: rename dummy interface _AppDomain to AppDomain_Intf.
	* Array.cs: fix Array.Copy.
	* AssemblyLoadEventArgs.cs: rename field.
	* CLSCompliantAttribute.cs: use correct name for the class.
	* Char.cs: fix IsLetter.
	* Console.cs, DateTime.cs, Decimal.cs, IConvertible.cs, Math.cs,
	SByte.cs, UInt16.cs, UInt32.cs, UInt64.cs, UIntPtr.cs: CLSCompliant updates.
	* Convert.cs: CLSCompliant updates, add ChangeType() methods.
	* Delegate.cs: renamed target field to m_target.
	* Enum.cs: added missing methods.
	* MonoType.cs: add a constructor and some needed properties.
	* Object.cs: implement GetType().
	* String.cs: CLSCompliant updates. Fixes everywhere to remove the
	ending 0 char.
	* Type.cs: add missing methods/properties.

2001-11-10  Sean MacIsaac  <macisaac@ximian.com>

	* AttributeUseage.cs: Should define AttributeUsageAttribute.

	* CLSCompliant.cs: Marked with AttributeUsage attribute.

	* Decimal.cs: Fixed CLSCompliant attributes.

	* Type.cs: changed _impl to internal (needs to be accessable by
	subclasses).

	(TypeHandle): Marked as abstract, implementation removed.

	(IsNotPublic, IsPublic, GetMethods, GetPropery, GetConstructor,
	GetMethod): Added stub implementations so NUnit would link against
	corlib

Tue Nov 6 09:11:43 CET 2001 Paolo Molaro <lupus@ximian.com>

	* AppDomain.cs: use an internal constructor for AssemblyBuilder.

2001-11-05  Miguel de Icaza  <miguel@ximian.com>

	* NonSerializedAttribute.cs: Add AttributeUsage rules for this
	attribute. 

Fri Nov 2 18:23:15 CET 2001 Paolo Molaro <lupus@ximian.com>

	* String.cs: fix a couple of bugs.
	* AppDomain.cs: use new AppBuilder constructor.
	* Buffer.cs, GC.cs, NonSerializedAttribute.cs,
	NotImplementedException.cs, ObjectDisposedException.cs,
	UnauthorizedAccessException.cs: add implementation.
	* OverflowException.cs: fix class name.

2001-10-28  Jeffrey Stedfast  <fejj@ximian.com>

	* String.cs: Don't use a terminating nil char for our internal
	array.

2001-10-27  Miguel de Icaza  <miguel@ximian.com>

	* Delegate.cs (Delegate.CombineImpl): Implement.
	(Delegate.Combine): Implement.

	* MulticastDelegate.cs (MulticastDelegate.Equals): Implement.

	(MulticastDelegate.CombineImpl): This was not as trivial as I
	thought. 

	* ContextStaticAttribute.cs: Added AttributeUsage to
	ContextStaticAttribute. 

	* FlagsAttribute.cs: Add AttributeUsage to FlagsAttribute

2001-10-15  Martin Weindel <martin.weindel@t-online.de>

        * added Decimal.cs * added DecimalFormatter.cs (internal class
	used from System.Decimal)

2001-10-11  Thomas Neidhart <tome@sbox.tugraz.at>

	* Convert.cs: Added methods for Base64 transforming just used the
	  existing System.Security.Cryptography.ToBase64Transform, should
	  be changed to use a stand-alone class, e.g. Base64Encoder
	  
2001-10-10  Derek Holden  <dholden@draper.com>

	* IntegerFormatter.cs: Added. Implements ToString for all the
	integer data types for all the format types.

	* Byte.cs: Using IntegerFormatter for ToString's.

	* SByte.cs: Using IntegerFormatter for ToString's.

	* Int16.cs: Using IntegerFormatter for ToString's.

	* Int32.cs: Using IntegerFormatter for ToString's.

	* Int64.cs: Using IntegerFormatter for ToString's.

	* UInt16.cs: Using IntegerFormatter for ToString's.

	* UInt32.cs: Using IntegerFormatter for ToString's.

	* UInt64.cs: Using IntegerFormatter for ToString's.

2001-10-07  Miguel de Icaza  <miguel@ximian.com>

	* Exception.cs: Implement bits of serialization.

	* RuntimeFieldHandle.cs: Implement Serialization features.

	* Type.cs: Implement TypeHandle property.

2001-09-28  Dick Porter  <dick@ximian.com>

	* LocalDataStoreSlot.cs: Implemented

Tue Sep 25 19:58:14 CEST 2001 Paolo Molaro <lupus@ximian.com>

	* String.cs: fix off-by-one error in Trim().

Tue Sep 25 18:52:14 CEST 2001 Paolo Molaro <lupus@ximian.com>

	* Type.cs: added GetType () method.

Tue Sep 25 17:29:02 CEST 2001 Paolo Molaro <lupus@ximian.com>

	* MissingMethodException.cs, MissingMemberException.cs,
	MemberAccessException.cs: added.

Tue Sep 25 16:46:43 CEST 2001 Paolo Molaro <lupus@ximian.com>

	* String.cs: don't access the string array out of bounds in
	LastIndexOf.  * Type.cs: fix return type of the Assembly property.

Mon Sep 24 20:35:24 CEST 2001 Paolo Molaro <lupus@ximian.com>

	* String.cs: make Intern and IsIntern internalcalls.

2001-09-13  Dick Porter  <dick@ximian.com>

	* Type.cs: Added a stub for the IsValueType property.

	* SystemException.cs (System): Added the other constructor, so
	that System.Threading exceptions can inherit it.

2001-09-08  Jeffrey Stedfast  <fejj@ximian.com>

	* String.cs (TrimStart): Don't keep looping through the trimchars
	once we've found a match.
	(TrimEnd): Same here.
	(Trim): And finally here.

2001-09-07  Ravi Pratap  <ravi@ximian.com>

	* Char.cs (IsLetterOrDigit): Implement.
	(IsLower): Implement, but we need to be Unicode aware.
	(IsNumber): Implement.
	(IsPunctuation): Implement.
	(IsWhiteSpace): Implement.
	(ToUpper): Fix to subtract 32 from the ASCII value, not 33 :)
	(ToLower): Same here.

2001-09-04  Miguel de Icaza  <miguel@ximian.com>

	* Object.cs: Shortcut, if (a == b) then return true.

Fri Sep 7 18:34:48 CEST 2001 Paolo Molaro <lupus@ximian.com>

	* Delegate.cs: we need a pointer to the method thunk in
	the delegate object.

Fri Sep 7 12:28:01 CEST 2001 Paolo Molaro <lupus@ximian.com>

	* AsyncCallback.cs, common.src: add AsyncCallback delegate.

2001-09-06  Jeffrey Stedfast  <fejj@ximian.com>

	* String.cs (System): Don't mix uint and int.

2001-09-04  Jeffrey Stedfast  <fejj@ximian.com>

	* String.cs (BoyerMoore): Modified to not use pointers and to instead
	use indexes.
	(IndexOf): Use BoyerMoore.

2001-09-02  Miguel de Icaza  <miguel@ximian.com>

	* All over: Use the autogenerated enumerations from the ECMA
	documentation that Sergey wrote.
	
	* PlatformID.cs: Add Unix definition.

	* OperatingSystem.cs: Use Unix instead of Linux here.

	* MarshalByRefObject.cs: Mark class as [Serializable].

2001-08-28  Dietmar Maurer  <dietmar@ximian.com>

	* Console.cs: impl. (write only)
	implemented the stdin stuff

	* Int32.cs: impl. real op_Equal

2001-08-24  Miguel de Icaza  <miguel@ximian.com>

	* (common.src): Removed IAsyncResult as it is not on CVS yet.

	* UIntPtr.cs: Removed CLSCompliant attribute before the namespace,
	as it breaks the build.

2001-08-23  Michael Lambert <michaellambert@email.com>

	* IntPtr.cs: Optimized unsafe declaration, implemented GetObjectData, 
	added CLSCompliant attribute

	* IAsyncResult.cs: Added

	* common.src: Added IAsyncResult.cs

2001-08-23  Michael Lambert <michaellambert@email.com>

	* UIntPtr.cs: Added

	* common.src: Added UIntPtr.cs

2001-08-20  Dietmar Maurer  <dietmar@ximian.com>

	* Attribute.cs: uncomment some code to make it compile again

	* mono.src: removed duplicated Attribute.cs

2001-08-16  Nick Drochak <ndrochak@gol.com>

	* Attribute.cs: implemented all methods except GetHashCode()

	* common.src: added Attribute.cs so it would compile in

2001-08-10  Dietmar Maurer  <dietmar@ximian.com>

	* Object.cs: changed MemberWiseClone to MemberwiseClone, and
	marked it as InternalCall
	
	* common.src: removed UriFormatException.cs because the file is
	not there.

	* RuntimeTypeHandle.cs: replaced IntrPtr with IntPtr
	* Char.cs: replaced byte with char

	* Array.cs: make it work with the mono interpreter

2001-08-06  Miguel de Icaza  <miguel@ximian.com>

	* Version.cs: Make the class sealed

2001-08-08  Bob Smith  <bob@thestuff.net>

        * Random.cs: Many compile fixes.
        * Random.cs: I read a bad spec. Class updated to match real spec.

2001-08-06  Miguel de Icaza  <miguel@ximian.com>

	* IntPtr.cs: Added and Completed implementation.

	* Uri.cs: Add a note.

2001-08-06  Bob Smith  <bob@thestuff.net>

        * Random.cs: Compile fix. Needs more testing.

2001-08-06 Garrett Rooney <rooneg@electricjellyfish.net>

	* Uri.cs: Initial Implementation.  Parsing needs to be fixed to take 
	into account IPv6 addresses, url encoding needs to be implemented, and 
	various minor methods need to be written, but this is a decent start.

2001-08-06  Dietmar Maurer  <dietmar@ximian.com>

	* common.src: added Object.cs

	* mono.src: added ValueType.cs

2001-08-02  Dietmar Maurer  <dietmar@ximian.com>

	* Math.cs: replaced libc with libm

2001-08-02  Bob Smith  <bob@thestuff.net>

        * Random.cs: Implemented. Needs testing.

2001-08-02  Miguel de Icaza  <miguel@ximian.com>

	* IServiceProvider.cs, EventHandler.cs: New files.

2001-08-02  Marcel Narings  <marcel@narings.nl>
	
	* DateTime.cs: Cleaned up a bit. Added the Add* family members.
	Added exceptions. Added IConvertible. Still needs some platform 
	dependend stuff, the Parse and ToString members

2001-08-01  Dietmar Maurer  <dietmar@ximian.com>

	* Type.cs (GetTypeFromHandle): added placeholder 

2001-07-24  Derek Holden  <dholden@draper.com>

	* Boolean.cs: Formatted to code style standard. Added GetTypeCode
	which is really an IConvertible defined method.

	* Byte.cs: Added a missing Parse method. Put in Parse and ToString
	behavior, still need to do the main Parse and ToString.

	* Char.cs: Added a bunch of missing ECMA methods. Commented a
	specification discrepency. Still didn't any unicode stuff, though
	every IsFoo(char c) method has an IsFoo(string, index)
	counterpart, added wrappers for those.
	
	* Convert.cs: Fixed NaN/Inf checking and double/float
	rounding. Added ToType for IConvertible classes

	* Double.cs: Fixed ECMA min and max values. Added IsInfinity /
	IsNaN methods. Changed Inf/NaN internals.

	* IConvertible.cs: Added comments for using
	Convert.ToType. Changed return values to draft base values.

	* Int16.cs: Added a missing Parse statement. Put in behavior for
	overloaded ToString and Parse methods.

	* Int32.cs: Added a missing Parse statement. Put in behavior for
	overloaded ToString and Parse methods.

	* Int64.cs: Added a missing Parse statement. Put in behavior for
	overloaded ToString and Parse methods.
	
	* Single.cs: Put in ECMA epsilon value. Added IsInfinity / IsNaN
	methods. Changed Inf/NaN internals.

	* SByte.cs: Added a missing Parse method. Put in Parse and
	ToString behavior, still need to do the main Parse and ToString.

	* UInt16.cs: Added a missing Parse statement. Put in behavior for
	overloaded ToString and Parse methods.

	* UInt32.cs: Added a missing Parse statement. Put in behavior for
	overloaded ToString and Parse methods.

	* UInt64.cs: Added a missing Parse statement. Put in behavior for
	overloaded ToString and Parse methods.
	
2001-07-20  Miguel de Icaza  <miguel@ximian.com>

	* MulticastDelegate.cs: New File.

	* Delegate.cs: New file.

	* Enum.cs: New file.

	* Attribute.cs: New file.

	* Type.cs: New file.

	* ParamArrayAttribute.cs: New file.

	* RuntimeTypeHandle.cs: New file.

	* MulticastDelegate.cs: Added.

	* DateTime.cs: Added

	* Delegate.cs: Added

2001-07-18  Michael Lambert <michaellambert@email.com>

        * AttributeTargets.cs: Add.

2001-07-19  Jeffrey Stedfast  <fejj@ximian.com>

	* Char.cs: Made ToUpper and ToLower public methods.

	* String.cs: Lots and lots of compile fixes - just need to write
	DateTime.cs and this should build completely now.

2001-07-19  Bob Smith (bob@thestuff.net)

	* Math.cs: Implemented. 

2001-07-19  Miguel de Icaza  <miguel@ximian.com>

	* String.cs: Removed tolower and toupper.

	* Char.cs: Moved ToLower and ToUpper from string to here. 

	* Convert.cs ToByte (float value), ToByte (double value) Use IsNan
	instead of comparing the value to Nan.

2001-07-19  Duco Fijma (duco@lorentz.xs4all.nl)

	* TimeSpan.cs: New implementation.

2001-07-18  Scott Sanders <scott@stonecobra.com>

         * UriFormatExcpetion.cs: Add - 85% complete

2001-07-17  Jeffrey Stedfast  <fejj@ximian.com>

	* String.cs (IndexOf): Slight optimization that allows skipping
	over a few chars here and there. This isn't as good as using my
	Boyer-Moore implementation, however, Boyer-Moore is only really
	good for long strings (I plan on making the code decide which
	string search algorithm it should use on-the-fly at some point).
	(LastIndexOf): Fix to work correctly.
	(BoyerMoore): Took out some unneeded code and fixed an edge-case.

2001-07-16  Michael Lambert <michaellambert@email.com>

	* EventArgs.cs: Add.
	
2001-07-16  Miguel de Icaza  <miguel@ximian.com>

	* Version.cs: Remove my buggy comment.

2001-07-15  Sean MacIsaac  <macisaac@ximian.com>

	* String.cs: Spelling error of IComparable, object's
	MemberwiseClone cannot be overridden.  Made indexer valid for now,
	but not sure what to do about this in the long run.  Seems to be a
	couple bugs in csc.exe having to do with multiple pointer defs in
	the same statement, and returning subclasses of a class in the
	return type of an interface function implementation.  Also moved
	operators inside of class definition.

2001-07-14  Jeffrey Stedfast  <fejj@ximian.com>

	* String.cs: A tom of compile fixes, although we still don't compile.

	* IConvertible.cs: The To*Int64() methods return *Int64's, not
	*Int32's. Also, it's ToDateTime() not ToDateType().

2001-07-14  Jeffrey Stedfast  <fejj@ximian.com>

	* String.cs: Apparently I needed to at least write stubs for the
	IConvertible interfaces. *sigh*

2001-07-14  Jeffrey Stedfast  <fejj@ximian.com>

	* String.cs: Many logic/other fixes and better usage of the
	features of c#
	(tolower): New convenience method to help condense code.
	(toupper): Another new helper method.
	(Compare): Use the new helper methods.
	(ToLower): use tolower().
	(ToUpper): use toupper().
	(LastIndexOfAny): Implemented.
	(BoyerMoore): New private helper method that implements a modified
	version of the Boyer-Moore search algorithm. Noothing uses it yet
	as I'm not 100% sure it even works properly with unicode strings
	not to mention it uses a huge lookup-table :-)
	(Split): Implemented.

2001-07-13  Jeffrey Stedfast  <fejj@ximian.com>

	* TODO: Added things that need to be finished in System.String

	* String.cs: New source file implementing the System.String class

2001-07-12  Sean MacIsaac  <macisaac@ximian.com>

	* TypeCode.cs: UInt64 was UInt63.

	* Object.cs: Fixed a numer of compiler errors.

	* Array.cs: Fixed some compiler errors.

	* IComparable.cs: Fixed some compiler errors.

	* ICloneable.cs: Fixed some compiler errors.

	* IConvertible.cs: Fixed some compiler errors.

	* IFormattable.cs: Fixed a compiler error.

	* IFormatProvider.cs: Fixed a compiler error.

	* IDisposable.cs: Fixed a compiler error.

	* IFormatProvider.cs: Added public accesability type to
	IFormatProvider.

	* Exception.cs: Added a using statement to remove compile time
	error.

	* ApplicationException.cs: Removed a ; that was causing a compiler
	error.

	* Int16.cs: Fixed some compiler errors.

	* Int32.cs: Fixed some compiler errors.

	* Int64.cs: Fixed some compiler errors.

	* SystemException.cs: Fixed a compiler error.

	* UInt16.cs: Fixed some compiler errors.

	* UInt32.cs: Fixed some compiler errors.

	* UInt64.cs: Fixed some compiler errors.

	* Void.cs: Fixed a compiler error.	

2001-07-12  Joe Shaw  <joe@ximian.com>

	* Array.cs: Fix backwards parameters to Array.SetValue()
	throughout.
	(BinarySearch): Fix backward logic surrounding whether to call
	value.CompareTo or comparer.Compare.
	(LastIndexOf): Stop being stupid. I am so not used to strongly
	bounded arrays...
	(Sort): Implement a quicksort.

2001-07-11  Joe Shaw  <joe@ximian.com>

	* Array.cs: Change all instances of trying to access an array with
	the index operator to calls to GetValue and SetValue, and add
	InternalGetValue and InternalSetValue which are internal calls
	into the runtime. Ew.

2001-07-10  Joe Shaw  <joe@ximian.com>

	* Array.cs: Implemented everything but Sort().

2001-07-09  Jeffrey Stedfast  <fejj@ximian.com>

	* Object.cs (Object::Equals): Object variable name is `o'.

2001-07-06  Joe Shaw  <joe@ximian.com>

	* Int16.cs, Int32.cs, Int64.cs, UInt16.cs, UInt32.cs, UInt64.cs:
	Implement the IComparable and IFormattable interfaces. Fix a typo
	(publig -> public)

	* ApplicationException.cs, ArgumentException.cs,
	ArgumentNullException.cs, ArgumentOutOfRangeException.cs,
	ArtithmeticException.cs, ArrayTypeMismatchException.cs,
	DivideByZeroException.cs, DuplicateWaitObjectException.cs,
	ExecutionEngineException.cs, FormatException.cs,
	IndexOutOfRangeException.cs, InvalidCastException.cs,
	InvalidOperationException.cs, InvalidProgramException.cs,
	MulticateNotSupportedException.cs, NotFiniteNumberException.cs,
	NotSupportedException.cs, NullReferenceException.cs,
	OutOfMemoryException.cs, OverflowException.cs, RankException.cs,
	StackOverflowException.cs, SystemException.cs,
	TypeInitializationException.cs: Added all of the exceptions
	specified by the language spec. Mmmm... bloat.

2001-07-06  Miguel de Icaza  <miguel@ximian.com>

	* Int64.cs, Int32.cs: Put.  Parsing and ToString missing.  Should
	do a generic routine all of these guys use.

	* Int16.cs: identified missing methods.

	* UInt16.cs, UInt32.cs, UInt64.cs: Add.

2001-06-26  Miguel de Icaza  <miguel@ximian.com>

	* TypeCode.cs: Implement

	* Void.cs: Implement.

	* TODO: Add file to keep track of pending tasks.

	* Object.cs, ValueType.cs: Implement.<|MERGE_RESOLUTION|>--- conflicted
+++ resolved
@@ -1,5 +1,3 @@
-<<<<<<< HEAD
-=======
 ﻿2008-04-02  Andreas Nahr  <ClassDevelopment@A-SoftTech.com>
 
 	* StringComparer.cs
@@ -19,7 +17,6 @@
 
 	* StringComparer.cs: Remove duplicate code and call relevant String methods.
 
->>>>>>> 0e79d8f4
 2008-04-01  Eyal Alaluf <eyala@mainsoft.com>
 
 	* NumberFormatter.cs NumberFormatter.jvm.cs: Performance optimizations.
