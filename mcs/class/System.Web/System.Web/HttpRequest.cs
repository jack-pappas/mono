//
// System.Web.HttpRequest.cs 
//
// 
// Author:
//	Miguel de Icaza (miguel@novell.com)
//	Gonzalo Paniagua Javier (gonzalo@novell.com)
//

//
// Copyright (C) 2005 Novell, Inc (http://www.novell.com)
//
// Permission is hereby granted, free of charge, to any person obtaining
// a copy of this software and associated documentation files (the
// "Software"), to deal in the Software without restriction, including
// without limitation the rights to use, copy, modify, merge, publish,
// distribute, sublicense, and/or sell copies of the Software, and to
// permit persons to whom the Software is furnished to do so, subject to
// the following conditions:
// 
// The above copyright notice and this permission notice shall be
// included in all copies or substantial portions of the Software.
// 
// THE SOFTWARE IS PROVIDED "AS IS", WITHOUT WARRANTY OF ANY KIND,
// EXPRESS OR IMPLIED, INCLUDING BUT NOT LIMITED TO THE WARRANTIES OF
// MERCHANTABILITY, FITNESS FOR A PARTICULAR PURPOSE AND
// NONINFRINGEMENT. IN NO EVENT SHALL THE AUTHORS OR COPYRIGHT HOLDERS BE
// LIABLE FOR ANY CLAIM, DAMAGES OR OTHER LIABILITY, WHETHER IN AN ACTION
// OF CONTRACT, TORT OR OTHERWISE, ARISING FROM, OUT OF OR IN CONNECTION
// WITH THE SOFTWARE OR THE USE OR OTHER DEALINGS IN THE SOFTWARE.
//
using System.Text;
using System.Collections;
using System.Collections.Specialized;
using System.IO;
using System.Runtime.InteropServices;
using System.Security;
using System.Security.Permissions;
using System.Security.Principal;
using System.Web.Configuration;
using System.Web.UI;
using System.Web.Util;
using System.Globalization;

namespace System.Web {
	
	// CAS - no InheritanceDemand here as the class is sealed
	[AspNetHostingPermission (SecurityAction.LinkDemand, Level = AspNetHostingPermissionLevel.Minimal)]
	public sealed partial class HttpRequest {
		HttpWorkerRequest worker_request;
		HttpContext context;
		WebROCollection query_string_nvc;

		//
		//string filename;
		string orig_url = null;
		UriBuilder url_components;

		string client_target;

		//
		// On-demand computed values
		//
		HttpBrowserCapabilities browser_capabilities;
		string file_path, base_virtual_dir, root_virtual_dir;
		string content_type;
		int content_length = -1;
		Encoding encoding;
		string current_exe_path;
		string physical_path;
		string unescaped_path;
		string path_info;
		WebROCollection all_params;
		WebROCollection headers;
		Stream input_stream;
		InputFilterStream input_filter;
		Stream filter;
		HttpCookieCollection cookies;
		string http_method;

		WebROCollection form;
		HttpFileCollection files;
		
		ServerVariablesCollection server_variables;
		HttpClientCertificate client_cert;
		
		string request_type;
		string [] accept_types;
		string [] user_languages;
		Uri cached_url;
		TempFileStream request_file;

		readonly static System.Net.IPAddress [] host_addresses;
		
		// Validations
		bool validate_cookies, validate_query_string, validate_form;
		bool checked_cookies, checked_query_string, checked_form;

		readonly static char [] queryTrimChars = {'?'};
		
		static HttpRequest ()
		{
			host_addresses = GetLocalHostAddresses ();
		}
		
		public HttpRequest (string filename, string url, string queryString)
		{
			// warning 169: what are we supposed to do with filename?
			
			//this.filename = filename;

			orig_url = url;
			url_components = new UriBuilder (url);
			url_components.Query = queryString;
			
			query_string_nvc = new WebROCollection ();
			if (queryString != null)
				HttpUtility.ParseQueryString (queryString, Encoding.Default, query_string_nvc);
			query_string_nvc.Protect ();
		}

		internal HttpRequest (HttpWorkerRequest worker_request, HttpContext context)
		{
			this.worker_request = worker_request;
			this.context = context;
		}
		
		UriBuilder UrlComponents {
			get {
				if (url_components == null) {
					string query;
					byte[] queryStringRaw = worker_request.GetQueryStringRawBytes();
					if(queryStringRaw != null)
						query = ContentEncoding.GetString(queryStringRaw);
					else
						query = worker_request.GetQueryString();
					
					BuildUrlComponents (
#if NET_2_0
						ApplyUrlMapping (worker_request.GetUriPath ()),
#else
						worker_request.GetUriPath (),
#endif
						query);
				}
				return url_components;
			}
		}

		void BuildUrlComponents (string path, string query)
		{
			if (url_components != null)
				return;
			url_components = new UriBuilder ();
			url_components.Scheme = worker_request.GetProtocol ();
			url_components.Host = worker_request.GetServerName ();
			url_components.Port = worker_request.GetLocalPort ();
			url_components.Path = path;
			if (query != null && query.Length > 0)
				url_components.Query = query.TrimStart (queryTrimChars);
		}

#if NET_2_0
		internal string ApplyUrlMapping (string url)
		{
			if (WebConfigurationManager.HasConfigErrors)
				return url;
			
			UrlMappingsSection ums = WebConfigurationManager.GetSection ("system.web/urlMappings", ApplicationPath) as UrlMappingsSection;
			UrlMappingCollection umc;

			if (ums == null || !ums.IsEnabled || (umc = ums.UrlMappings).Count == 0)
				return url;

			string relUrl = VirtualPathUtility.ToAppRelative (url);
			UrlMapping um = null;
			
			foreach (UrlMapping u in umc) {
				if (u == null)
					continue;
				if (String.Compare (relUrl, u.Url, StringComparison.Ordinal) == 0) {
					um = u;
					break;
				}
			}

			if (um == null)
				return url;

			string rawUrl = VirtualPathUtility.ToAbsolute (um.MappedUrl.Trim ());
			Uri newUrl = new Uri ("http://host.com" + rawUrl);

			if (url_components != null) {
				url_components.Path = newUrl.AbsolutePath;
				url_components.Query = newUrl.Query.TrimStart (queryTrimChars);
				query_string_nvc = new WebROCollection ();
				HttpUtility.ParseQueryString (newUrl.Query, Encoding.Default, query_string_nvc);
				query_string_nvc.Protect ();
			} else
				BuildUrlComponents (newUrl.AbsolutePath, newUrl.Query);

			return url_components.Path;
		}
#endif

		string [] SplitHeader (int header_index)
		{
			string [] result = null;
			string header = worker_request.GetKnownRequestHeader (header_index);
			if (header != null && header != "" && header.Trim () != "") {
				result = header.Split (',');
				for (int i = result.Length - 1; i >= 0; i--)
					result [i] = result [i].Trim ();
			}
			return result;
		}

		public string [] AcceptTypes {
			get {
				if (worker_request == null)
					return null;

				if (accept_types == null)
					accept_types = SplitHeader (HttpWorkerRequest.HeaderAccept);

				return accept_types;
			}
		}

#if NET_2_0
#if !TARGET_JVM
		public WindowsIdentity LogonUserIdentity {
			get { throw new NotImplementedException (); }
		}
#endif
		
		string anonymous_id;
		public string AnonymousID {
			get {
				return anonymous_id;
			}
			internal set {
				anonymous_id = value;
			}
		}
#endif

		public string ApplicationPath {
			get {
				if (worker_request == null)
					return null;
				return worker_request.GetAppPath ();
			}
		}

		public HttpBrowserCapabilities Browser {
			get {
				if (browser_capabilities == null)
					browser_capabilities = (HttpBrowserCapabilities)
						HttpCapabilitiesBase.GetConfigCapabilities (null, this);

				return browser_capabilities;
			}

			set {
				browser_capabilities = value;
			}
		}

		public HttpClientCertificate ClientCertificate {
			get {
				if (client_cert == null)
					client_cert = new HttpClientCertificate (worker_request);
				return client_cert;
			}
		}

		static internal string GetParameter (string header, string attr)
		{
			int ap = header.IndexOf (attr);
			if (ap == -1)
				return null;

			ap += attr.Length;
			if (ap >= header.Length)
				return null;
			
			char ending = header [ap];
			if (ending != '"')
				ending = ' ';
			
			int end = header.IndexOf (ending, ap+1);
			if (end == -1)
				return (ending == '"') ? null : header.Substring (ap);

			return header.Substring (ap+1, end-ap-1);
		}

		public Encoding ContentEncoding {
			get {
				if (encoding == null){
					if (worker_request == null)
						throw new HttpException ("No HttpWorkerRequest");
					
					string content_type = ContentType;
					string parameter = GetParameter (content_type, "; charset=");
					if (parameter == null) {
						encoding = WebEncoding.RequestEncoding;
					} else {
						try {
							// Do what the #1 web server does
							encoding = Encoding.GetEncoding (parameter);
						} catch {
							encoding = WebEncoding.RequestEncoding;
						}
					}
				}
				return encoding;
			}

			set {
				encoding = value;
			}
		}

		public int ContentLength {
			get {
				if (content_length == -1){
					if (worker_request == null)
						return 0;

					string cl = worker_request.GetKnownRequestHeader (HttpWorkerRequest.HeaderContentLength);

					if (cl != null) {
						try {
							content_length = Int32.Parse (cl);
						} catch { }
					}
				}

				// content_length will still be < 0, but we know we gotta read from the client
				if (content_length < 0)
					return 0;

				return content_length;
			}
		}

		public string ContentType {
			get {
				if (content_type == null){
					if (worker_request != null)
						content_type = worker_request.GetKnownRequestHeader (HttpWorkerRequest.HeaderContentType);

					if (content_type == null)
						content_type = String.Empty;
				}
				
				return content_type;
			}

			set {
				content_type = value;
			}
		}

		public HttpCookieCollection Cookies {
			get {
				if (cookies == null) {
					if (worker_request == null) {
						cookies = new HttpCookieCollection ();
					} else {
						string cookie_hv = worker_request.GetKnownRequestHeader (HttpWorkerRequest.HeaderCookie);
						cookies = new HttpCookieCollection (cookie_hv);
					}
				}

#if TARGET_J2EE
				// For J2EE portal support we emulate cookies using the session.
				GetSessionCookiesForPortal (cookies);
#endif
				if (validate_cookies && !checked_cookies){
					ValidateCookieCollection (cookies);
					checked_cookies = true;
				}

				return cookies;
			}

		}

		public string CurrentExecutionFilePath {
			get {
				if (current_exe_path != null)
					return current_exe_path;

				return FilePath;
			}
		}

#if NET_2_0
		public string AppRelativeCurrentExecutionFilePath {
			get {
				return VirtualPathUtility.ToAppRelative (CurrentExecutionFilePath);
			}
		}
#endif

		public string FilePath {
			get {
				if (worker_request == null)
					return "/"; // required for 2.0

				if (file_path == null)
					file_path = UrlUtils.Canonic (
#if NET_2_0
						ApplyUrlMapping (worker_request.GetFilePath ())
#else
						worker_request.GetFilePath ()
#endif
					);

				return file_path;
			}
		}

		internal string BaseVirtualDir {
			get {
				if (base_virtual_dir == null){
					base_virtual_dir = FilePath;
					int p = base_virtual_dir.LastIndexOf ('/');
					if (p != -1)
						base_virtual_dir = base_virtual_dir.Substring (0, p);
				}
				return base_virtual_dir;
			}
		}
		
		public HttpFileCollection Files {
			get {
				if (files == null) {
					files = new HttpFileCollection ();
					if ((worker_request != null) && IsContentType ("multipart/form-data", true)) {
						form = new WebROCollection ();
						LoadMultiPart ();
						form.Protect ();
					}
				}
				return files;
			}
		}

		public Stream Filter {
			get {
				if (filter != null)
					return filter;

				if (input_filter == null)
					input_filter = new InputFilterStream ();

				return input_filter;
			}

			set {
				// This checks that get_ was called before.
				if (input_filter == null)
					throw new HttpException ("Invalid filter");

				filter = value;
			}
		}

		// GetSubStream returns a 'copy' of the InputStream with Position set to 0.
		static Stream GetSubStream (Stream stream)
		{
#if !TARGET_JVM
			if (stream is IntPtrStream)
				return new IntPtrStream (stream);
#endif

			if (stream is MemoryStream) {
				MemoryStream other = (MemoryStream) stream;
				return new MemoryStream (other.GetBuffer (), 0, (int) other.Length, false, true);
			}

			if (stream is TempFileStream) {
				((TempFileStream) stream).SavePosition ();
				return stream;
			}

			throw new NotSupportedException ("The stream is " + stream.GetType ());
		}

		static void EndSubStream (Stream stream)
		{
			if (stream is TempFileStream) {
				((TempFileStream) stream).RestorePosition ();
			}
		}

		//
		// Loads the data on the form for multipart/form-data
		//
		void LoadMultiPart ()
		{
			string boundary = GetParameter (ContentType, "; boundary=");
			if (boundary == null)
				return;

			Stream input = GetSubStream (InputStream);
			HttpMultipart multi_part = new HttpMultipart (input, boundary, ContentEncoding);

			HttpMultipart.Element e;
			while ((e = multi_part.ReadNextElement ()) != null) {
				if (e.Filename == null){
					byte [] copy = new byte [e.Length];
				
					input.Position = e.Start;
					input.Read (copy, 0, (int) e.Length);

					form.Add (e.Name, ContentEncoding.GetString (copy));
				} else {
					//
					// We use a substream, as in 2.x we will support large uploads streamed to disk,
					//
					HttpPostedFile sub = new HttpPostedFile (e.Filename, e.ContentType, input, e.Start, e.Length);
					files.AddFile (e.Name, sub);
				}
			}
			EndSubStream (input);
		}

		//
		// Adds the key/value to the form, and sets the argumets to empty
		//
		void AddRawKeyValue (StringBuilder key, StringBuilder value)
		{
			string decodedKey = HttpUtility.UrlDecode (key.ToString (), ContentEncoding);
			form.Add (decodedKey,
				  HttpUtility.UrlDecode (value.ToString (), ContentEncoding));

			key.Length = 0;
			value.Length = 0;
		}

		//
		// Loads the form data from on a application/x-www-form-urlencoded post
		// 
#if TARGET_J2EE
		void RawLoadWwwForm ()
#else
		void LoadWwwForm ()
#endif
		{
			Stream input = GetSubStream (InputStream);
			StreamReader s = new StreamReader (input, ContentEncoding);

			StringBuilder key = new StringBuilder ();
			StringBuilder value = new StringBuilder ();
			int c;

			while ((c = s.Read ()) != -1){
				if (c == '='){
					value.Length = 0;
					while ((c = s.Read ()) != -1){
						if (c == '&'){
							AddRawKeyValue (key, value);
							break;
						} else
							value.Append ((char) c);
					}
					if (c == -1){
						AddRawKeyValue (key, value);
						return;
					}
				} else if (c == '&')
					AddRawKeyValue (key, value);
				else
					key.Append ((char) c);
			}
			if (c == -1)
				AddRawKeyValue (key, value);

			EndSubStream (input);
		}

		bool IsContentType (string ct, bool starts_with)
		{
			if (starts_with)
				return StrUtils.StartsWith (ContentType, ct, true);

			return String.Compare (ContentType, ct, true, CultureInfo.InvariantCulture) == 0;
		}
		
		public NameValueCollection Form {
			get {
				if (form == null){
					form = new WebROCollection ();
					files = new HttpFileCollection ();

					if (IsContentType ("multipart/form-data", true))
						LoadMultiPart ();
					else if (
//#if TARGET_J2EE
//                        Context.ServletRequest == null ||
//#endif
						IsContentType ("application/x-www-form-urlencoded", true))
						LoadWwwForm ();

					form.Protect ();
				}

				if (validate_form && !checked_form){
					ValidateNameValueCollection ("Form", form);
					checked_form = true;
				}
				
				return form;
			}
		}

		public NameValueCollection Headers {
			get {
				if (headers == null)
					headers = new HeadersCollection (this);
				
				return headers;
			}
		}

		public string HttpMethod {
			get {
				if (http_method == null){
					if (worker_request != null)
						http_method = worker_request.GetHttpVerbName ();
					else
						http_method = "GET";
				}
				return http_method;
			}
		}

		void DoFilter (byte [] buffer)
		{
			if (input_filter == null || filter == null)
				return;

			if (buffer.Length < 1024)
				buffer = new byte [1024];

			// Replace the input with the filtered input
			input_filter.BaseStream = input_stream;
			MemoryStream ms = new MemoryStream ();
			while (true) {
				int n = filter.Read (buffer, 0, buffer.Length);
				if (n <= 0)
					break;
				ms.Write (buffer, 0, n);
			}
			// From now on input_stream has the filtered input
			input_stream = new MemoryStream (ms.GetBuffer (), 0, (int) ms.Length, false, true);
		}

#if !TARGET_JVM
		const int INPUT_BUFFER_SIZE = 32*1024;

		TempFileStream GetTempStream ()
		{
			string tempdir = AppDomain.CurrentDomain.SetupInformation.DynamicBase;
			TempFileStream f = null;
			string path;
			Random rnd = new Random ();
			int num;
			do {
				num = rnd.Next ();
				num++;
				path = System.IO.Path.Combine (tempdir, "tmp" + num.ToString("x") + ".req");

				try {
					f = new TempFileStream (path);
				} catch (SecurityException) {
					// avoid an endless loop
					throw;
				} catch { }
			} while (f == null);

			return f;
		}

		void MakeInputStream ()
		{
			if (input_stream != null)
				return;

			if (worker_request == null) {
				input_stream = new MemoryStream (new byte [0], 0, 0, false, true);
				DoFilter (new byte [1024]);
				return;
			}

			//
			// Use an unmanaged memory block as this might be a large
			// upload
			//
			int content_length = ContentLength;

#if NET_2_0
			HttpRuntimeSection config = (HttpRuntimeSection) WebConfigurationManager.GetSection ("system.web/httpRuntime");
#else
			HttpRuntimeConfig config = (HttpRuntimeConfig) HttpContext.GetAppConfig ("system.web/httpRuntime");
#endif
			if ((content_length / 1024) > config.MaxRequestLength)
				throw new HttpException (400, "Upload size exceeds httpRuntime limit.");

			int total = 0;
			byte [] buffer;
			buffer = worker_request.GetPreloadedEntityBody ();
			// we check the instance field 'content_length' here, not the local var.
			if (this.content_length <= 0 || worker_request.IsEntireEntityBodyIsPreloaded ()) {
				if (buffer == null || content_length == 0) {
					input_stream = new MemoryStream (new byte [0], 0, 0, false, true);
				} else {
					input_stream = new MemoryStream (buffer, 0, buffer.Length, false, true);
				}
				DoFilter (new byte [1024]);
				return;
			}

			if (buffer != null)
				total = buffer.Length;

			if (content_length > 0 && (content_length / 1024) >= config.RequestLengthDiskThreshold) {
				// Writes the request to disk
				total = Math.Min (content_length, total);
				request_file = GetTempStream ();
				Stream output = request_file;
				if (total > 0)
					output.Write (buffer, 0, total);

				if (total < content_length) {
					buffer = new byte [Math.Min (content_length, INPUT_BUFFER_SIZE)];
					do {
						int n;
						int min = Math.Min (content_length - total, INPUT_BUFFER_SIZE);
						n = worker_request.ReadEntityBody (buffer, min);
						if (n <= 0)
							break;
						output.Write (buffer, 0, n);
						total += n;
					} while (total < content_length);
				}

				request_file.SetReadOnly ();
				input_stream = request_file;
			} else if (content_length > 0) {
				// Buffers the request in an IntPtrStream
				total = Math.Min (content_length, total);
				IntPtr content = Marshal.AllocHGlobal (content_length);
				if (content == (IntPtr) 0)
					throw new HttpException (String.Format ("Not enough memory to allocate {0} bytes.",
									content_length));

				if (total > 0)
					Marshal.Copy (buffer, 0, content, total);

				if (total < content_length) {
					buffer = new byte [Math.Min (content_length, INPUT_BUFFER_SIZE)];
					do {
						int n;
						int min = Math.Min (content_length - total, INPUT_BUFFER_SIZE);
						n = worker_request.ReadEntityBody (buffer, min);
						if (n <= 0)
							break;
						Marshal.Copy (buffer, 0, (IntPtr) ((long)content + total), n);
						total += n;
					} while (total < content_length);
				}

				input_stream = new IntPtrStream (content, total);
			} else {
				// Buffers the request in a MemoryStream or writes to disk if threshold exceeded
				MemoryStream ms = new MemoryStream ();
				Stream output = ms;
				if (total > 0)
					ms.Write (buffer, 0, total);

				buffer = new byte [INPUT_BUFFER_SIZE];
				long maxlength = config.MaxRequestLength * 1024;
				long disk_th = config.RequestLengthDiskThreshold * 1024;
				int n;
				while (true) {
					n = worker_request.ReadEntityBody (buffer, INPUT_BUFFER_SIZE);
					if (n <= 0)
						break;
					total += n;
					if (total < 0 || total > maxlength)
						throw new HttpException (400, "Upload size exceeds httpRuntime limit.");

					if (ms != null && total > disk_th) {
						// Swith to on-disk file.
						request_file = GetTempStream ();
						ms.WriteTo (request_file);
						ms = null;
						output = request_file;
					}
					output.Write (buffer, 0, n);
				}

				if (ms != null) {
					input_stream = new MemoryStream (ms.GetBuffer (), 0, (int) ms.Length, false, true);
				} else {
					request_file.SetReadOnly ();
					input_stream = request_file;
				}
			}
			DoFilter (buffer);

			if (total < content_length)
				throw new HttpException (411, "The request body is incomplete.");
		}
#endif

		internal void ReleaseResources ()
		{
			Stream stream;
			if (input_stream != null){
				stream = input_stream;
				input_stream = null;
				try {
					stream.Close ();
				} catch {}
			}

			if (request_file != null) {
				stream = request_file;
				request_file = null;
				try {
					stream.Close ();
				} catch {}
			}
		}
		
		public Stream InputStream {
			get {
				if (input_stream == null)
					MakeInputStream ();

				return input_stream;
			}
		}

		public bool IsAuthenticated {
			get {
				if (context.User == null || context.User.Identity == null)
					return false;
				return context.User.Identity.IsAuthenticated;
			}
		}

		public bool IsSecureConnection {
			get {
				if (worker_request == null)
					return false;
				return worker_request.IsSecure ();
			}
		}

		public string this [string key] {
			[AspNetHostingPermission (SecurityAction.Demand, Level = AspNetHostingPermissionLevel.Low)]
			get {
				// "The QueryString, Form, Cookies, or ServerVariables collection member
				// specified in the key parameter."
				string val = QueryString [key];
				if (val == null)
					val = Form [key];
				if (val == null) {
					HttpCookie cookie = Cookies [key];
					if (cookie != null)
						val = cookie.Value;
				}
				if (val == null)
					val = ServerVariables [key];

				return val;
			}
		}

		public NameValueCollection Params {
			[AspNetHostingPermission (SecurityAction.Demand, Level = AspNetHostingPermissionLevel.Low)]
			get {
				if (all_params == null)
					all_params = new HttpParamsCollection (QueryString, Form, ServerVariables, Cookies);

				return all_params;
			}
		}

		public string Path {
			get {
				if (unescaped_path == null) {
					string path;
					if (url_components != null) {
						// use only if it's already been instantiated, so that we can't go into endless
						// recursion in some scenarios
						path = UrlComponents.Path;
					} else {
#if NET_2_0
						path = ApplyUrlMapping (worker_request.GetUriPath ());
#else
						path = worker_request.GetUriPath ();
#endif
					}
						
#if NET_2_0
					unescaped_path = Uri.UnescapeDataString (path);
#else
					unescaped_path = HttpUtility.UrlDecode (path);
#endif
				}
				
				return unescaped_path;
			}
		}

		public string PathInfo {
			get {
				if (path_info == null) {
					if (worker_request == null)
						return String.Empty;
					path_info = worker_request.GetPathInfo ();
				}

				return path_info;
			}
		}

		public string PhysicalApplicationPath {
			get {
				if (worker_request == null)
					throw new ArgumentNullException (); // like 2.0, 1.x throws TypeInitializationException

				string path = HttpRuntime.AppDomainAppPath;
				if (SecurityManager.SecurityEnabled) {
					new FileIOPermission (FileIOPermissionAccess.PathDiscovery, path).Demand ();
				}
				return path;
			}
		}

		public string PhysicalPath {
			get {
				if (worker_request == null)
					return String.Empty; // don't check security with an empty string!

				if (physical_path == null) {
					// Don't call HttpRequest.MapPath here, as that one *trims* the input
					physical_path = worker_request.MapPath (FilePath);
				}

				if (SecurityManager.SecurityEnabled) {
					new FileIOPermission (FileIOPermissionAccess.PathDiscovery, physical_path).Demand ();
				}
				return physical_path;
			}
		}

		internal string RootVirtualDir {
			get {
				if (root_virtual_dir == null){
					string fp = FilePath;
					int p = fp.LastIndexOf ('/');

					if (p < 1)
						root_virtual_dir = "/";
					else
						root_virtual_dir = fp.Substring (0, p);
				}
				return root_virtual_dir;
			}
		}

		public NameValueCollection QueryString {
			get {
				if (query_string_nvc == null) {
					query_string_nvc = new WebROCollection ();
					string q = UrlComponents.Query;
					if (q != null) {
						if (q.Length != 0)
							q = q.Remove(0, 1);
					
						HttpUtility.ParseQueryString (q, ContentEncoding, query_string_nvc);
					}
					
					query_string_nvc.Protect();
				}
				
				if (validate_query_string && !checked_query_string) {
					ValidateNameValueCollection ("QueryString", query_string_nvc);
					checked_query_string = true;
				}
				
				return query_string_nvc;
			}
		}

		public string RawUrl {
			get {
				if (worker_request != null)
					return worker_request.GetRawUrl ();
				else
					return UrlComponents.Path + UrlComponents.Query;
			}
		}

		//
		// "GET" or "SET"
		//
		public string RequestType {
			get {
				if (request_type == null){
					if (worker_request != null) {
						request_type = worker_request.GetHttpVerbName ();
						http_method = request_type;
					} else {
						request_type = "GET";
					}
				}
				return request_type;
			}

			set {
				request_type = value;
			}
		}

		public NameValueCollection ServerVariables {
			[AspNetHostingPermission (SecurityAction.Demand, Level = AspNetHostingPermissionLevel.Low)]
			get {
				if (server_variables == null)
					server_variables = new ServerVariablesCollection (this);

				return server_variables;
			}
		}

		public int TotalBytes {
			get {
				Stream ins = InputStream;
				return (int) ins.Length;
			}
		}

		public Uri Url {
			get {
				if (cached_url == null) {
					if (orig_url == null)
						cached_url = UrlComponents.Uri;
					else
						cached_url = new Uri (orig_url);
				}

				return cached_url;			
			}
		}

		public Uri UrlReferrer {
			get {
				if (worker_request == null)
					return null;

				string hr = worker_request.GetKnownRequestHeader (HttpWorkerRequest.HeaderReferer);
				if (hr == null)
					return null;

				return new Uri (hr);
			}
		}

		public string UserAgent {
			get {
				if (worker_request == null)
					return null;

				return worker_request.GetKnownRequestHeader (HttpWorkerRequest.HeaderUserAgent);
			}
		}

		public string UserHostAddress {
			get {
				if (worker_request == null)
					return null;

				return worker_request.GetRemoteAddress ();
			}
		}

		public string UserHostName {
			get {
				if (worker_request == null)
					return null;

				return worker_request.GetRemoteName ();
			}
		}

		public string [] UserLanguages {
			get {
				if (worker_request == null)
					return null;

				if (user_languages == null)
					user_languages = SplitHeader (HttpWorkerRequest.HeaderAcceptLanguage);

				return user_languages;
			}
		}

		public byte [] BinaryRead (int count)
		{
			if (count < 0)
				throw new ArgumentException ("count is < 0");

			Stream s = InputStream;
			byte [] ret = new byte [count];
			if (s.Read (ret, 0, count) != count)
				throw new ArgumentException (
					String.Format ("count {0} exceeds length of available input {1}",
						count, s.Length - s.Position));
			return ret;
		}

		public int [] MapImageCoordinates (string imageFieldName)
		{
			string method = HttpMethod;
			NameValueCollection coll = null;
			if (method == "HEAD" || method == "GET")
				coll = QueryString;
			else if (method == "POST")
				coll = Form;

			if (coll == null)
				return null;

			string x = coll [imageFieldName + ".x"];
			if (x == null || x == "")
				return null;

			string y = coll [imageFieldName + ".y"];
			if (y == null || y == "")
				return null;

			int [] result = new int [2];
			try {
				result [0] = Int32.Parse (x);
				result [1] = Int32.Parse (y);
			} catch {
				return null;
			}

			return result;
		}

		public string MapPath (string virtualPath)
		{
			if (worker_request == null)
				return null;

			return MapPath (virtualPath, BaseVirtualDir, true);
		}

		public string MapPath (string virtualPath, string baseVirtualDir, bool allowCrossAppMapping)
		{
			if (worker_request == null)
				throw new HttpException ("No HttpWorkerRequest");

			if (virtualPath == null)
				virtualPath = "~";
			else {
				virtualPath = virtualPath.Trim ();
				if (virtualPath.Length == 0)
					virtualPath = "~";
			}

			if (virtualPath.IndexOf (':') != -1)
				throw new HttpException (String.Format ("'{0}' is not a valid virtual path.", virtualPath));

			string appVirtualPath = HttpRuntime.AppDomainAppVirtualPath;

			if (!VirtualPathUtility.IsRooted (virtualPath)) {
				if (StrUtils.IsNullOrEmpty (baseVirtualDir))
					baseVirtualDir = appVirtualPath;
				virtualPath = VirtualPathUtility.Combine (VirtualPathUtility.AppendTrailingSlash (baseVirtualDir), virtualPath);
			}
			virtualPath = VirtualPathUtility.ToAbsolute (virtualPath);

			if (!allowCrossAppMapping){
				if (!StrUtils.StartsWith (virtualPath, appVirtualPath, true))
					throw new HttpException ("MapPath: Mapping across applications not allowed");
				if (appVirtualPath.Length > 1 && virtualPath.Length > 1 && virtualPath [0] != '/')
					throw new HttpException ("MapPath: Mapping across applications not allowed");
			}
#if TARGET_JVM
			return worker_request.MapPath (virtualPath);
#else
			string path = worker_request.MapPath (virtualPath);
			if (virtualPath [virtualPath.Length - 1] != '/' && path [path.Length - 1] == System.IO.Path.DirectorySeparatorChar)
				path = path.TrimEnd (System.IO.Path.DirectorySeparatorChar);
			return path;
#endif
		}

		public void SaveAs (string filename, bool includeHeaders)
		{
			Stream output = new FileStream (filename, FileMode.Create);
			if (includeHeaders) {
				StringBuilder sb = new StringBuilder ();
				string version = String.Empty;
				string path = "/";
				if (worker_request != null) {
					version = worker_request.GetHttpVersion ();
					path = UrlComponents.Path;
				}
				string qs = UrlComponents.Query;

				sb.AppendFormat ("{0} {1}{2} {3}\r\n", HttpMethod, path, qs, version);
				NameValueCollection coll = Headers;
				foreach (string k in coll.AllKeys) {
					sb.Append (k);
					sb.Append (':');
					sb.Append (coll [k]);
					sb.Append ("\r\n");
				}
				sb.Append ("\r\n");
				// latin1
				byte [] bytes = Encoding.GetEncoding (28591).GetBytes (sb.ToString ());
				output.Write (bytes, 0, bytes.Length);
			}

			// More than 1 call to SaveAs works fine on MS, so we "copy" the stream
			// to keep InputStream in its state.
			Stream input = GetSubStream (InputStream);
			try {
				long len = input.Length;
				int buf_size = (int) Math.Min ((len < 0 ? 0 : len), 8192);
				byte [] data = new byte [buf_size];
				int count = 0;
				while (len > 0 && (count = input.Read (data, 0, buf_size)) > 0) {
					output.Write (data, 0, count);
					len -= count;
				}
			} finally {
				output.Flush ();
				output.Close ();
				EndSubStream (input);
			}
		}

		public void ValidateInput ()
		{
			validate_cookies = true;
			validate_query_string = true;
			validate_form = true;
		}

#region internal routines
		internal string ClientTarget {
			get {
				return client_target;
			}

			set {
				client_target = value;
			}
		}

#if NET_2_0
		public
#else
		internal
#endif
		bool IsLocal {
			get {
				string address = worker_request.GetRemoteAddress ();

				if (StrUtils.IsNullOrEmpty (address))
					return false;

				if (address == "127.0.0.1")
					return true;

				System.Net.IPAddress remoteAddr = System.Net.IPAddress.Parse (address);
				if (System.Net.IPAddress.IsLoopback (remoteAddr))
					return true;

				for (int i = 0; i < host_addresses.Length; i++)
					if (remoteAddr.Equals (host_addresses [i]))
						return true;

				return false;
			}
		}

		internal void SetFilePath (string path)
		{
			file_path = path;
			physical_path = null;
		}

		internal void SetCurrentExePath (string path)
		{
			cached_url = null;
			current_exe_path = path;
<<<<<<< HEAD
=======
			//file_path = path;
>>>>>>> a7c74b39
			UrlComponents.Path = path;
			// recreated on demand
			root_virtual_dir = null;
			base_virtual_dir = null;
			physical_path = null;
			unescaped_path = null;
		}

		internal void SetPathInfo (string pi)
		{
			cached_url = null;
			path_info = pi;
		}

		// Headers is ReadOnly, so we need this hack for cookie-less sessions.
		internal void SetHeader (string name, string value)
		{
			WebROCollection h = (WebROCollection) Headers;
			h.Unprotect ();
			h [name] = value;
			h.Protect ();
		}

		// Notice: there is nothing raw about this querystring.
		internal string QueryStringRaw {
			get {
				return UrlComponents.Query;
			}

			set {
				UrlComponents.Query = value;
				cached_url = null;
				query_string_nvc = null;
			}
		}

		// Internal, dont know what it does, so flagged as public so we can see it.
		internal void SetForm (WebROCollection coll)
		{
			form = coll;
		}

		internal HttpWorkerRequest WorkerRequest {
			get {
				return worker_request;
			}
		}

		internal HttpContext Context {
			get {
				return context;
			}
		}

		static void ValidateNameValueCollection (string name, NameValueCollection coll)
		{
			if (coll == null)
				return;
		
			foreach (string key in coll.Keys) {
				string val = coll [key];
				if (val != null && val != "" && CheckString (val))
					ThrowValidationException (name, key, val);
			}
		}
		
		static void ValidateCookieCollection (HttpCookieCollection cookies)
		{
			if (cookies == null)
				return;
		
			int size = cookies.Count;
			HttpCookie cookie;
			for (int i = 0 ; i < size ; i++) {
				cookie = cookies[i];
				string value = cookie.Value;
				
				if (value != null && value != "" && CheckString (value))
					ThrowValidationException ("Cookies", cookie.Name, cookie.Value);
			}
		}
		
		static void ThrowValidationException (string name, string key, string value)
		{
			string v = "\"" + value + "\"";
			if (v.Length > 20)
				v = v.Substring (0, 16) + "...\"";
		
			string msg = String.Format ("A potentially dangerous Request.{0} value was " +
						    "detected from the client ({1}={2}).", name, key, v);
		
			throw new HttpRequestValidationException (msg);
		}
		
		static bool CheckString (string val)
		{
			int len = val.Length;
			if (len < 2)
				return false;

			char current = val [0];
			for (int idx = 1; idx < len; idx++) {
				char next = val [idx];
				if (current == '<' || current == '\xff1c') {
					if (next == '!' || next < ' '
					    || (next >= 'a' && next <= 'z')
					    || (next >= 'A' && next <= 'Z'))
						return true;
				} else if (current == '&' && next == '#') {
					return true;
				}

				current = next;
			}

			return false;
		}

		static System.Net.IPAddress [] GetLocalHostAddresses ()
		{
			try {
				string hostName = System.Net.Dns.GetHostName ();
#if NET_2_0
				System.Net.IPAddress [] ipaddr = System.Net.Dns.GetHostAddresses (hostName);
#else
				System.Net.IPAddress [] ipaddr = System.Net.Dns.GetHostByName (hostName).AddressList;
#endif
				return ipaddr;
			}
			catch
			{
				return new System.Net.IPAddress[0];
			}
		}
	}
#endregion

#region Helper classes
	
	//
	// Stream-based multipart handling.
	//
	// In this incarnation deals with an HttpInputStream as we are now using
	// IntPtr-based streams instead of byte [].   In the future, we will also
	// send uploads above a certain threshold into the disk (to implement
	// limit-less HttpInputFiles). 
	//
	
	class HttpMultipart {

		public class Element {
			public string ContentType;
			public string Name;
			public string Filename;
			public long Start;
			public long Length;
			
			public override string ToString ()
			{
				return "ContentType " + ContentType + ", Name " + Name + ", Filename " + Filename + ", Start " +
					Start.ToString () + ", Length " + Length.ToString ();
			}
		}
		
		Stream data;
		string boundary;
		byte [] boundary_bytes;
		byte [] buffer;
		bool at_eof;
		Encoding encoding;
		StringBuilder sb;
		
		const byte HYPHEN = (byte) '-', LF = (byte) '\n', CR = (byte) '\r';
		
		// See RFC 2046 
		// In the case of multipart entities, in which one or more different
		// sets of data are combined in a single body, a "multipart" media type
		// field must appear in the entity's header.  The body must then contain
		// one or more body parts, each preceded by a boundary delimiter line,
		// and the last one followed by a closing boundary delimiter line.
		// After its boundary delimiter line, each body part then consists of a
		// header area, a blank line, and a body area.  Thus a body part is
		// similar to an RFC 822 message in syntax, but different in meaning.
		
		public HttpMultipart (Stream data, string b, Encoding encoding)
		{
			this.data = data;
			boundary = b;
			boundary_bytes = encoding.GetBytes (b);
			buffer = new byte [boundary_bytes.Length + 2]; // CRLF or '--'
			this.encoding = encoding;
			sb = new StringBuilder ();
		}

		string ReadLine ()
		{
			// CRLF or LF are ok as line endings.
			bool got_cr = false;
			int b = 0;
			sb.Length = 0;
			while (true) {
				b = data.ReadByte ();
				if (b == -1) {
					return null;
				}

				if (b == LF) {
					break;
				}
				got_cr = (b == CR);
				sb.Append ((char) b);
			}

			if (got_cr)
				sb.Length--;

			return sb.ToString ();

		}

		static string GetContentDispositionAttribute (string l, string name)
		{
			int idx = l.IndexOf (name + "=\"");
			if (idx < 0)
				return null;
			int begin = idx + name.Length + "=\"".Length;
			int end = l.IndexOf ('"', begin);
			if (end < 0)
				return null;
			if (begin == end)
				return "";
			return l.Substring (begin, end - begin);
		}

		string GetContentDispositionAttributeWithEncoding (string l, string name)
		{
			int idx = l.IndexOf (name + "=\"");
			if (idx < 0)
				return null;
			int begin = idx + name.Length + "=\"".Length;
			int end = l.IndexOf ('"', begin);
			if (end < 0)
				return null;
			if (begin == end)
				return "";

			string temp = l.Substring (begin, end - begin);
			byte [] source = new byte [temp.Length];
			for (int i = temp.Length - 1; i >= 0; i--)
				source [i] = (byte) temp [i];

			return encoding.GetString (source);
		}

		bool ReadBoundary ()
		{
			try {
				string line = ReadLine ();
				while (line == "")
					line = ReadLine ();
				if (line [0] != '-' || line [1] != '-')
					return false;

				if (!StrUtils.EndsWith (line, boundary, false))
					return true;
			} catch {
			}

			return false;
		}

		string ReadHeaders ()
		{
			string s = ReadLine ();
			if (s == "")
				return null;

			return s;
		}

		bool CompareBytes (byte [] orig, byte [] other)
		{
			for (int i = orig.Length - 1; i >= 0; i--)
				if (orig [i] != other [i])
					return false;

			return true;
		}

		long MoveToNextBoundary ()
		{
			long retval = 0;
			bool got_cr = false;

			int state = 0;
			int c = data.ReadByte ();
			while (true) {
				if (c == -1)
					return -1;

				if (state == 0 && c == LF) {
					retval = data.Position - 1;
					if (got_cr)
						retval--;
					state = 1;
					c = data.ReadByte ();
				} else if (state == 0) {
					got_cr = (c == CR);
					c = data.ReadByte ();
				} else if (state == 1 && c == '-') {
					c = data.ReadByte ();
					if (c == -1)
						return -1;

					if (c != '-') {
						state = 0;
						got_cr = false;
						continue; // no ReadByte() here
					}

					int nread = data.Read (buffer, 0, buffer.Length);
					int bl = buffer.Length;
					if (nread != bl)
						return -1;

					if (!CompareBytes (boundary_bytes, buffer)) {
						state = 0;
						data.Position = retval + 2;
						if (got_cr) {
							data.Position++;
							got_cr = false;
						}
						c = data.ReadByte ();
						continue;
					}

					if (buffer [bl - 2] == '-' && buffer [bl - 1] == '-') {
						at_eof = true;
					} else if (buffer [bl - 2] != CR || buffer [bl - 1] != LF) {
						state = 0;
						data.Position = retval + 2;
						if (got_cr) {
							data.Position++;
							got_cr = false;
						}
						c = data.ReadByte ();
						continue;
					}
					data.Position = retval + 2;
					if (got_cr)
						data.Position++;
					break;
				} else {
					// state == 1
					state = 0; // no ReadByte() here
				}
			}

			return retval;
		}

		public Element ReadNextElement ()
		{
			if (at_eof || ReadBoundary ())
				return null;

			Element elem = new Element ();
			string header;
			while ((header = ReadHeaders ()) != null) {
				if (StrUtils.StartsWith (header, "Content-Disposition:", true)) {
					elem.Name = GetContentDispositionAttribute (header, "name");
					elem.Filename = StripPath (GetContentDispositionAttributeWithEncoding (header, "filename"));
				} else if (StrUtils.StartsWith (header, "Content-Type:", true)) {
					elem.ContentType = header.Substring ("Content-Type:".Length).Trim ();
				}
			}

			long start = data.Position;
			elem.Start = start;
			long pos = MoveToNextBoundary ();
			if (pos == -1)
				return null;

			elem.Length = pos - start;
			return elem;
		}

		static string StripPath (string path)
		{
			if (path == null || path.Length == 0)
				return path;
			
			if (path.IndexOf (":\\") != 1)
				return path;
			return path.Substring (path.LastIndexOf ("\\") + 1);
		}
	}
#endregion
}
<|MERGE_RESOLUTION|>--- conflicted
+++ resolved
@@ -601,9 +601,6 @@
 					if (IsContentType ("multipart/form-data", true))
 						LoadMultiPart ();
 					else if (
-//#if TARGET_J2EE
-//                        Context.ServletRequest == null ||
-//#endif
 						IsContentType ("application/x-www-form-urlencoded", true))
 						LoadWwwForm ();
 
@@ -1310,10 +1307,6 @@
 		{
 			cached_url = null;
 			current_exe_path = path;
-<<<<<<< HEAD
-=======
-			//file_path = path;
->>>>>>> a7c74b39
 			UrlComponents.Path = path;
 			// recreated on demand
 			root_virtual_dir = null;
