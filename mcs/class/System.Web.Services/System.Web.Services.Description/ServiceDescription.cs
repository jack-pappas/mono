// 
// System.Web.Services.Description.ServiceDescription.cs
//
// Author:
//   Tim Coleman (tim@timcoleman.com)
//   Lluis Sanchez Gual (lluis@ximian.com)
//
// Copyright (C) Tim Coleman, 2002
//

//
// Permission is hereby granted, free of charge, to any person obtaining
// a copy of this software and associated documentation files (the
// "Software"), to deal in the Software without restriction, including
// without limitation the rights to use, copy, modify, merge, publish,
// distribute, sublicense, and/or sell copies of the Software, and to
// permit persons to whom the Software is furnished to do so, subject to
// the following conditions:
// 
// The above copyright notice and this permission notice shall be
// included in all copies or substantial portions of the Software.
// 
// THE SOFTWARE IS PROVIDED "AS IS", WITHOUT WARRANTY OF ANY KIND,
// EXPRESS OR IMPLIED, INCLUDING BUT NOT LIMITED TO THE WARRANTIES OF
// MERCHANTABILITY, FITNESS FOR A PARTICULAR PURPOSE AND
// NONINFRINGEMENT. IN NO EVENT SHALL THE AUTHORS OR COPYRIGHT HOLDERS BE
// LIABLE FOR ANY CLAIM, DAMAGES OR OTHER LIABILITY, WHETHER IN AN ACTION
// OF CONTRACT, TORT OR OTHERWISE, ARISING FROM, OUT OF OR IN CONNECTION
// WITH THE SOFTWARE OR THE USE OR OTHER DEALINGS IN THE SOFTWARE.
//

using System.IO;
using System.Collections;
using System.Collections.Specialized;
using System.Reflection;
using System.Web.Services;
using System.Web.Services.Configuration;
using System.Xml;
using System.Xml.Schema;
using System.Xml.Serialization;

#if NET_2_0
using System.Collections.Generic;
#endif

namespace System.Web.Services.Description
{
	[XmlFormatExtensionPoint ("Extensions")]
	[XmlRoot ("definitions", Namespace = "http://schemas.xmlsoap.org/wsdl/")]
	public sealed class ServiceDescription :
#if NET_2_0
		NamedItem
#else
		DocumentableItem 
#endif
	{
		#region Fields

		public const string Namespace = "http://schemas.xmlsoap.org/wsdl/";

		BindingCollection bindings;
		ServiceDescriptionFormatExtensionCollection extensions;
		ImportCollection imports;
		MessageCollection messages;
#if !NET_2_0
		string name;
#endif
		PortTypeCollection portTypes;
		string retrievalUrl;
		ServiceDescriptionCollection serviceDescriptions;
		ServiceCollection services;
		string targetNamespace;
		Types types;
		static ServiceDescriptionSerializer serializer;
#if NET_2_0
		StringCollection validationWarnings;

		static XmlSchema schema;
#endif

		#endregion // Fields

		#region Constructors

		static ServiceDescription ()
		{
			serializer = new ServiceDescriptionSerializer ();
		}

		public ServiceDescription ()
		{
			bindings = new BindingCollection (this);
			extensions = new ServiceDescriptionFormatExtensionCollection (this);
			imports = new ImportCollection (this);
			messages = new MessageCollection (this);
#if !NET_2_0
//			name = String.Empty;		
#endif
			portTypes = new PortTypeCollection (this);

			serviceDescriptions = null;
			services = new ServiceCollection (this);
			targetNamespace = null;
			types = new Types ();
		}
		
		#endregion // Constructors

		#region Properties

#if NET_2_0
		public static XmlSchema Schema {
			get {
				if (schema == null) {
					schema = XmlSchema.Read (typeof (ServiceDescription).Assembly.GetManifestResourceStream ("wsdl-1.1.xsd"), null);
				}
				return schema;
			}
		}
#endif

		[XmlElement ("import")]
		public ImportCollection Imports {
			get { return imports; }
		}

		[XmlElement ("types")]
		public Types Types {
			get { return types; }
			set { types = value; }
		}

		[XmlElement ("message")]
		public MessageCollection Messages {
			get { return messages; }
		}

		[XmlElement ("portType")]	
		public PortTypeCollection PortTypes {
			get { return portTypes; }
		}
	
		[XmlElement ("binding")]
		public BindingCollection Bindings {
			get { return bindings; }
		}

		[XmlIgnore]
		public 
#if NET_2_0
		override
#endif
		ServiceDescriptionFormatExtensionCollection Extensions { 	
			get { return extensions; }
		}

#if !NET_2_0
		[XmlAttribute ("name", DataType = "NMTOKEN")]	
		public string Name {
			get { return name; }
			set { name = value; }
		}
#endif

		[XmlIgnore]	
		public string RetrievalUrl {
			get { return retrievalUrl; }
			set { retrievalUrl = value; }
		}
	
		[XmlIgnore]	
		public static XmlSerializer Serializer {
			get { return serializer; }
		}

		[XmlIgnore]
		public ServiceDescriptionCollection ServiceDescriptions {
			get { 
				return serviceDescriptions; 
			}
		}

		[XmlElement ("service")]
		public ServiceCollection Services {
			get { return services; }
		}

		[XmlAttribute ("targetNamespace")]
		public string TargetNamespace {
			get { return targetNamespace; }
			set { targetNamespace = value; }
		}

#if NET_2_0
		[XmlIgnore]
		public StringCollection ValidationWarnings {
			get { return validationWarnings; }
		}
#endif

		#endregion // Properties

		#region Methods

		public static bool CanRead (XmlReader reader)
		{
			reader.MoveToContent ();
			return reader.LocalName == "definitions" && 
				reader.NamespaceURI == "http://schemas.xmlsoap.org/wsdl/";
		}

#if NET_2_0
		public static ServiceDescription Read (string fileName, bool validate)
		{
			if (validate)
				using (XmlReader reader = XmlReader.Create (fileName)) {
					return Read (reader, true);
				}
			else
				return Read (fileName);
		}

		public static ServiceDescription Read (Stream stream, bool validate)
		{
			if (validate)
				return Read (XmlReader.Create (stream), true);
			else
				return Read (stream);
		}

		public static ServiceDescription Read (TextReader reader, bool validate)
		{
			if (validate)
				return Read (XmlReader.Create (reader), true);
			else
				return Read (reader);
		}

		public static ServiceDescription Read (XmlReader reader, bool validate)
		{
			if (validate) {
				StringCollection sc = new StringCollection ();
				XmlReaderSettings s = new XmlReaderSettings ();
				s.ValidationType = ValidationType.Schema;
				s.Schemas.Add (Schema);
				s.ValidationEventHandler += delegate (object o, ValidationEventArgs e) {
					sc.Add (e.Message);
				};

				ServiceDescription ret = Read (XmlReader.Create (reader, s));
				ret.validationWarnings = sc;
				return ret;
			}
			else
				return Read (reader);
		}
#endif

		public static ServiceDescription Read (Stream stream)
		{
			return (ServiceDescription) serializer.Deserialize (stream);
		}

		public static ServiceDescription Read (string fileName)
		{
			return Read (new FileStream (fileName, FileMode.Open));
		}

		public static ServiceDescription Read (TextReader textReader)
		{
			return (ServiceDescription) serializer.Deserialize (textReader);
		}

		public static ServiceDescription Read (XmlReader reader)
		{
			return (ServiceDescription) serializer.Deserialize (reader);
		}

		public void Write (Stream stream)
		{
			serializer.Serialize (stream, this, GetNamespaceList ());
		}

		public void Write (string fileName)
		{
			Write (new FileStream (fileName, FileMode.Create));
		}

		public void Write (TextWriter writer)
		{
			serializer.Serialize (writer, this, GetNamespaceList ());
		}

		public void Write (XmlWriter writer)
		{
			serializer.Serialize (writer, this, GetNamespaceList ());
		}

		internal void SetParent (ServiceDescriptionCollection serviceDescriptions)
		{
			this.serviceDescriptions = serviceDescriptions; 
		}
		
		XmlSerializerNamespaces GetNamespaceList ()
		{
			XmlSerializerNamespaces ns;
			ns = new XmlSerializerNamespaces ();
			ns.Add ("soap", SoapBinding.Namespace);
<<<<<<< HEAD
=======
#if NET_2_0
			ns.Add ("soap12", Soap12Binding.Namespace);
#endif
>>>>>>> 41897118
			ns.Add ("soapenc", "http://schemas.xmlsoap.org/soap/encoding/");
			ns.Add ("s", XmlSchema.Namespace);
			ns.Add ("http", HttpBinding.Namespace);
			ns.Add ("mime", MimeContentBinding.Namespace);
			ns.Add ("tm", MimeTextBinding.Namespace);
			ns.Add ("s0", TargetNamespace);
			
			AddExtensionNamespaces (ns, Extensions);
			
			if (Types != null) AddExtensionNamespaces (ns, Types.Extensions);
			
			foreach (Service ser in Services)
				foreach (Port port in ser.Ports)
					AddExtensionNamespaces (ns, port.Extensions);

			foreach (Binding bin in Bindings)
			{
				AddExtensionNamespaces (ns, bin.Extensions);
				foreach (OperationBinding op in bin.Operations)
				{
					AddExtensionNamespaces (ns, op.Extensions);
					if (op.Input != null) AddExtensionNamespaces (ns, op.Input.Extensions);
					if (op.Output != null) AddExtensionNamespaces (ns, op.Output.Extensions);
				}
			}
			return ns;
		}
		
		void AddExtensionNamespaces (XmlSerializerNamespaces ns, ServiceDescriptionFormatExtensionCollection extensions)
		{
			foreach (ServiceDescriptionFormatExtension ext in extensions)
			{
				ExtensionInfo einf = ExtensionManager.GetFormatExtensionInfo (ext.GetType ());
				foreach (XmlQualifiedName qname in einf.NamespaceDeclarations)
					ns.Add (qname.Name, qname.Namespace);
			}
		}
		
		internal static void WriteExtensions (XmlWriter writer, object ob)
		{
			ServiceDescriptionFormatExtensionCollection extensions = ExtensionManager.GetExtensionPoint (ob);
			if (extensions != null)
			{
				foreach (ServiceDescriptionFormatExtension ext in extensions)
					WriteExtension (writer, ext);
			}
		}
		
		static void WriteExtension (XmlWriter writer, ServiceDescriptionFormatExtension ext)
		{
			Type type = ext.GetType ();
			ExtensionInfo info = ExtensionManager.GetFormatExtensionInfo (type);
			
//				if (prefix != null && prefix != "")
//					Writer.WriteStartElement (prefix, info.ElementName, info.Namespace);
//				else
//					WriteStartElement (info.ElementName, info.Namespace, false);

			XmlSerializerNamespaces ns = new XmlSerializerNamespaces ();
			ns.Add ("","");
			info.Serializer.Serialize (writer, ext, ns);
		}
		
		internal static void ReadExtension (XmlDocument doc, XmlReader reader, object ob)
		{
			ServiceDescriptionFormatExtensionCollection extensions = ExtensionManager.GetExtensionPoint (ob);
			if (extensions != null)
			{
				ExtensionInfo info = ExtensionManager.GetFormatExtensionInfo (reader.LocalName, reader.NamespaceURI);
				if (info != null)
				{
					object extension = info.Serializer.Deserialize (reader);
					extensions.Add ((ServiceDescriptionFormatExtension)extension);
					return;
				}
			}

			//No XmlFormatExtensionPoint attribute found

#if NET_2_0
			//Add to DocumentableItem.Extensions property
			DocumentableItem item = ob as DocumentableItem;
			if (item == null) {
				reader.Skip ();
				return;
			}

			item.Extensions.Add (doc.ReadNode (reader));
#else
			reader.Skip ();
#endif
		}

		#endregion

		internal class ServiceDescriptionSerializer : XmlSerializer 
		{
			protected override void Serialize (object o, XmlSerializationWriter writer)
			{
				ServiceDescriptionWriterBase xsWriter = writer as ServiceDescriptionWriterBase;
				xsWriter.WriteRoot_ServiceDescription (o);
			}
			
			protected override object Deserialize (XmlSerializationReader reader)
			{
				ServiceDescriptionReaderBase xsReader = reader as ServiceDescriptionReaderBase;
				return xsReader.ReadRoot_ServiceDescription ();
			}
			
			protected override XmlSerializationWriter CreateWriter ()
			{
				return new ServiceDescriptionWriterBase ();
			}
			
			protected override XmlSerializationReader CreateReader ()
			{
				return new ServiceDescriptionReaderBase ();
			}
		}		
	}
}<|MERGE_RESOLUTION|>--- conflicted
+++ resolved
@@ -306,12 +306,9 @@
 			XmlSerializerNamespaces ns;
 			ns = new XmlSerializerNamespaces ();
 			ns.Add ("soap", SoapBinding.Namespace);
-<<<<<<< HEAD
-=======
 #if NET_2_0
 			ns.Add ("soap12", Soap12Binding.Namespace);
 #endif
->>>>>>> 41897118
 			ns.Add ("soapenc", "http://schemas.xmlsoap.org/soap/encoding/");
 			ns.Add ("s", XmlSchema.Namespace);
 			ns.Add ("http", HttpBinding.Namespace);
