--- conflicted
+++ resolved
@@ -87,11 +87,7 @@
 			}
 		}
 
-<<<<<<< HEAD
-		[XmlAttribute ("parts", DataType = "NMTOKENS")]
-=======
 		[XmlAttribute ("parts")]
->>>>>>> 41897118
 		public string PartsString {
 			get { return partsString; }
 			set {
