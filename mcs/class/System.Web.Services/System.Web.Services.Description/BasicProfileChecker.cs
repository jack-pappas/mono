// 
// System.Web.Services.Description.BasicProfileChecker.cs
//
// Author:
//   Lluis Sanchez (lluis@novell.com)
//   Atsushi Enomoto (atsushi@ximian.com)
//
// Copyright (C) Novell, Inc., 2004
//

//
// Permission is hereby granted, free of charge, to any person obtaining
// a copy of this software and associated documentation files (the
// "Software"), to deal in the Software without restriction, including
// without limitation the rights to use, copy, modify, merge, publish,
// distribute, sublicense, and/or sell copies of the Software, and to
// permit persons to whom the Software is furnished to do so, subject to
// the following conditions:
// 
// The above copyright notice and this permission notice shall be
// included in all copies or substantial portions of the Software.
// 
// THE SOFTWARE IS PROVIDED "AS IS", WITHOUT WARRANTY OF ANY KIND,
// EXPRESS OR IMPLIED, INCLUDING BUT NOT LIMITED TO THE WARRANTIES OF
// MERCHANTABILITY, FITNESS FOR A PARTICULAR PURPOSE AND
// NONINFRINGEMENT. IN NO EVENT SHALL THE AUTHORS OR COPYRIGHT HOLDERS BE
// LIABLE FOR ANY CLAIM, DAMAGES OR OTHER LIABILITY, WHETHER IN AN ACTION
// OF CONTRACT, TORT OR OTHERWISE, ARISING FROM, OUT OF OR IN CONNECTION
// WITH THE SOFTWARE OR THE USE OR OTHER DEALINGS IN THE SOFTWARE.
//

#if NET_2_0

using System.Xml.Schema;
using System.Xml.Serialization;
using System.Xml;
using System.Collections;

namespace System.Web.Services.Description 
{
	internal class BasicProfileChecker: ConformanceChecker
	{
		public static BasicProfileChecker Instance = new BasicProfileChecker ();
		
		public override WsiProfiles Claims { 
			get { return WsiProfiles.BasicProfile1_1; }
		}
		
		public override void Check (ConformanceCheckContext ctx, Import value) 
		{
			if (value.Location == "" || value.Location == null) {
				ctx.ReportRuleViolation (value, BasicProfileRules.R2007);
				return;
			}
			
			if (!new Uri (value.Namespace, UriKind.RelativeOrAbsolute).IsAbsoluteUri)
				ctx.ReportRuleViolation (value, BasicProfileRules.R2803);
			
			object doc = ctx.GetDocument (value.Location);
			if (doc == null) ctx.ReportError (value, "Document '" + value.Location + "' not found");
			
			if (doc is XmlSchema)
				ctx.ReportRuleViolation (value, BasicProfileRules.R2002);
				
			ServiceDescription imported = doc as ServiceDescription;
			if (imported == null) {
				ctx.ReportRuleViolation (value, BasicProfileRules.R2001);
				return;
			}
				
			if (imported.TargetNamespace != value.Namespace)
				ctx.ReportRuleViolation (value, BasicProfileRules.R2005);
		}
		
		public override void Check (ConformanceCheckContext ctx, ServiceDescription value)
		{
<<<<<<< HEAD
			// R4005
=======
			// R4005 (and R1034, which turned out to be redundant)
>>>>>>> 41897118
			if (value.Namespaces != null)
				foreach (XmlQualifiedName qname in value.Namespaces.ToArray ())
					if (qname.Namespace == "http://www.w3.org/XML/1998/namespace")
						ctx.ReportRuleViolation (value, BasicProfileRules.R4005);
<<<<<<< HEAD
=======

			CheckDuplicateSoapAddressBinding (ctx, value);
>>>>>>> 41897118
		}
		
		void CheckDuplicateSoapAddressBinding (ConformanceCheckContext ctx, ServiceDescription value)
		{
			ArrayList locations = new ArrayList ();
			foreach (PortType p in value.PortTypes) {
				SoapAddressBinding b = (SoapAddressBinding) p.Extensions.Find (typeof (SoapAddressBinding));
				if (b == null || b.Location == null || b.Location.Length == 0)
					continue;
				if (locations.Contains (b.Location)) {
					ctx.ReportRuleViolation (value, BasicProfileRules.R2711);
					// One report for one ServiceDescription should be enough.
					return;
				}
				locations.Add (b.Location);
			}
		}

		public override void Check (ConformanceCheckContext ctx, ServiceDescriptionFormatExtension value)
		{
			if (value.Required)
				ctx.ReportRuleViolation (value, BasicProfileRules.R2026);
		}
		
		public override void Check (ConformanceCheckContext ctx, MessagePart value)
		{
			CheckWsdlQName (ctx, value, value.Type);
			CheckWsdlQName (ctx, value, value.Element);
			
			if (value.DefinedByElement && value.Element.Namespace == XmlSchema.Namespace)
				ctx.ReportRuleViolation (value, BasicProfileRules.R2206);

			if (value.Type != null && value.Type != XmlQualifiedName.Empty &&
			    value.Element != null && value.Element != XmlQualifiedName.Empty)
				ctx.ReportRuleViolation (value, BasicProfileRules.R2306);
		}
		
		public override void Check (ConformanceCheckContext ctx, Types value)
		{
		}
		
		public override void Check (ConformanceCheckContext ctx, Message value)
		{
		}
		
		public override void Check (ConformanceCheckContext ctx, Binding value)
		{
			SoapBinding sb = (SoapBinding) value.Extensions.Find (typeof(SoapBinding));
			if (sb == null) {
				ctx.ReportRuleViolation (value, BasicProfileRules.R2401);
				return;
			}
			if (sb.Transport == null || sb.Transport == "") {
				ctx.ReportRuleViolation (value, BasicProfileRules.R2701);
				return;
			}
			
			if (sb.Transport != "http://schemas.xmlsoap.org/soap/http")
				ctx.ReportRuleViolation (value, BasicProfileRules.R2702);
			
			LiteralType type = GetLiteralBindingType (value);
			if (type == LiteralType.NotLiteral)
				ctx.ReportRuleViolation (value, BasicProfileRules.R2706);
			else if (type == LiteralType.Inconsistent)
				ctx.ReportRuleViolation (value, BasicProfileRules.R2705);
			
			// Collect all parts referenced from this type
			
			Hashtable parts = new Hashtable ();
			PortType port = ctx.Services.GetPortType (value.Type);
			foreach (Operation op in port.Operations) {
				foreach (OperationMessage om in op.Messages) {
					Message msg = ctx.Services.GetMessage (om.Message);
					foreach (MessagePart part in msg.Parts)
						parts.Add (part,part);
				}
			}
			
			foreach (OperationBinding ob in value.Operations) {
				if (ob.Input != null) CheckMessageBinding (ctx, parts, ob.Input);
				if (ob.Output != null) CheckMessageBinding (ctx, parts, ob.Output);
				foreach (FaultBinding fb in ob.Faults)
					CheckMessageBinding (ctx, parts, fb);
			}
			
			if (parts.Count > 0)
				ctx.ReportRuleViolation (value, BasicProfileRules.R2209);

			// check existence of corresponding operation in portType for each binding operation
			if (CheckCorrespondingOperationsForBinding (ctx, value, port))
				ctx.ReportRuleViolation (value, BasicProfileRules.R2718);

			// check duplicate operation signature.
			ArrayList sigs = new ArrayList ();
			foreach (OperationBinding ob in value.Operations) {
				if (sigs.Contains (ob.Name))
					ctx.ReportRuleViolation (value, BasicProfileRules.R2710);
				sigs.Add (ob.Name);
			}

			// check namespace declarations.
			switch (type) {
			case LiteralType.Document:
			case LiteralType.Rpc:
				CheckSoapBindingExtensions (ctx, value, type);
				break;
			}
		}
		
		bool CheckCorrespondingOperationsForBinding (ConformanceCheckContext ctx, Binding value, PortType port)
		{
			if (value.Operations.Count != port.Operations.Count)
				return true;
			foreach (OperationBinding b in value.Operations) {
				Operation op = port.Operations.Find (b.Name);
				if (op == null)
					return true;

				bool msg, bind;
				// input
				msg = op.Messages.Input != null;
				bind = b.Input != null;
				if (msg != bind)
					return true;
				// output
				msg = op.Messages.Output != null;
				bind = b.Output != null;
				if (msg != bind)
					return true;
				// faults
				foreach (FaultBinding fb in b.Faults)
					if (op.Messages.Find (fb.Name) == null)
						return true;
			}
			return false;
		}
		
		void CheckSoapBindingExtensions (ConformanceCheckContext ctx, Binding value, LiteralType type)
		{
			bool violationNS = false;
			bool violation2717 = false;
			bool violation2720 = false;
			bool violation2721 = false;

			foreach (OperationBinding op in value.Operations) {
				SoapBodyBinding sbb = op.Extensions.Find (typeof (SoapBodyBinding)) as SoapBodyBinding;
				if (sbb != null) {
					if (type == LiteralType.Document && sbb.Namespace != null)
						violationNS = true;
					if (type == LiteralType.Rpc && sbb.Namespace == null)
						violation2717 = true;
				}

				SoapHeaderBinding shb = op.Extensions.Find (typeof (SoapHeaderBinding)) as SoapHeaderBinding;
				if (shb != null) {
					violationNS |= shb.Namespace != null;
					violation2720 |= !IsValidPart (shb.Part);
				}

				SoapHeaderFaultBinding sfhb = op.Extensions.Find (typeof (SoapHeaderFaultBinding)) as SoapHeaderFaultBinding;
				if (sfhb != null) {
					violationNS |= sfhb.Namespace != null;
					violation2720 |= !IsValidPart (sfhb.Part);
				}

				SoapFaultBinding sfb = op.Extensions.Find (typeof (SoapFaultBinding)) as SoapFaultBinding;
				if (sfb != null) {
					violation2721 |= sfb.Name == null;
					violationNS |= sfb.Namespace != null;
				}
			}
			if (violationNS)
				ctx.ReportRuleViolation (value,
					type == LiteralType.Document ?
					BasicProfileRules.R2716 :
					BasicProfileRules.R2726);
			if (violation2717)
				ctx.ReportRuleViolation (value, BasicProfileRules.R2717);
			if (violation2720)
				ctx.ReportRuleViolation (value, BasicProfileRules.R2720);
			if (violation2721)
				ctx.ReportRuleViolation (value, BasicProfileRules.R2721);
		}
		
		bool IsValidPart (string part)
		{
			if (part == null)
				return false;
			try {
				XmlConvert.VerifyNMTOKEN (part);
				return true;
			} catch (XmlException) {
				return false;
			}
		}
		
		public override void Check (ConformanceCheckContext ctx, OperationBinding value) 
		{
			bool r2754 = false;
			bool r2723 = false;
			foreach (FaultBinding fb in value.Faults) {
				SoapFaultBinding sfb = (SoapFaultBinding) value.Extensions.Find (typeof (SoapFaultBinding));
				if (sfb == null)
					continue;
				r2754 |= sfb.Name != fb.Name;
				r2723 |= sfb.Use == SoapBindingUse.Encoded;
			}
			if (r2754)
				ctx.ReportRuleViolation (value, BasicProfileRules.R2754);
			if (r2723)
				ctx.ReportRuleViolation (value, BasicProfileRules.R2723);
		}
		
		void CheckMessageBinding (ConformanceCheckContext ctx, Hashtable portParts, MessageBinding value)
		{
			SoapBodyBinding sbb = (SoapBodyBinding) value.Extensions.Find (typeof(SoapBodyBinding));
			Message msg = FindMessage (ctx, value);
			LiteralType bt = GetLiteralBindingType (value.OperationBinding.Binding);
			
			if (sbb != null) 
			{
				if (bt == LiteralType.Document)
				{
					if (sbb.Parts != null && sbb.Parts.Length > 1)
						ctx.ReportRuleViolation (value, BasicProfileRules.R2201);

					if (sbb.Parts == null) {
						if (msg.Parts != null && msg.Parts.Count > 1)
							ctx.ReportRuleViolation (value, BasicProfileRules.R2210);
						if (msg.Parts.Count == 1)
							portParts.Remove (msg.Parts[0]);
					}
					else {
						if (sbb.Parts.Length == 0 && msg.Parts.Count == 1) {
							portParts.Remove (msg.Parts[0]);
						} else {
							foreach (string part in sbb.Parts) {
								MessagePart mp = msg.FindPartByName (part);
								portParts.Remove (mp);
								if (!mp.DefinedByElement)
									ctx.ReportRuleViolation (value, BasicProfileRules.R2204);
							}
						}
					}
				}
				else if (bt == LiteralType.Rpc) 
				{
					if (sbb.Parts != null) {
						foreach (string part in sbb.Parts) {
							MessagePart mp = msg.FindPartByName (part);
							portParts.Remove (mp);
							if (!mp.DefinedByType)
								ctx.ReportRuleViolation (value, BasicProfileRules.R2203);
						}
					}
				}
			}
			
			SoapHeaderBinding shb = (SoapHeaderBinding) value.Extensions.Find (typeof(SoapHeaderBinding));
			if (shb != null) {
				Message hm = ctx.Services.GetMessage (shb.Message);
				MessagePart mp = hm.FindPartByName (shb.Part);
				portParts.Remove (mp);
				if (mp != null && !mp.DefinedByElement)
					ctx.ReportRuleViolation (value, BasicProfileRules.R2205);
			}
			
			SoapHeaderFaultBinding shfb = (SoapHeaderFaultBinding) value.Extensions.Find (typeof(SoapHeaderFaultBinding));
			if (shfb != null) {
				Message hm = ctx.Services.GetMessage (shfb.Message);
				MessagePart mp = hm.FindPartByName (shfb.Part);
				portParts.Remove (mp);
				if (mp != null && !mp.DefinedByElement)
					ctx.ReportRuleViolation (value, BasicProfileRules.R2205);
			}
			
			// TODO: SoapFaultBinding ??
		}
		
		Message FindMessage (ConformanceCheckContext ctx, MessageBinding mb)
		{
			PortType pt = ctx.Services.GetPortType (mb.OperationBinding.Binding.Type);
			foreach (Operation op in pt.Operations)
				if (op.IsBoundBy (mb.OperationBinding)) {
					OperationMessage om;
					if (mb is InputBinding) om = op.Messages.Input;
					else if (mb is OutputBinding) om = op.Messages.Output;
					else if (mb is FaultBinding) om = op.Faults [mb.Name];
					else return null;
					if (om != null)
						return ctx.Services.GetMessage (om.Message);
					else
						return null;
				}
			return null;
		}
		
		public override void Check (ConformanceCheckContext ctx, Operation value)
		{
			switch (value.Messages.Flow) {
			case OperationFlow.SolicitResponse:
			case OperationFlow.Notification:
				ctx.ReportRuleViolation (value, BasicProfileRules.R2303);
				break;
			}

			CheckR2305 (ctx, value);
		}

		void CheckR2305 (ConformanceCheckContext ctx, Operation value)
		{
			string [] order = value.ParameterOrder;
			if (order == null || order.Length == 0)
				return;
			bool omitted = false;
			bool violation = false;
			for (int i = 0; i < value.Messages.Count; i++) {
				OperationMessage msg = value.Messages [i];
				if (msg.Name == null) {
					if (omitted)
						violation = true;
					else
						omitted = true;
				}
				else if (order [omitted ? i - 1 : i] != msg.Name)
					violation = true;
			}
			if (violation)
				ctx.ReportRuleViolation (value, BasicProfileRules.R2305);
		}

		public override void Check (ConformanceCheckContext ctx, OperationMessage value) { }
		public override void Check (ConformanceCheckContext ctx, Port value) { }

		public override void Check (ConformanceCheckContext ctx, PortType value)
		{
			ArrayList names = new ArrayList ();
			foreach (Operation o in value.Operations) {
				if (names.Contains (o.Name))
					ctx.ReportRuleViolation (value, BasicProfileRules.R2304);
				else
					names.Add (o.Name);
			}
		}

		public override void Check (ConformanceCheckContext ctx, Service value) { }
		
		public override void Check (ConformanceCheckContext ctx, XmlSchema s)
		{
			if (s.TargetNamespace == null || s.TargetNamespace == "") {
				foreach (XmlSchemaObject ob in s.Items)
					if (!(ob is XmlSchemaImport) && !(ob is XmlSchemaAnnotation)) {
						ctx.ReportRuleViolation (s, BasicProfileRules.R2105);
						break;
					}
			}
		}
		
		public override void Check (ConformanceCheckContext ctx, XmlSchemaImport value)
		{
			XmlSchema doc = ctx.GetDocument (value.SchemaLocation) as XmlSchema;
			if (doc == null) ctx.ReportError (value, "Schema '" + value.SchemaLocation + "' not found");
		}
		
		public override void Check (ConformanceCheckContext ctx, XmlSchemaAttribute value)
		{
			CheckSchemaQName (ctx, value, value.RefName);
			CheckSchemaQName (ctx, value, value.SchemaTypeName);
			
			XmlAttribute[] uatts = value.UnhandledAttributes;
			if (uatts != null) {
				foreach (XmlAttribute at in uatts)
					if (at.LocalName == "arrayType" && at.NamespaceURI == "http://schemas.xmlsoap.org/wsdl/")
						ctx.ReportRuleViolation (value, BasicProfileRules.R2111);
			}
		}
		
		public override void Check (ConformanceCheckContext ctx, XmlSchemaAttributeGroupRef value)
		{
			CheckSchemaQName (ctx, value, value.RefName);
		}
		
		public override void Check (ConformanceCheckContext ctx, XmlSchemaComplexContentExtension value)
		{
			CheckSchemaQName (ctx, value, value.BaseTypeName);
			if (value.BaseTypeName.Namespace == "http://schemas.xmlsoap.org/soap/encoding/" && value.BaseTypeName.Name == "Array")
				ctx.ReportRuleViolation (value, BasicProfileRules.R2110);
		}
		
		public override void Check (ConformanceCheckContext ctx, XmlSchemaComplexContentRestriction value)
		{
			CheckSchemaQName (ctx, value, value.BaseTypeName);
			if (value.BaseTypeName.Namespace == "http://schemas.xmlsoap.org/soap/encoding/" && value.BaseTypeName.Name == "Array")
				ctx.ReportRuleViolation (value, BasicProfileRules.R2110);
		}
		
		public override void Check (ConformanceCheckContext ctx, XmlSchemaElement value)
		{
			CheckSchemaQName (ctx, value, value.RefName);
			CheckSchemaQName (ctx, value, value.SubstitutionGroup);
			CheckSchemaQName (ctx, value, value.SchemaTypeName);
			if (value.Name != null && value.Name.StartsWith ("ArrayOf", StringComparison.Ordinal))
				ctx.ReportRuleViolation (value, BasicProfileRules.R2112);
		}
		
		public override void Check (ConformanceCheckContext ctx, XmlSchemaGroupRef value)
		{
			CheckSchemaQName (ctx, value, value.RefName);
		}
		
		public override void Check (ConformanceCheckContext ctx, XmlSchemaKeyref value)
		{
			CheckSchemaQName (ctx, value, value.Refer);
		}
		
		public override void Check (ConformanceCheckContext ctx, XmlSchemaSimpleContentExtension value)
		{
			CheckSchemaQName (ctx, value, value.BaseTypeName);
		}
		
		public override void Check (ConformanceCheckContext ctx, XmlSchemaSimpleContentRestriction value)
		{
			CheckSchemaQName (ctx, value, value.BaseTypeName);
		}
		
		public override void Check (ConformanceCheckContext ctx, XmlSchemaSimpleTypeList value)
		{
			CheckSchemaQName (ctx, value, value.ItemTypeName);
		}
		
		public override void Check (ConformanceCheckContext ctx, XmlSchemaSimpleTypeRestriction value)
		{
			CheckSchemaQName (ctx, value, value.BaseTypeName);
		}
		
		public override void Check (ConformanceCheckContext ctx, XmlSchemaSimpleTypeUnion value)
		{
			if (value.MemberTypes != null) {
				foreach (XmlQualifiedName name in value.MemberTypes)
					CheckSchemaQName (ctx, value, name);
			}
		}
		
		// Helper methods
		
		void CheckWsdlQName (ConformanceCheckContext ctx, object element, XmlQualifiedName name)
		{
			if (name == null || name == XmlQualifiedName.Empty) return;
			if (name.Namespace == "" || name.Namespace == XmlSchema.Namespace) return;
			
			if (ctx.ServiceDescription.Types != null && ctx.ServiceDescription.Types.Schemas != null) 
			{
				foreach (XmlSchema s in ctx.ServiceDescription.Types.Schemas)
				{
					if (s.TargetNamespace == name.Namespace) return;
					foreach (XmlSchemaObject i in s.Includes)
						if ((i is XmlSchemaImport) && ((XmlSchemaImport)i).Namespace == name.Namespace) return;
				}
			}
			ctx.ReportRuleViolation (element, BasicProfileRules.R2101);
		}
		
		void CheckSchemaQName (ConformanceCheckContext ctx, object element, XmlQualifiedName name)
		{
			if (name == null || name == XmlQualifiedName.Empty) return;
			if (name.Namespace == "" || name.Namespace == XmlSchema.Namespace) return;
			if (ctx.CurrentSchema.TargetNamespace == name.Namespace) return;
			
			foreach (XmlSchemaObject i in ctx.CurrentSchema.Includes)
				if ((i is XmlSchemaImport) && ((XmlSchemaImport)i).Namespace == name.Namespace) return;
				
			ctx.ReportRuleViolation (element, BasicProfileRules.R2102);
		}
		
		LiteralType GetLiteralBindingType (Binding b)
		{
			SoapBinding sb = (SoapBinding) b.Extensions.Find (typeof(SoapBinding));
			SoapBindingStyle style = (sb != null) ? sb.Style : SoapBindingStyle.Document;
			if (style == SoapBindingStyle.Default) style = SoapBindingStyle.Document;
			
			foreach (OperationBinding ob in b.Operations) {
				SoapOperationBinding sob = (SoapOperationBinding) ob.Extensions.Find (typeof(SoapOperationBinding));
				if (sob.Style != SoapBindingStyle.Default && sob.Style != style)
					return LiteralType.Inconsistent;
				if (ob.Input != null) {
					SoapBodyBinding sbb = (SoapBodyBinding) ob.Input.Extensions.Find (typeof(SoapBodyBinding));
					if (sbb != null && sbb.Use != SoapBindingUse.Literal) return LiteralType.NotLiteral;
					SoapFaultBinding sfb = (SoapFaultBinding) ob.Input.Extensions.Find (typeof(SoapFaultBinding));
					if (sfb != null && sfb.Use != SoapBindingUse.Literal) return LiteralType.NotLiteral;
					SoapHeaderBinding shb = (SoapHeaderBinding) ob.Input.Extensions.Find (typeof(SoapHeaderBinding));
					if (shb != null && shb.Use != SoapBindingUse.Literal) return LiteralType.NotLiteral;
					SoapHeaderFaultBinding shfb = (SoapHeaderFaultBinding) ob.Input.Extensions.Find (typeof(SoapHeaderFaultBinding));
					if (shfb != null && shfb.Use != SoapBindingUse.Literal) return LiteralType.NotLiteral;
				}
				if (ob.Output != null) {
					SoapBodyBinding sbb = (SoapBodyBinding) ob.Output.Extensions.Find (typeof(SoapBodyBinding));
					if (sbb != null && sbb.Use != SoapBindingUse.Literal) return LiteralType.NotLiteral;
					SoapFaultBinding sfb = (SoapFaultBinding) ob.Input.Extensions.Find (typeof(SoapFaultBinding));
					if (sfb != null && sfb.Use != SoapBindingUse.Literal) return LiteralType.NotLiteral;
					SoapHeaderBinding shb = (SoapHeaderBinding) ob.Input.Extensions.Find (typeof(SoapHeaderBinding));
					if (shb != null && shb.Use != SoapBindingUse.Literal) return LiteralType.NotLiteral;
					SoapHeaderFaultBinding shfb = (SoapHeaderFaultBinding) ob.Input.Extensions.Find (typeof(SoapHeaderFaultBinding));
					if (shfb != null && shfb.Use != SoapBindingUse.Literal) return LiteralType.NotLiteral;
				}
			}
			if (style == SoapBindingStyle.Document) return LiteralType.Document;
			else return LiteralType.Rpc;
		}
		
		enum LiteralType {
			NotLiteral,
			Inconsistent,
			Rpc,
			Document
		}
	}
	
	internal class BasicProfileRules
	{
		#region "Basic Profile 1.1 Section 4 (Service Description)"

<<<<<<< HEAD
=======
		// (BTW R1034 turned out to be a spec bug.)

>>>>>>> 41897118
	// 4.1 Required Description
		// Can't check: R0001

	// 4.2 Document Structure

		// R2028, R2029: schema conformance, depends on underlying XML

		public static readonly ConformanceRule R2001 = new ConformanceRule (
			"R2001", 
			"A DESCRIPTION MUST only use the WSDL \"import\" statement to import another WSDL description",
			"");

<<<<<<< HEAD
		// FIXME: R2803
=======
		public static readonly ConformanceRule R2803 = new ConformanceRule (
			"R2803", 
			"In a DESCRIPTION, the namespace attribute of the wsdl:import MUST NOT be a relative URI.",
			"");
>>>>>>> 41897118

		public static readonly ConformanceRule R2002 = new ConformanceRule (
			"R2002", 
			"To import XML Schema Definitions, a DESCRIPTION MUST use the XML Schema \"import\" statement",
			"");

		// R2003: depends on ServiceDescription raw XML.
		// R2004, R2009, R2010, R2011: requires schema resolution
<<<<<<< HEAD
=======
		// which depends on XmlResolver, while 1) XmlUrlResolver
		// might not always be proper (e.g. network resolution) and
		// 2) custom XmlResolver might resolve non-XML.
>>>>>>> 41897118

		public static readonly ConformanceRule R2007 = new ConformanceRule (
			"R2007", 
			"A DESCRIPTION MUST specify a non-empty location attribute on the wsdl:import element",
			"");

		// R2008: denotes a possibility that cannot be verified.

<<<<<<< HEAD
		// R2022, R2023, R4004: depends on underlying XML
=======
		// R2022, R2023, R4004: depends on underlying XML, which 
		// is impossible when ServiceDescription is already read
		// (WebServiceInteroperability.CheckConformance() is the case).
>>>>>>> 41897118

		public static readonly ConformanceRule R4005 = new ConformanceRule (
			"R4005",
			"A DESCRIPTION SHOULD NOT contain the namespace declaration xmlns:xml=\"http://www.w3.org/XML/1998/namespace\"",
			"");

		// R4002, R4003: depends on underlying XML

		public static readonly ConformanceRule R2005 = new ConformanceRule (
			"R2005", 
			"The targetNamespace attribute on the wsdl:definitions element of a description that is being imported MUST have same the value as the namespace attribute on the wsdl:import element in the importing DESCRIPTION",
			"");

		// R2030: is satisfied by API nature (DocumentableItem).

		// R2025: cannot be checked.

		public static readonly ConformanceRule R2026 = new ConformanceRule (
			"R2026", 
			"A DESCRIPTION SHOULD NOT include extension elements with a wsdl:required attribute value of \"true\" on any WSDL construct (wsdl:binding,  wsdl:portType, wsdl:message, wsdl:types or wsdl:import) that claims conformance to the Profile",
			"");

		// R2027: is about the CONSUMER, cannot be checked.

	// 4.3 Types

		public static readonly ConformanceRule R2101 = new ConformanceRule (
			"R2101", 
			"A DESCRIPTION MUST NOT use QName references to elements in namespaces that have been neither imported, nor defined in the referring WSDL document",
			"");
			
		public static readonly ConformanceRule R2102 = new ConformanceRule (
			"R2102", 
			"A QName reference to a Schema component in a DESCRIPTION MUST use the namespace defined in the targetNamespace attribute on the xsd:schema element, or to a namespace defined in the namespace attribute on an xsd:import element within the xsd:schema element",
			"");
			
		public static readonly ConformanceRule R2105 = new ConformanceRule (
			"R2105", 
			"All xsd:schema elements contained in a wsdl:types element of a DESCRIPTION MUST have a targetNamespace attribute with a valid and non-null value, UNLESS the xsd:schema element has xsd:import and/or xsd:annotation as its only child element(s)",
			"");
			
		public static readonly ConformanceRule R2110 = new ConformanceRule (
			"R2110", 
			"In a DESCRIPTION, array declarations MUST NOT extend or restrict the soapenc:Array type",
			"");
			
		public static readonly ConformanceRule R2111 = new ConformanceRule (
			"R2111", 
			"In a DESCRIPTION, array declarations MUST NOT use wsdl:arrayType attribute in the type declaration",
			"");
			
<<<<<<< HEAD
		// FIXME: R2112
=======
		public static readonly ConformanceRule R2112 = new ConformanceRule (
			"R2112", 
			"In a DESCRIPTION, elements SHOULD NOT be named using the convention ArrayOfXXX.",
			"");
>>>>>>> 41897118

		// R2113: is about ENVELOPE.

		// R2114: is satisfied by our processor.

	// 4.4 Messages
	
		public static readonly ConformanceRule R2201 = new ConformanceRule (
			"R2201", 
			"A document-literal binding in a DESCRIPTION MUST, in each of its soapbind:body element(s), have at most one part listed in the parts attribute, if the parts attribute is specified",
			"");

		public static readonly ConformanceRule R2209 = new ConformanceRule (
			"R2209", 
			"A wsdl:binding in a DESCRIPTION SHOULD bind every wsdl:part of a wsdl:message in the wsdl:portType to which it refers to one of soapbind:body, soapbind:header, soapbind:fault  or soapbind:headerfault",
			"");
		
		public static readonly ConformanceRule R2210 = new ConformanceRule (
			"R2210", 
			"If a document-literal binding in a DESCRIPTION does not specify the parts attribute on a soapbind:body element, the corresponding abstract wsdl:message MUST define zero or one wsdl:parts",
			"");

		// R2202: Suggestion.

		public static readonly ConformanceRule R2203 = new ConformanceRule (
			"R2203", 
			"An rpc-literal binding in a DESCRIPTION MUST refer, in its soapbind:body element(s), only to wsdl:part element(s) that have been defined using the type attribute",
			"");

<<<<<<< HEAD
		// R2211: Related to message structure
		// R2207: Optional
=======
		// R2211: Related to ENVELOPE
		// R2207: is about allowed condition (MAY).
>>>>>>> 41897118

		public static readonly ConformanceRule R2204 = new ConformanceRule (
			"R2204", 
			"A document-literal binding in a DESCRIPTION MUST refer, in each of its soapbind:body element(s), only to wsdl:part element(s) that have been defined using the element attribute",
			"");

<<<<<<< HEAD
		// R2208: Optional
		// FIXME: R2212, R2213, R2214
=======
		// R2208: is about allowed condition (MAY).
		// R2212, R2213, R2214: related to ENVELOPE
>>>>>>> 41897118

		public static readonly ConformanceRule R2205 = new ConformanceRule (
			"R2205", 
			"A wsdl:binding in a DESCRIPTION MUST refer, in each of its soapbind:header, soapbind:headerfault and soapbind:fault elements, only to wsdl:part element(s) that have been defined using the element attribute",
			"");

		public static readonly ConformanceRule R2206 = new ConformanceRule (
			"R2206", 
			"A wsdl:message in a DESCRIPTION containing a wsdl:part that uses the element attribute MUST refer, in that attribute, to a global element declaration",
			"");

	// 4.5 Port Types

<<<<<<< HEAD
		// FIXME: R2301, R2302, R2303, R2304, R2305, R2306
=======
		// R2301: Related to ENVELOPE.
		// R2302: Optional

		// btw it's not on Basic Profile TAD
		public static readonly ConformanceRule R2303 = new ConformanceRule (
			"R2303", 
			"A DESCRIPTION MUST NOT use Solicit-Response and Notification type operations in a wsdl:portType definition.",
			"");

		public static readonly ConformanceRule R2304 = new ConformanceRule (
			"R2304", 
			"A wsdl:portType in a DESCRIPTION MUST have operations with distinct values for their name attributes.",
			"");

		public static readonly ConformanceRule R2305 = new ConformanceRule (
			"R2305", 
			"A wsdl:operation element child of a wsdl:portType element in a DESCRIPTION MUST be constructed so that the parameterOrder attribute, if present, omits at most 1 wsdl:part from the output message.",
			"");

		public static readonly ConformanceRule R2306 = new ConformanceRule (
			"R2306", 
			"A wsdl:message in a DESCRIPTION MUST NOT specify both type and element attributes on the same wsdl:part.",
			"");
>>>>>>> 41897118

	// 4.6 Bindings

		public static readonly ConformanceRule R2401 = new ConformanceRule (
			"R2401", 
			"A wsdl:binding element in a DESCRIPTION MUST use WSDL SOAP Binding as defined in WSDL 1.1 Section 3.",
			"");

	// 4.7 SOAP Binding
		
		public static readonly ConformanceRule R2701 = new ConformanceRule (
			"R2701", 
			"The wsdl:binding element in a DESCRIPTION MUST be constructed so that its soapbind:binding child element specifies the transport attribute",
			"");
			
		public static readonly ConformanceRule R2702 = new ConformanceRule (
			"R2702", 
			"A wsdl:binding element in a DESCRIPTION MUST specify the HTTP transport protocol with SOAP binding. Specifically, the transport attribute of its soapbind:binding child MUST have the value \"http://schemas.xmlsoap.org/soap/http\"",
			"");
			
		public static readonly ConformanceRule R2705 = new ConformanceRule (
			"R2705", 
			"A wsdl:binding in a DESCRIPTION MUST use either be a rpc-literal binding or a document-literal binding",
			"");
			
		public static readonly ConformanceRule R2706 = new ConformanceRule (
			"R2706", 
			"A wsdl:binding in a DESCRIPTION MUST use the value of \"literal\" for the use attribute in all soapbind:body, soapbind:fault, soapbind:header and soapbind:headerfault elements",
			"");
			
		// R2709: Suggestion.

<<<<<<< HEAD
		// FIXME: R2710, R2711, R2712, R2714, R2750, R2727,
		// R2716, R2717, R2726, R2718, R2719, R2740, R2741,
		// R2742, R2743, R2720, R2749, R2721, R2754, R2722,
		// R2723, R2707, R2724, R2725, R2729, R2735, R2755,
		// R2737, R2738, R2739, R2753, R2751, R2752, R2744,
		// R2745, R2747, R2748
=======
		public static readonly ConformanceRule R2710 = new ConformanceRule (
			"R2710", 
			"The operations in a wsdl:binding in a DESCRIPTION MUST result in operation signatures that are different from one another.",
			"");
			
		public static readonly ConformanceRule R2711 = new ConformanceRule (
			"R2711", 
			"A DESCRIPTION SHOULD NOT have more than one wsdl:port with the same value for the location attribute of the soapbind:address element.",
			"");
			
		// R2712: related to ENVELOPE.
		// R2714: related to INSTANCE.
		// R2750, R2727: related to CONSUMER.

		public static readonly ConformanceRule R2716 = new ConformanceRule (
			"R2716", 
			"A document-literal binding in a DESCRIPTION MUST NOT have the namespace attribute specified on contained soapbind:body, soapbind:header, soapbind:headerfault and soapbind:fault elements.",
			"");
			
		public static readonly ConformanceRule R2717 = new ConformanceRule (
			"R2717", 
			"An rpc-literal binding in a DESCRIPTION MUST have the namespace attribute specified, the value of which MUST be an absolute URI, on contained  soapbind:body elements.",
			"");
			
		public static readonly ConformanceRule R2726 = new ConformanceRule (
			"R2726", 
			"An rpc-literal binding in a DESCRIPTION MUST NOT have the namespace attribute specified on contained soapbind:header,  soapbind:headerfault and soapbind:fault elements.",
			"");
			

		public static readonly ConformanceRule R2718 = new ConformanceRule (
			"R2718", 
			"A wsdl:binding in a DESCRIPTION MUST have the same set of wsdl:operations as the wsdl:portType to which it refers.",
			"");
			

		// R2719: is about allowed condition (MAY).
		// R2740, R2741: no way to detect known faults here.
		// R2742, R2743: related to ENVELOPE.

		public static readonly ConformanceRule R2720 = new ConformanceRule (
			"R2720", 
			"A wsdl:binding in a DESCRIPTION MUST use the part attribute with a schema type of \"NMTOKEN\" on all contained soapbind:header and soapbind:headerfault elements.",
			"");
			

		// R2749: is satisfied by API nature.

		public static readonly ConformanceRule R2721 = new ConformanceRule (
			"R2721", 
			"A wsdl:binding in a DESCRIPTION MUST have the name  attribute specified on all contained soapbind:fault elements.",
			"");

		public static readonly ConformanceRule R2754 = new ConformanceRule (
			"R2754", 
			"In a DESCRIPTION, the value of the name attribute on a soapbind:fault element MUST match the value of the name attribute on its parent wsdl:fault element.",
			"");

		// R2722: is about allowed condition (MAY).

		public static readonly ConformanceRule R2723 = new ConformanceRule (
			"R2723", 
			"f in a wsdl:binding in a DESCRIPTION the use attribute on a contained soapbind:fault element is present, its value MUST be \"literal\".",
			"");

		// R2707: is satisfied by our implementation.
		// R2724, R2725: related to INSTANCE.
		// R2729, R2735: related to ENVELOPE.
		// R2755: related to MESSAGE.
		// R2737, R2738, R2739, R2753: related to ENVELOPE.
		// R2751, R2752: related to ENVELOPE.
		// R2744, R2745: related to MESSAGE.
		// R2747, R2748: related to CONSUMER.
>>>>>>> 41897118

	// 4.8 Use of XML Schema

		// R2800: satisfied by API nature.
		// R2801: ditto.

		#endregion
<<<<<<< HEAD
=======

		/*

		Below are the combination of these documents:
		http://www.ws-i.org/Profiles/BasicProfile-1.1-2004-08-24.html
		http://www.ws-i.org/Testing/Tools/2005/01/BP11_TAD_1-1.htm

		TAD No.	component	recomm.	WS-I Req.
		BP2010	portType		R2304	
		BP2011	types			R2011	
		BP2012	binding			R2204	
		BP2013	binding			R2203	
		BP2014	operation		R2305	
		BP2017	binding			R2705,R2706
		BP2018	definitions		R2023,R2030
		BP2019	binding			R2716	
		BP2020	binding			R2717	
		BP2021	binding			R2720,R2749
		BP2022	binding			R2721	
		BP2032	binding			R2754	
		BP2034	definitions	rec.	R1034,R4005
		BP2098	import			R2007	
		BP2101	definitions		R2001	
		BP2103	definitions		R2003	
		BP2104	definitions		R2005	
		BP2105	definitions		R2022,R2030
		BP2107	types			R2105	
		BP2108	types			R2110,R2111
		BP2110	types		rec.	R2112	
		BP2111	binding			R2201	
		BP2112	binding			R2207	
		BP2113	binding			R2205	
		BP2114	binding		rec.	R2209	
		BP2115	message			R2206	
		BP2116	message			R2306	
		BP2117	binding			R2726	
		BP2118	binding			R2718	
		BP2119	binding			R2210	
		BP2120	binding			R2710	
		BP2122	types			R2801	
		BP2123	definitions	rec.	R2026	
		BP2803	import			R2803	

		*/
>>>>>>> 41897118
	}
}

#endif<|MERGE_RESOLUTION|>--- conflicted
+++ resolved
@@ -74,20 +74,13 @@
 		
 		public override void Check (ConformanceCheckContext ctx, ServiceDescription value)
 		{
-<<<<<<< HEAD
-			// R4005
-=======
 			// R4005 (and R1034, which turned out to be redundant)
->>>>>>> 41897118
 			if (value.Namespaces != null)
 				foreach (XmlQualifiedName qname in value.Namespaces.ToArray ())
 					if (qname.Namespace == "http://www.w3.org/XML/1998/namespace")
 						ctx.ReportRuleViolation (value, BasicProfileRules.R4005);
-<<<<<<< HEAD
-=======
 
 			CheckDuplicateSoapAddressBinding (ctx, value);
->>>>>>> 41897118
 		}
 		
 		void CheckDuplicateSoapAddressBinding (ConformanceCheckContext ctx, ServiceDescription value)
@@ -609,11 +602,8 @@
 	{
 		#region "Basic Profile 1.1 Section 4 (Service Description)"
 
-<<<<<<< HEAD
-=======
 		// (BTW R1034 turned out to be a spec bug.)
 
->>>>>>> 41897118
 	// 4.1 Required Description
 		// Can't check: R0001
 
@@ -626,14 +616,10 @@
 			"A DESCRIPTION MUST only use the WSDL \"import\" statement to import another WSDL description",
 			"");
 
-<<<<<<< HEAD
-		// FIXME: R2803
-=======
 		public static readonly ConformanceRule R2803 = new ConformanceRule (
 			"R2803", 
 			"In a DESCRIPTION, the namespace attribute of the wsdl:import MUST NOT be a relative URI.",
 			"");
->>>>>>> 41897118
 
 		public static readonly ConformanceRule R2002 = new ConformanceRule (
 			"R2002", 
@@ -642,12 +628,9 @@
 
 		// R2003: depends on ServiceDescription raw XML.
 		// R2004, R2009, R2010, R2011: requires schema resolution
-<<<<<<< HEAD
-=======
 		// which depends on XmlResolver, while 1) XmlUrlResolver
 		// might not always be proper (e.g. network resolution) and
 		// 2) custom XmlResolver might resolve non-XML.
->>>>>>> 41897118
 
 		public static readonly ConformanceRule R2007 = new ConformanceRule (
 			"R2007", 
@@ -656,13 +639,9 @@
 
 		// R2008: denotes a possibility that cannot be verified.
 
-<<<<<<< HEAD
-		// R2022, R2023, R4004: depends on underlying XML
-=======
 		// R2022, R2023, R4004: depends on underlying XML, which 
 		// is impossible when ServiceDescription is already read
 		// (WebServiceInteroperability.CheckConformance() is the case).
->>>>>>> 41897118
 
 		public static readonly ConformanceRule R4005 = new ConformanceRule (
 			"R4005",
@@ -714,14 +693,10 @@
 			"In a DESCRIPTION, array declarations MUST NOT use wsdl:arrayType attribute in the type declaration",
 			"");
 			
-<<<<<<< HEAD
-		// FIXME: R2112
-=======
 		public static readonly ConformanceRule R2112 = new ConformanceRule (
 			"R2112", 
 			"In a DESCRIPTION, elements SHOULD NOT be named using the convention ArrayOfXXX.",
 			"");
->>>>>>> 41897118
 
 		// R2113: is about ENVELOPE.
 
@@ -751,26 +726,16 @@
 			"An rpc-literal binding in a DESCRIPTION MUST refer, in its soapbind:body element(s), only to wsdl:part element(s) that have been defined using the type attribute",
 			"");
 
-<<<<<<< HEAD
-		// R2211: Related to message structure
-		// R2207: Optional
-=======
 		// R2211: Related to ENVELOPE
 		// R2207: is about allowed condition (MAY).
->>>>>>> 41897118
 
 		public static readonly ConformanceRule R2204 = new ConformanceRule (
 			"R2204", 
 			"A document-literal binding in a DESCRIPTION MUST refer, in each of its soapbind:body element(s), only to wsdl:part element(s) that have been defined using the element attribute",
 			"");
 
-<<<<<<< HEAD
-		// R2208: Optional
-		// FIXME: R2212, R2213, R2214
-=======
 		// R2208: is about allowed condition (MAY).
 		// R2212, R2213, R2214: related to ENVELOPE
->>>>>>> 41897118
 
 		public static readonly ConformanceRule R2205 = new ConformanceRule (
 			"R2205", 
@@ -784,9 +749,6 @@
 
 	// 4.5 Port Types
 
-<<<<<<< HEAD
-		// FIXME: R2301, R2302, R2303, R2304, R2305, R2306
-=======
 		// R2301: Related to ENVELOPE.
 		// R2302: Optional
 
@@ -810,7 +772,6 @@
 			"R2306", 
 			"A wsdl:message in a DESCRIPTION MUST NOT specify both type and element attributes on the same wsdl:part.",
 			"");
->>>>>>> 41897118
 
 	// 4.6 Bindings
 
@@ -843,14 +804,6 @@
 			
 		// R2709: Suggestion.
 
-<<<<<<< HEAD
-		// FIXME: R2710, R2711, R2712, R2714, R2750, R2727,
-		// R2716, R2717, R2726, R2718, R2719, R2740, R2741,
-		// R2742, R2743, R2720, R2749, R2721, R2754, R2722,
-		// R2723, R2707, R2724, R2725, R2729, R2735, R2755,
-		// R2737, R2738, R2739, R2753, R2751, R2752, R2744,
-		// R2745, R2747, R2748
-=======
 		public static readonly ConformanceRule R2710 = new ConformanceRule (
 			"R2710", 
 			"The operations in a wsdl:binding in a DESCRIPTION MUST result in operation signatures that are different from one another.",
@@ -924,7 +877,6 @@
 		// R2751, R2752: related to ENVELOPE.
 		// R2744, R2745: related to MESSAGE.
 		// R2747, R2748: related to CONSUMER.
->>>>>>> 41897118
 
 	// 4.8 Use of XML Schema
 
@@ -932,8 +884,6 @@
 		// R2801: ditto.
 
 		#endregion
-<<<<<<< HEAD
-=======
 
 		/*
 
@@ -978,7 +928,6 @@
 		BP2803	import			R2803	
 
 		*/
->>>>>>> 41897118
 	}
 }
 
