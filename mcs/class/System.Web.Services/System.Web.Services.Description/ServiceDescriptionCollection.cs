--- conflicted
+++ resolved
@@ -74,20 +74,6 @@
 		{
 			importer = i;
 		}
-<<<<<<< HEAD
-#endif
-		public int Add (ServiceDescription serviceDescription) 
-		{
-			return Add (serviceDescription, null, null);
-		}
-
-		internal int Add (ServiceDescription serviceDescription, string appSettingUrlKey, string appSettingBaseUrl)
-		{
-#if !TARGET_JVM
-			if (importer != null)
-				importer.OnServiceDescriptionAdded (serviceDescription, appSettingUrlKey, appSettingBaseUrl);
-=======
->>>>>>> 41897118
 #endif
 		public int Add (ServiceDescription serviceDescription) 
 		{
